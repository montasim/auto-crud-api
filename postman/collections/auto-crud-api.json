{
<<<<<<< HEAD
  "info": {
    "_postman_id": "4e78ad68-558a-43de-b722-49e84ba0fd32",
    "name": "auto-crud-api",
    "description": "A collection generated from dynamic API routes grouped by HTTP method.",
    "schema": "https://schema.getpostman.com/json/collection/v2.1.0/collection.json",
    "_uid": "12432462-4e78ad68-558a-43de-b722-49e84ba0fd32"
  },
  "item": [
    {
      "name": "users",
      "item": [
        {
          "name": "POST",
          "item": [
            {
              "name": "POST /api/users/",
              "event": [
                {
                  "listen": "prerequest",
                  "script": {
                    "id": "7df82490-2657-4172-8cc6-b879efcd93cd",
                    "exec": [
                      "// Generate random data with valid name\r",
                      "const randomId = Math.floor(Math.random() * 1000);\r",
                      "const randomPhone = `+88017${Math.floor(10000000 + Math.random() * 90000000)}`;\r",
                      "\r",
                      "pm.environment.set(\"nid\", `${1000000000 + randomId}`);\r",
                      "pm.environment.set(\"phone\", randomPhone);\r",
                      "pm.environment.set(\"age\", Math.floor(Math.random() * 50) + 18);\r",
                      ""
                    ],
                    "type": "text/javascript",
                    "packages": {}
                  }
                },
                {
                  "listen": "test",
                  "script": {
                    "id": "6474273e-6614-48ad-9771-f8fdd21a44be",
                    "exec": [
                      "pm.test(\"Status code is 409 or 201\", function () {\r",
                      "    pm.expect(pm.response.code).to.be.oneOf([409, 201]);\r",
                      "});\r",
                      "\r",
                      "\r",
                      "pm.test(\"Content type is application/json\", function () {\r",
                      "    pm.expect(pm.response.headers.get(\"Content-Type\")).to.include(\"application/json\");\r",
                      "});\r",
                      "\r",
                      "\r",
                      "pm.test(\"Response time is less than 500ms\", function () {\r",
                      "    pm.expect(pm.response.responseTime).to.be.below(500);\r",
                      "});\r",
                      "\r",
                      "\r",
                      "// pm.test(\"Cache-Control header is present\", function () { pm.expect(pm.response.headers.has('Cache-Control')).to.be.true; });\r",
                      "\r",
                      "\r",
                      "// pm.test(\"Cache-Control value is no-cache\", function () { pm.expect(pm.response.headers.get('Cache-Control')).to.equal('no-cache'); });\r",
                      "\r",
                      "\r",
                      "pm.test(\"Verify the response body format\", function () {\r",
                      "    const responseBody = pm.response.json();\r",
                      "\r",
                      "    if (pm.response.code === 201) {\r",
                      "        pm.expect(responseBody).to.have.all.keys('meta', 'status', 'data', 'errors');\r",
                      "        pm.expect(responseBody.meta).to.have.property('route', '/');\r",
                      "        pm.expect(responseBody.status).to.have.property('success', true);\r",
                      "        pm.expect(responseBody.status).to.have.property('message').that.contains(\"Success: New Users created with ID\"); // More flexible message check\r",
                      "        pm.expect(responseBody.data).to.have.all.keys('_id', 'name', 'avatarUrl', 'email', 'nid', 'phone', 'bio', 'portfolio', 'age', 'isActive', 'createdAt', 'updatedAt');\r",
                      "\r",
                      "        // Dynamically check types and values within data\r",
                      "        pm.expect(responseBody.data._id).to.be.a('string');\r",
                      "        pm.expect(responseBody.data.name).to.be.a('string');\r",
                      "        pm.expect(responseBody.data.avatarUrl).to.be.a('string');\r",
                      "        pm.expect(responseBody.data.email).to.be.a('string');\r",
                      "        pm.expect(responseBody.data.nid).to.be.a('string');\r",
                      "        pm.expect(responseBody.data.phone).to.be.a('string');\r",
                      "        pm.expect(responseBody.data.bio).to.be.a('string');\r",
                      "        pm.expect(responseBody.data.portfolio).to.be.a('string');\r",
                      "        pm.expect(responseBody.data.age).to.be.a('number');\r",
                      "        pm.expect(responseBody.data.isActive).to.be.a('boolean');\r",
                      "        pm.expect(responseBody.data.createdAt).to.be.a('string');\r",
                      "        pm.expect(responseBody.data.updatedAt).to.be.a('string');\r",
                      "\r",
                      "        // You can add more specific value checks here if needed, for example:\r",
                      "        // pm.expect(responseBody.data.email).to.match(/@example\\.com$/); // Check email domain\r",
                      "\r",
                      "    } else if (pm.response.code === 409) {\r",
                      "        pm.expect(responseBody).to.have.all.keys('meta', 'status', 'data', 'errors');\r",
                      "        pm.expect(responseBody.meta).to.have.property('route', '/');\r",
                      "        pm.expect(responseBody.status).to.have.property('message').that.contains(\"Conflict: Users with email\"); // More flexible message check\r",
                      "        pm.expect(responseBody.data).to.be.empty; // Check if data is empty\r",
                      "        pm.expect(responseBody.errors).to.be.empty;\r",
                      "    } else {\r",
                      "        pm.expect.fail(\"Unexpected status code: \" + pm.response.code); // Fail if code is not 201 or 409\r",
                      "    }\r",
                      "});\r",
                      "\r",
                      ""
                    ],
                    "type": "text/javascript",
                    "packages": {}
                  }
                }
              ],
              "id": "47d5cea4-0f78-4a28-9bc9-c64467d08603",
              "protocolProfileBehavior": {
                "disableBodyPruning": true
              },
              "request": {
                "method": "POST",
                "header": [
                  {
                    "key": "Content-Type",
                    "value": "application/json"
                  }
                ],
                "body": {
                  "mode": "raw",
                  "raw": "{\n    \"name\": \"{{$randomFirstName}}\",\n    \"avatarUrl\": \"{{$randomAvatarImage}}\",\n    \"email\": \"{{$randomEmail}}\",\n    \"nid\": \"{{nid}}\",\n    \"phone\": \"{{phone}}\",\n    \"bio\": \"{{$randomLoremSentence}}\",\n    \"portfolio\": \"{{$randomUrl}}\",\n    \"age\": {{age}},\n    \"isActive\": {{$randomBoolean}}\n}\n",
                  "options": {
                    "raw": {
                      "language": "json"
                    }
                  }
                },
                "url": {
                  "raw": "{{SERVER_URL}}/api/users",
                  "host": ["{{SERVER_URL}}"],
                  "path": ["api", "users"]
                }
              },
              "response": [
                {
                  "id": "fd8c2031-2b30-4a98-b53a-d5fce55b8d35",
                  "name": "OK 201",
                  "originalRequest": {
                    "method": "POST",
                    "header": [
                      {
                        "key": "Content-Type",
                        "value": "application/json"
                      }
                    ],
                    "body": {
                      "mode": "raw",
                      "raw": "{\n    \"name\": \"{{name}}\",\n    \"avatarUrl\": \"{{avatarUrl}}\",\n    \"email\": \"{{email}}\",\n    \"nid\": \"{{nid}}\",\n    \"phone\": \"{{phone}}\",\n    \"bio\": \"{{bio}}\",\n    \"portfolio\": \"{{portfolio}}\",\n    \"age\": {{age}},\n    \"isActive\": {{isActive}}\n}\n",
                      "options": {
                        "raw": {
                          "language": "json"
                        }
                      }
                    },
                    "url": {
                      "raw": "{{SERVER_URL}}/api/users",
                      "host": ["{{SERVER_URL}}"],
                      "path": ["api", "users"]
                    }
                  },
                  "status": "Created",
                  "code": 201,
                  "_postman_previewlanguage": "json",
                  "_postman_previewtype": "html",
                  "header": [
                    {
                      "key": "Content-Security-Policy-Report-Only",
                      "value": "default-src 'self';script-src 'self';object-src 'none';img-src 'self';style-src 'self' 'unsafe-inline';upgrade-insecure-requests;report-uri /csp-violation-report;base-uri 'self';font-src 'self' https: data:;form-action 'self';frame-ancestors 'self';script-src-attr 'none'",
                      "uuid": "b90f2e7e-1b5d-4b9b-8beb-a0a701896ae7"
                    },
                    {
                      "key": "Cross-Origin-Opener-Policy",
                      "value": "same-origin",
                      "uuid": "f6027205-f2fd-4faa-b845-59e5e9c77804"
                    },
                    {
                      "key": "Cross-Origin-Resource-Policy",
                      "value": "same-origin",
                      "uuid": "62376eda-ba99-4d19-8107-96aeef2ab4cd"
                    },
                    {
                      "key": "Origin-Agent-Cluster",
                      "value": "?1",
                      "uuid": "71b84e57-4c45-42fc-980f-3cf82d2b9b58"
                    },
                    {
                      "key": "Referrer-Policy",
                      "value": "strict-origin-when-cross-origin",
                      "uuid": "8c3ed1e9-37fc-4a91-826b-8b4651149740"
                    },
                    {
                      "key": "Strict-Transport-Security",
                      "value": "max-age=31536000; includeSubDomains",
                      "uuid": "0eee7e9a-8aac-435e-ac77-8a653f075c61"
                    },
                    {
                      "key": "X-Content-Type-Options",
                      "value": "nosniff",
                      "uuid": "03daff5c-49d4-4126-862e-f035ae96310d"
                    },
                    {
                      "key": "X-DNS-Prefetch-Control",
                      "value": "off",
                      "uuid": "61efc537-9f3b-427f-b440-500e14477591"
                    },
                    {
                      "key": "X-Download-Options",
                      "value": "noopen",
                      "uuid": "b6e6cfb6-a75a-40f3-9986-214837784db9"
                    },
                    {
                      "key": "X-Frame-Options",
                      "value": "SAMEORIGIN",
                      "uuid": "3eeae9d5-0a47-4bf7-859e-3932c1a9c8af"
                    },
                    {
                      "key": "X-Permitted-Cross-Domain-Policies",
                      "value": "none",
                      "uuid": "9b7a7868-18e5-4a86-8e3d-43afade5812f"
                    },
                    {
                      "key": "X-XSS-Protection",
                      "value": "0",
                      "uuid": "d6ad9d41-f003-4cd4-9220-781abf8a3cc3"
                    },
                    {
                      "key": "Vary",
                      "value": "Origin, Accept-Encoding",
                      "uuid": "461b1eb2-c9d0-4302-8138-3f3380071ede"
                    },
                    {
                      "key": "Access-Control-Allow-Credentials",
                      "value": "true",
                      "uuid": "22a5341c-95d3-4b80-a2eb-0b688cd9194e"
                    },
                    {
                      "key": "RateLimit-Policy",
                      "value": "100;w=60",
                      "uuid": "26bf026f-0719-4a02-95cb-d09b4032b3d7"
                    },
                    {
                      "key": "RateLimit-Limit",
                      "value": "100",
                      "uuid": "d1e2cf8c-861e-4e92-a87e-476525f8beee"
                    },
                    {
                      "key": "RateLimit-Remaining",
                      "value": "99",
                      "uuid": "510a6c7e-7ebe-46fc-8e31-418bc6cd1a9f"
                    },
                    {
                      "key": "RateLimit-Reset",
                      "value": "60",
                      "uuid": "47b688c6-509a-4246-bd18-48f9c0316e24"
                    },
                    {
                      "key": "Content-Encoding",
                      "value": "gzip",
                      "uuid": "75a7b49d-99c5-47c1-8176-a7434242cf9f"
                    },
                    {
                      "key": "Content-Length",
                      "value": "314",
                      "uuid": "f47aaf90-610d-4bef-bce5-3d1ded12b654"
                    },
                    {
                      "key": "Content-Type",
                      "value": "application/json",
                      "uuid": "78153416-e872-4b43-bab0-f816905eefea"
                    },
                    {
                      "key": "Date",
                      "value": "Tue, 11 Feb 2025 09:35:28 GMT",
                      "uuid": "18195a79-58c4-4429-a1c8-e02c5c315616"
                    },
                    {
                      "key": "Connection",
                      "value": "keep-alive",
                      "uuid": "8ae0894c-d310-4b69-9fb6-4bb9a676b6dc"
                    },
                    {
                      "key": "Keep-Alive",
                      "value": "timeout=5",
                      "uuid": "6723584a-4fdf-4559-83ee-014621a9a0fd"
                    }
                  ],
                  "cookie": [],
                  "body": "{\n    \"meta\": {\n        \"route\": \"/\"\n    },\n    \"status\": {\n        \"success\": true,\n        \"message\": \"Success: New Users created with ID \\\"67ab19e051cb68b48e9a9146\\\".\"\n    },\n    \"data\": {\n        \"_id\": \"67ab19e051cb68b48e9a9146\",\n        \"name\": \"Emily Davis\",\n        \"avatarUrl\": \"http://example.com/avatar.png\",\n        \"email\": \"user553@example.com\",\n        \"nid\": \"1000000553\",\n        \"phone\": \"+8801758126687\",\n        \"bio\": \"This is a sample bio.\",\n        \"portfolio\": \"http://example.com/553\",\n        \"age\": 54,\n        \"isActive\": true,\n        \"createdAt\": \"2025-02-11T09:35:28.449Z\",\n        \"updatedAt\": \"2025-02-11T09:35:28.449Z\"\n    },\n    \"errors\": {}\n}"
                },
                {
                  "id": "eb64718d-b620-4434-aad9-44c7f4984f32",
                  "name": "BAD_REQUEST 400",
                  "originalRequest": {
                    "method": "POST",
                    "header": [
                      {
                        "key": "Content-Type",
                        "value": "application/json"
                      }
                    ],
                    "body": {
                      "mode": "raw",
                      "raw": "{\n    \"name\": \"{{name}}\",\n    \"avatarUrl\": \"{{avatarUrl}}\",\n    \"email\": \"{{email}}\",\n    \"nid\": \"{{nid}}\",\n    \"phone\": \"{{phone}}\",\n    \"bio\": \"{{bio}}\",\n    \"portfolio\": \"{{portfolio}}\",\n    \"age\": {{age}},\n    \"isActive\": {{isActive}}\n}\n",
                      "options": {
                        "raw": {
                          "language": "json"
                        }
                      }
                    },
                    "url": {
                      "raw": "{{SERVER_URL}}/api/users",
                      "host": ["{{SERVER_URL}}"],
                      "path": ["api", "users"]
                    }
                  },
                  "status": "Bad Request",
                  "code": 400,
                  "_postman_previewlanguage": "raw",
                  "_postman_previewtype": "html",
                  "header": [
                    {
                      "key": "Content-Security-Policy-Report-Only",
                      "value": "default-src 'self';script-src 'self';object-src 'none';img-src 'self';style-src 'self' 'unsafe-inline';upgrade-insecure-requests;report-uri /csp-violation-report;base-uri 'self';font-src 'self' https: data:;form-action 'self';frame-ancestors 'self';script-src-attr 'none'",
                      "uuid": "e955871b-9f5c-4556-8992-814b2868506b"
                    },
                    {
                      "key": "Cross-Origin-Opener-Policy",
                      "value": "same-origin",
                      "uuid": "e95478e4-8c08-4d78-bf3e-195fe28362f2"
                    },
                    {
                      "key": "Cross-Origin-Resource-Policy",
                      "value": "same-origin",
                      "uuid": "525e3571-667c-48bd-8a1f-413917987c97"
                    },
                    {
                      "key": "Origin-Agent-Cluster",
                      "value": "?1",
                      "uuid": "3ea6431f-d78a-4753-929c-c85f3ce66a48"
                    },
                    {
                      "key": "Referrer-Policy",
                      "value": "strict-origin-when-cross-origin",
                      "uuid": "8b9c7ee9-af21-4e61-81d1-a71a1ae0f15b"
                    },
                    {
                      "key": "Strict-Transport-Security",
                      "value": "max-age=31536000; includeSubDomains",
                      "uuid": "f7129851-1e87-418f-84db-6b7189087019"
                    },
                    {
                      "key": "X-Content-Type-Options",
                      "value": "nosniff",
                      "uuid": "4185b4dc-cdeb-49c5-bd80-be552acf6494"
                    },
                    {
                      "key": "X-DNS-Prefetch-Control",
                      "value": "off",
                      "uuid": "96ae5132-c4cd-4b8f-a5ee-dd80b2c9b685"
                    },
                    {
                      "key": "X-Download-Options",
                      "value": "noopen",
                      "uuid": "6bb174c6-9e6b-45a0-b90d-d80c7cc08bc8"
                    },
                    {
                      "key": "X-Frame-Options",
                      "value": "SAMEORIGIN",
                      "uuid": "eee4ef09-78df-4745-bb99-3c00d7b9bfca"
                    },
                    {
                      "key": "X-Permitted-Cross-Domain-Policies",
                      "value": "none",
                      "uuid": "666613ee-1566-4982-808a-959eccccba19"
                    },
                    {
                      "key": "X-XSS-Protection",
                      "value": "0",
                      "uuid": "e193c26f-e6af-4335-8e2d-24266280caec"
                    },
                    {
                      "key": "Vary",
                      "value": "Origin",
                      "uuid": "8d74d7ce-fb5f-4093-9841-17b411877d9a"
                    },
                    {
                      "key": "Access-Control-Allow-Credentials",
                      "value": "true",
                      "uuid": "d738dc7c-708e-48f0-85ba-4defb76a229f"
                    },
                    {
                      "key": "RateLimit-Policy",
                      "value": "100;w=60",
                      "uuid": "e0ee6a94-32ed-4a09-ac55-3e87e8633fab"
                    },
                    {
                      "key": "RateLimit-Limit",
                      "value": "100",
                      "uuid": "44f41025-272d-4d52-9031-2acf5540c993"
                    },
                    {
                      "key": "RateLimit-Remaining",
                      "value": "98",
                      "uuid": "83e13026-1cc7-42c5-a8ba-c70180eea2a6"
                    },
                    {
                      "key": "RateLimit-Reset",
                      "value": "27",
                      "uuid": "6c86c1fb-9509-4c40-ac8a-4b0cb1b6af06"
                    },
                    {
                      "key": "Content-Encoding",
                      "value": "gzip",
                      "uuid": "49fdfee8-796e-441a-9079-9ca5c8c22c5e"
                    },
                    {
                      "key": "Content-Length",
                      "value": "158",
                      "uuid": "88fc0aca-a9b1-46f4-afc2-4ac2be4edbc0"
                    },
                    {
                      "key": "Content-Type",
                      "value": "[object Object]",
                      "uuid": "80e0d047-6401-4f39-88bf-72569587b53b"
                    },
                    {
                      "key": "Date",
                      "value": "Tue, 11 Feb 2025 09:36:01 GMT",
                      "uuid": "45afe95e-528e-4070-9b63-4e0a093b3387"
                    },
                    {
                      "key": "Connection",
                      "value": "keep-alive",
                      "uuid": "11986cc3-8304-4101-b113-c00b08e015fc"
                    },
                    {
                      "key": "Keep-Alive",
                      "value": "timeout=5",
                      "uuid": "6d7d9feb-cc59-4f80-b60b-5c02d6b11d0e"
                    }
                  ],
                  "cookie": [],
                  "body": "{\"meta\":{\"route\":\"/\"},\"status\":{\"message\":\"Data validation failed\"},\"data\":{},\"errors\":[{\"field\":\"name\",\"message\":\"Name must be between 3 and 50 characters and contain only letters and spaces\"}]}"
                },
                {
                  "id": "7852fa4c-d979-492c-9815-40038b3e2079",
                  "name": "FORBIDDEN 403",
                  "originalRequest": {
                    "method": "POST",
                    "header": [
                      {
                        "key": "Content-Type",
                        "value": "application/json"
                      }
                    ],
                    "body": {
                      "mode": "raw",
                      "raw": "{\n    \"name\": \"{{name}}\",\n    \"avatarUrl\": \"{{avatarUrl}}\",\n    \"email\": \"{{email}}\",\n    \"nid\": \"{{nid}}\",\n    \"phone\": \"{{phone}}\",\n    \"bio\": \"{{bio}}\",\n    \"portfolio\": \"{{portfolio}}\",\n    \"age\": {{age}},\n    \"isActive\": {{isActive}}\n}\n",
                      "options": {
                        "raw": {
                          "language": "json"
                        }
                      }
                    },
                    "url": {
                      "raw": "{{SERVER_URL}}/api/users",
                      "host": ["{{SERVER_URL}}"],
                      "path": ["api", "users"]
                    }
                  },
                  "status": "Forbidden",
                  "code": 403,
                  "_postman_previewlanguage": "json",
                  "_postman_previewtype": "html",
                  "header": [
                    {
                      "key": "Content-Security-Policy-Report-Only",
                      "value": "default-src 'self';script-src 'self';object-src 'none';img-src 'self';style-src 'self' 'unsafe-inline';upgrade-insecure-requests;report-uri /csp-violation-report;base-uri 'self';font-src 'self' https: data:;form-action 'self';frame-ancestors 'self';script-src-attr 'none'",
                      "uuid": "b0abb85f-2a5c-456c-adb7-43797e6d03a5"
                    },
                    {
                      "key": "Cross-Origin-Opener-Policy",
                      "value": "same-origin",
                      "uuid": "3d33b94a-65ab-4f77-8f0a-83a76e188beb"
                    },
                    {
                      "key": "Cross-Origin-Resource-Policy",
                      "value": "same-origin",
                      "uuid": "3b830e78-d186-4fcf-8c5c-7321e13166b5"
                    },
                    {
                      "key": "Origin-Agent-Cluster",
                      "value": "?1",
                      "uuid": "9d338f83-968e-46a7-a166-e6b01d2497dd"
                    },
                    {
                      "key": "Referrer-Policy",
                      "value": "strict-origin-when-cross-origin",
                      "uuid": "96be1cac-9bd4-4ffa-94bb-a3d97967c96b"
                    },
                    {
                      "key": "Strict-Transport-Security",
                      "value": "max-age=31536000; includeSubDomains",
                      "uuid": "42b97b43-7279-47bb-9d3f-484397652863"
                    },
                    {
                      "key": "X-Content-Type-Options",
                      "value": "nosniff",
                      "uuid": "61067c52-8a39-465a-aa25-fb7cdfcc9acf"
                    },
                    {
                      "key": "X-DNS-Prefetch-Control",
                      "value": "off",
                      "uuid": "33f186a5-a250-4730-a982-dbe547d97263"
                    },
                    {
                      "key": "X-Download-Options",
                      "value": "noopen",
                      "uuid": "f1d9922b-f157-4ec1-bf42-544c91a0c9af"
                    },
                    {
                      "key": "X-Frame-Options",
                      "value": "SAMEORIGIN",
                      "uuid": "3f67c5c6-67a8-47a9-8f17-eac6aa2a21de"
                    },
                    {
                      "key": "X-Permitted-Cross-Domain-Policies",
                      "value": "none",
                      "uuid": "cc94d379-8a80-4a1c-a84a-b0134029f202"
                    },
                    {
                      "key": "X-XSS-Protection",
                      "value": "0",
                      "uuid": "b0f7f194-051f-404f-871e-9b679609a29e"
                    },
                    {
                      "key": "Vary",
                      "value": "Origin",
                      "uuid": "1e97f6f6-d7a5-4968-af51-b2b98c227541"
                    },
                    {
                      "key": "Access-Control-Allow-Credentials",
                      "value": "true",
                      "uuid": "e88e508d-e8e9-49f9-abe7-d447e46b9664"
                    },
                    {
                      "key": "Content-Type",
                      "value": "application/json; charset=utf-8",
                      "uuid": "45e0e8b1-5c37-4591-b9c7-7b5a518f21f7"
                    },
                    {
                      "key": "Content-Length",
                      "value": "102",
                      "uuid": "24c67bb2-8773-47a0-81af-f47e738aa043"
                    },
                    {
                      "key": "ETag",
                      "value": "W/\"66-RMZ3/ejO/1q/Hwq4XIYQOzOO7WU\"",
                      "uuid": "ccd5f731-4114-4cfc-85f3-3f379c5ee387"
                    },
                    {
                      "key": "Date",
                      "value": "Tue, 11 Feb 2025 11:50:05 GMT",
                      "uuid": "a730e9c3-2019-4978-9322-cea0dbf88988"
                    },
                    {
                      "key": "Connection",
                      "value": "keep-alive",
                      "uuid": "bb64bf59-2e93-4b1c-9122-2fc33cecf171"
                    },
                    {
                      "key": "Keep-Alive",
                      "value": "timeout=5",
                      "uuid": "28e373f1-398d-4d07-8923-23f5c52aa640"
                    }
                  ],
                  "cookie": [],
                  "body": "{\n    \"error\": \"Missing 'X-Site-Identifier' header in the request.\",\n    \"errorCode\": \"MISSING_IDENTIFIER_HEADER\"\n}"
                }
              ]
            },
            {
              "name": "POST /api/users/create",
              "event": [
                {
                  "listen": "prerequest",
                  "script": {
                    "id": "a85474ab-d94a-4243-ab2a-40ca6b7a58d8",
                    "exec": [
                      "// Generate random data with valid name\r",
                      "const randomId = Math.floor(Math.random() * 1000);\r",
                      "const randomPhone = `+88017${Math.floor(10000000 + Math.random() * 90000000)}`;\r",
                      "const isActive = Math.random() < 0.5;\r",
                      "\r",
                      "// Generate a valid name (3-50 characters, letters, and spaces only)\r",
                      "const names = [\"John Doe\", \"Jane Smith\", \"Alice Johnson\", \"Michael Brown\", \"Emily Davis\"];\r",
                      "const randomName = names[Math.floor(Math.random() * names.length)];\r",
                      "\r",
                      "pm.environment.set(\"name\", randomName);\r",
                      "pm.environment.set(\"avatarUrl\", \"http://example.com/avatar.png\");\r",
                      "pm.environment.set(\"email\", `user${randomId}@example.com`);\r",
                      "pm.environment.set(\"nid\", `${1000000000 + randomId}`);\r",
                      "pm.environment.set(\"bio\", \"This is a sample bio.\");\r",
                      "pm.environment.set(\"portfolio\", `http://example.com/${randomId}`);\r",
                      "pm.environment.set(\"phone\", randomPhone);\r",
                      "pm.environment.set(\"age\", Math.floor(Math.random() * 50) + 18);\r",
                      "pm.environment.set(\"isActive\", isActive);\r",
                      ""
                    ],
                    "type": "text/javascript",
                    "packages": {}
                  }
                },
                {
                  "listen": "test",
                  "script": {
                    "id": "c6d020c5-9d41-4b4f-9e7b-c657bc3675f3",
                    "exec": [
                      "pm.test(\"Status code is 409 or 201\", function () {",
                      "    pm.expect(pm.response.code).to.be.oneOf([409, 201]);",
                      "});",
                      "",
                      "pm.test(\"Content-Type is application/json\", function () { pm.expect(pm.response.headers.get('Content-Type')).to.include('application/json'); });",
                      "",
                      "pm.test(\"Response time is less than 500ms\", function () {",
                      "    pm.expect(pm.response.responseTime).to.be.below(500);",
                      "});",
                      "",
                      "pm.test(\"Response body contains data\", function () { pm.expect(pm.response.json()).to.be.an('object').that.is.not.empty; });",
                      "",
                      "// pm.test(\"Cache-Control header is present\", function () { pm.expect(pm.response.headers.has('Cache-Control')).to.be.true; });",
                      "",
                      "// pm.test(\"Cache-Control value is no-cache\", function () { pm.expect(pm.response.headers.get('Cache-Control')).to.equal('no-cache'); });",
                      "",
                      "pm.test(\"Verify the response body format\", function () {",
                      "    const responseBody = pm.response.json();",
                      "",
                      "    if (pm.response.code === 201) {",
                      "        pm.expect(responseBody).to.have.all.keys('meta', 'status', 'data', 'errors');",
                      "        pm.expect(responseBody.meta).to.have.property('route', '/create');",
                      "        pm.expect(responseBody.status).to.have.property('success', true);",
                      "        pm.expect(responseBody.status).to.have.property('message').that.contains(\"Success: New Users created with ID\"); // More flexible message check",
                      "        pm.expect(responseBody.data).to.have.all.keys('_id', 'name', 'avatarUrl', 'email', 'nid', 'phone', 'bio', 'portfolio', 'age', 'isActive', 'createdAt', 'updatedAt');",
                      "",
                      "        // Dynamically check types and values within data",
                      "        pm.expect(responseBody.data._id).to.be.a('string');",
                      "        pm.expect(responseBody.data.name).to.be.a('string');",
                      "        pm.expect(responseBody.data.avatarUrl).to.be.a('string');",
                      "        pm.expect(responseBody.data.email).to.be.a('string');",
                      "        pm.expect(responseBody.data.nid).to.be.a('string');",
                      "        pm.expect(responseBody.data.phone).to.be.a('string');",
                      "        pm.expect(responseBody.data.bio).to.be.a('string');",
                      "        pm.expect(responseBody.data.portfolio).to.be.a('string');",
                      "        pm.expect(responseBody.data.age).to.be.a('number');",
                      "        pm.expect(responseBody.data.isActive).to.be.a('boolean');",
                      "        pm.expect(responseBody.data.createdAt).to.be.a('string');",
                      "        pm.expect(responseBody.data.updatedAt).to.be.a('string');",
                      "",
                      "        // You can add more specific value checks here if needed, for example:",
                      "        // pm.expect(responseBody.data.email).to.match(/@example\\.com$/); // Check email domain",
                      "",
                      "    } else if (pm.response.code === 409) {",
                      "        pm.expect(responseBody).to.have.all.keys('meta', 'status', 'data', 'errors');",
                      "        pm.expect(responseBody.meta).to.have.property('route', '/');",
                      "        pm.expect(responseBody.status).to.have.property('message').that.contains(\"Conflict: Users with email\"); // More flexible message check",
                      "        pm.expect(responseBody.data).to.be.empty; // Check if data is empty",
                      "        pm.expect(responseBody.errors).to.be.empty;",
                      "    } else {",
                      "        pm.expect.fail(\"Unexpected status code: \" + pm.response.code); // Fail if code is not 201 or 409",
                      "    }",
                      "});"
                    ],
                    "type": "text/javascript",
                    "packages": {}
                  }
                }
              ],
              "id": "b9d40502-82d0-4750-8ad5-a47afde39c8c",
              "protocolProfileBehavior": {
                "disableBodyPruning": true
              },
              "request": {
                "method": "POST",
                "header": [
                  {
                    "key": "Content-Type",
                    "value": "application/json"
                  }
                ],
                "body": {
                  "mode": "raw",
                  "raw": "{\n    \"name\": \"{{name}}\",\n    \"avatarUrl\": \"{{avatarUrl}}\",\n    \"email\": \"{{email}}\",\n    \"nid\": \"{{nid}}\",\n    \"phone\": \"{{phone}}\",\n    \"bio\": \"{{bio}}\",\n    \"portfolio\": \"{{portfolio}}\",\n    \"age\": {{age}},\n    \"isActive\": {{isActive}}\n}\n",
                  "options": {
                    "raw": {
                      "language": "json"
                    }
                  }
                },
                "url": {
                  "raw": "{{SERVER_URL}}/api/users/create",
                  "host": ["{{SERVER_URL}}"],
                  "path": ["api", "users", "create"]
                }
              },
              "response": []
            },
            {
              "name": "POST /api/users/new",
              "event": [
                {
                  "listen": "prerequest",
                  "script": {
                    "id": "5cef0299-3bac-45d0-aa02-4d1d44405f97",
                    "exec": [
                      "// Generate random data with valid name\r",
                      "const randomId = Math.floor(Math.random() * 1000);\r",
                      "const randomPhone = `+88017${Math.floor(10000000 + Math.random() * 90000000)}`;\r",
                      "const isActive = Math.random() < 0.5;\r",
                      "\r",
                      "// Generate a valid name (3-50 characters, letters, and spaces only)\r",
                      "const names = [\"John Doe\", \"Jane Smith\", \"Alice Johnson\", \"Michael Brown\", \"Emily Davis\"];\r",
                      "const randomName = names[Math.floor(Math.random() * names.length)];\r",
                      "\r",
                      "pm.environment.set(\"name\", randomName);\r",
                      "pm.environment.set(\"avatarUrl\", \"http://example.com/avatar.png\");\r",
                      "pm.environment.set(\"email\", `user${randomId}@example.com`);\r",
                      "pm.environment.set(\"nid\", `${1000000000 + randomId}`);\r",
                      "pm.environment.set(\"bio\", \"This is a sample bio.\");\r",
                      "pm.environment.set(\"portfolio\", `http://example.com/${randomId}`);\r",
                      "pm.environment.set(\"phone\", randomPhone);\r",
                      "pm.environment.set(\"age\", Math.floor(Math.random() * 50) + 18);\r",
                      "pm.environment.set(\"isActive\", isActive);\r",
                      ""
                    ],
                    "type": "text/javascript",
                    "packages": {}
                  }
                },
                {
                  "listen": "test",
                  "script": {
                    "id": "905018cb-bb77-448d-99d1-71f8bc8d249b",
                    "exec": [
                      "pm.test(\"Status code is 409 or 201\", function () {",
                      "    pm.expect(pm.response.code).to.be.oneOf([409, 201]);",
                      "});",
                      "",
                      "pm.test(\"Content-Type is application/json\", function () { pm.expect(pm.response.headers.get('Content-Type')).to.include('application/json'); });",
                      "",
                      "pm.test(\"Response time is less than 500ms\", function () {",
                      "    pm.expect(pm.response.responseTime).to.be.below(500);",
                      "});",
                      "",
                      "pm.test(\"Response body contains data\", function () { pm.expect(pm.response.json()).to.be.an('object').that.is.not.empty; });",
                      "",
                      "// pm.test(\"Cache-Control header is present\", function () { pm.expect(pm.response.headers.has('Cache-Control')).to.be.true; });",
                      "",
                      "// pm.test(\"Cache-Control value is no-cache\", function () { pm.expect(pm.response.headers.get('Cache-Control')).to.equal('no-cache'); });",
                      "",
                      "pm.test(\"Verify the response body format\", function () {",
                      "    const responseBody = pm.response.json();",
                      "",
                      "    if (pm.response.code === 201) {",
                      "        pm.expect(responseBody).to.have.all.keys('meta', 'status', 'data', 'errors');",
                      "        pm.expect(responseBody.meta).to.have.property('route', '/new');",
                      "        pm.expect(responseBody.status).to.have.property('success', true);",
                      "        pm.expect(responseBody.status).to.have.property('message').that.contains(\"Success: New Users created with ID\"); // More flexible message check",
                      "        pm.expect(responseBody.data).to.have.all.keys('_id', 'name', 'avatarUrl', 'email', 'nid', 'phone', 'bio', 'portfolio', 'age', 'isActive', 'createdAt', 'updatedAt');",
                      "",
                      "        // Dynamically check types and values within data",
                      "        pm.expect(responseBody.data._id).to.be.a('string');",
                      "        pm.expect(responseBody.data.name).to.be.a('string');",
                      "        pm.expect(responseBody.data.avatarUrl).to.be.a('string');",
                      "        pm.expect(responseBody.data.email).to.be.a('string');",
                      "        pm.expect(responseBody.data.nid).to.be.a('string');",
                      "        pm.expect(responseBody.data.phone).to.be.a('string');",
                      "        pm.expect(responseBody.data.bio).to.be.a('string');",
                      "        pm.expect(responseBody.data.portfolio).to.be.a('string');",
                      "        pm.expect(responseBody.data.age).to.be.a('number');",
                      "        pm.expect(responseBody.data.isActive).to.be.a('boolean');",
                      "        pm.expect(responseBody.data.createdAt).to.be.a('string');",
                      "        pm.expect(responseBody.data.updatedAt).to.be.a('string');",
                      "",
                      "        // You can add more specific value checks here if needed, for example:",
                      "        // pm.expect(responseBody.data.email).to.match(/@example\\.com$/); // Check email domain",
                      "",
                      "    } else if (pm.response.code === 409) {",
                      "        pm.expect(responseBody).to.have.all.keys('meta', 'status', 'data', 'errors');",
                      "        pm.expect(responseBody.meta).to.have.property('route', '/');",
                      "        pm.expect(responseBody.status).to.have.property('message').that.contains(\"Conflict: Users with email\"); // More flexible message check",
                      "        pm.expect(responseBody.data).to.be.empty; // Check if data is empty",
                      "        pm.expect(responseBody.errors).to.be.empty;",
                      "    } else {",
                      "        pm.expect.fail(\"Unexpected status code: \" + pm.response.code); // Fail if code is not 201 or 409",
                      "    }",
                      "});"
                    ],
                    "type": "text/javascript",
                    "packages": {}
                  }
                }
              ],
              "id": "ee8c9cce-5970-457d-97c5-34628ade9fe3",
              "protocolProfileBehavior": {
                "disableBodyPruning": true
              },
              "request": {
                "method": "POST",
                "header": [
                  {
                    "key": "Content-Type",
                    "value": "application/json"
                  }
                ],
                "body": {
                  "mode": "raw",
                  "raw": "{\n    \"name\": \"{{name}}\",\n    \"avatarUrl\": \"{{avatarUrl}}\",\n    \"email\": \"{{email}}\",\n    \"nid\": \"{{nid}}\",\n    \"phone\": \"{{phone}}\",\n    \"bio\": \"{{bio}}\",\n    \"portfolio\": \"{{portfolio}}\",\n    \"age\": {{age}},\n    \"isActive\": {{isActive}}\n}\n",
                  "options": {
                    "raw": {
                      "language": "json"
                    }
                  }
                },
                "url": {
                  "raw": "{{SERVER_URL}}/api/users/new",
                  "host": ["{{SERVER_URL}}"],
                  "path": ["api", "users", "new"]
                }
              },
              "response": []
            },
            {
              "name": "POST /api/users/create/dummy?count={{count}}",
              "event": [
                {
                  "listen": "prerequest",
                  "script": {
                    "id": "90ae3287-fce6-4f7b-a85a-550b0c8d77e6",
                    "exec": [
                      "pm.environment.set(\"count\", Math.floor(Math.random() * 50) + 18);"
                    ],
                    "type": "text/javascript",
                    "packages": {}
                  }
                },
                {
                  "listen": "test",
                  "script": {
                    "id": "dfb00c82-467f-445d-b031-12a449f0a99c",
                    "exec": [
                      "pm.test(\"Status code is 409 or 201\", function () {",
                      "    pm.expect(pm.response.code).to.be.oneOf([409, 201]);",
                      "});",
                      "",
                      "pm.test(\"Content-Type is application/json\", function () { pm.expect(pm.response.headers.get('Content-Type')).to.include('application/json'); });",
                      "",
                      "pm.test(\"Response time is less than 500ms\", function () {",
                      "    pm.expect(pm.response.responseTime).to.be.below(500);",
                      "});",
                      "",
                      "pm.test(\"Response body contains data\", function () { pm.expect(pm.response.json()).to.be.an('object').that.is.not.empty; });",
                      "",
                      "// pm.test(\"Cache-Control header is present\", function () { pm.expect(pm.response.headers.has('Cache-Control')).to.be.true; });",
                      "",
                      "// pm.test(\"Cache-Control value is no-cache\", function () { pm.expect(pm.response.headers.get('Cache-Control')).to.equal('no-cache'); });",
                      "",
                      "pm.test(\"Verify the response body format\", function () {",
                      "    const responseData = pm.response.json();",
                      "    ",
                      "    if (pm.response.code === 201) {",
                      "        pm.expect(responseData.data).to.be.an('array').that.is.not.empty;",
                      "",
                      "        responseData.data.forEach(function (user) {",
                      "            pm.expect(user).to.be.an('object');",
                      "            pm.expect(user._id).to.be.a('string');",
                      "            pm.expect(user.name).to.be.a('string');",
                      "            pm.expect(user.avatarUrl).to.be.a('string');",
                      "            pm.expect(user.email).to.be.a('string');",
                      "            pm.expect(user.nid).to.be.a('string');",
                      "            pm.expect(user.phone).to.be.a('string');",
                      "            pm.expect(user.bio).to.be.a('string');",
                      "            pm.expect(user.portfolio).to.be.a('string');",
                      "            pm.expect(user.age).to.be.a('number');",
                      "            pm.expect(user.isActive).to.be.a('boolean');",
                      "            pm.expect(user.createdAt).to.be.a('string');",
                      "            pm.expect(user.updatedAt).to.be.a('string');",
                      "        });",
                      "",
                      "        // You can add more specific value checks here if needed, for example:",
                      "        // pm.expect(responseBody.data.email).to.match(/@example\\.com$/); // Check email domain",
                      "",
                      "    } else if (pm.response.code === 409) {",
                      "        pm.expect(responseBody).to.have.all.keys('meta', 'status', 'data', 'errors');",
                      "        pm.expect(responseBody.meta).to.have.property('route', '/');",
                      "        pm.expect(responseBody.status).to.have.property('message').that.contains(\"Conflict: Users with email\"); // More flexible message check",
                      "        pm.expect(responseBody.data).to.be.empty; // Check if data is empty",
                      "        pm.expect(responseBody.errors).to.be.empty;",
                      "    } else {",
                      "        pm.expect.fail(\"Unexpected status code: \" + pm.response.code); // Fail if code is not 201 or 409",
                      "    }",
                      "});"
                    ],
                    "type": "text/javascript",
                    "packages": {}
                  }
                }
              ],
              "id": "50f015a3-9444-4a6e-b355-4a4ef3bebf1b",
              "protocolProfileBehavior": {
                "disableBodyPruning": true
              },
              "request": {
                "method": "POST",
                "header": [
                  {
                    "key": "Content-Type",
                    "value": "application/json"
                  }
                ],
                "url": {
                  "raw": "{{SERVER_URL}}/api/users/create/dummy?count={{count}}",
                  "host": ["{{SERVER_URL}}"],
                  "path": ["api", "users", "create", "dummy"],
                  "query": [
                    {
                      "key": "count",
                      "value": "{{count}}"
                    }
                  ]
                }
              },
              "response": [
                {
                  "id": "0148fb5d-36b9-4a74-b4ae-2fe8a69653fc",
                  "name": "OK 200",
                  "originalRequest": {
                    "method": "POST",
                    "header": [
                      {
                        "key": "Content-Type",
                        "value": "application/json"
                      }
                    ],
                    "url": {
                      "raw": "{{SERVER_URL}}/api/users/create/dummy?count={{count}}",
                      "host": ["{{SERVER_URL}}"],
                      "path": ["api", "users", "create", "dummy"],
                      "query": [
                        {
                          "key": "count",
                          "value": "{{count}}"
                        }
                      ]
                    }
                  },
                  "status": "Created",
                  "code": 201,
                  "_postman_previewlanguage": "json",
                  "_postman_previewtype": "html",
                  "header": [
                    {
                      "key": "Content-Security-Policy-Report-Only",
                      "value": "default-src 'self';script-src 'self';object-src 'none';img-src 'self';style-src 'self' 'unsafe-inline';upgrade-insecure-requests;report-uri /csp-violation-report;base-uri 'self';font-src 'self' https: data:;form-action 'self';frame-ancestors 'self';script-src-attr 'none'",
                      "uuid": "4e8f7c03-d588-4fe2-81d8-611b78d8ec1c"
                    },
                    {
                      "key": "Cross-Origin-Opener-Policy",
                      "value": "same-origin",
                      "uuid": "7105608b-8601-4dc0-93f2-61c8e69783d9"
                    },
                    {
                      "key": "Cross-Origin-Resource-Policy",
                      "value": "same-origin",
                      "uuid": "3a46d480-31bd-4f02-8eaa-4000136ec9af"
                    },
                    {
                      "key": "Origin-Agent-Cluster",
                      "value": "?1",
                      "uuid": "32e077ab-1866-4d53-9118-5740fff9645f"
                    },
                    {
                      "key": "Referrer-Policy",
                      "value": "strict-origin-when-cross-origin",
                      "uuid": "dace2d50-c816-4e4d-bed0-21ee9613e5cf"
                    },
                    {
                      "key": "Strict-Transport-Security",
                      "value": "max-age=31536000; includeSubDomains",
                      "uuid": "fb4cdba7-dfde-4f88-b0fe-648fd8f1ebc5"
                    },
                    {
                      "key": "X-Content-Type-Options",
                      "value": "nosniff",
                      "uuid": "7dba5a95-23dd-450e-9fdd-9071eb497d32"
                    },
                    {
                      "key": "X-DNS-Prefetch-Control",
                      "value": "off",
                      "uuid": "b4afb81e-1851-4aed-bc70-e7e5ee9e01d9"
                    },
                    {
                      "key": "X-Download-Options",
                      "value": "noopen",
                      "uuid": "253b1c8a-2c78-4dff-814d-f624cc4a200e"
                    },
                    {
                      "key": "X-Frame-Options",
                      "value": "SAMEORIGIN",
                      "uuid": "ce0ae76e-cbac-450e-be5e-737be219cc5d"
                    },
                    {
                      "key": "X-Permitted-Cross-Domain-Policies",
                      "value": "none",
                      "uuid": "cc19be1b-e485-4c2b-b8ba-7d9c107df843"
                    },
                    {
                      "key": "X-XSS-Protection",
                      "value": "0",
                      "uuid": "10e22b66-d6d9-499c-b01d-c062dcf8ca44"
                    },
                    {
                      "key": "Vary",
                      "value": "Origin, Accept-Encoding",
                      "uuid": "9265aced-65cf-456d-ab21-9d9ef3609ff9"
                    },
                    {
                      "key": "Access-Control-Allow-Credentials",
                      "value": "true",
                      "uuid": "467aceb9-a9b0-439b-9daf-d63af27909e7"
                    },
                    {
                      "key": "Content-Encoding",
                      "value": "gzip",
                      "uuid": "0575cd84-340a-40ea-94d4-3e0140cefb9c"
                    },
                    {
                      "key": "Content-Length",
                      "value": "6321",
                      "uuid": "b8d30c45-4784-4f8c-816e-0927a7a57352"
                    },
                    {
                      "key": "Content-Type",
                      "value": "application/json",
                      "uuid": "00779e5d-f83d-4f29-9ab7-7259afed3177"
                    },
                    {
                      "key": "Date",
                      "value": "Tue, 11 Feb 2025 10:33:20 GMT",
                      "uuid": "02085061-b34c-46c0-80a0-2b96c66dbb42"
                    },
                    {
                      "key": "Connection",
                      "value": "keep-alive",
                      "uuid": "8b835a13-d59e-4560-9956-f7c8d96d0fed"
                    },
                    {
                      "key": "Keep-Alive",
                      "value": "timeout=5",
                      "uuid": "74136ee9-ff37-4f6f-a150-f01e68c634b1"
                    }
                  ],
                  "cookie": [],
                  "body": "{\n    \"meta\": {\n        \"route\": \"/create/dummy?count=56\"\n    },\n    \"status\": {\n        \"success\": true,\n        \"message\": \"Success: 56 Userss created with dummy data.\"\n    },\n    \"data\": [\n        {\n            \"_id\": \"67ab276fe8de5d3e450769e6\",\n            \"name\": \"Usque molestiae \",\n            \"avatarUrl\": \"Templum aegrotatio\",\n            \"email\": \"jared93@gmail.com\",\n            \"nid\": \"4165601751\",\n            \"phone\": \"+01405606656\",\n            \"bio\": \"Defessus accedo fugiat utpote verecundia valeo.\",\n            \"portfolio\": \"https://example.com/PVGce\",\n            \"age\": 80,\n            \"isActive\": false,\n            \"createdAt\": \"2024-11-15T04:37:01.654Z\",\n            \"updatedAt\": \"2024-07-22T23:13:58.723Z\"\n        },\n        {\n            \"_id\": \"67ab276fe8de5d3e450769e8\",\n            \"name\": \"Fuga conculco am\",\n            \"avatarUrl\": \"Culpo amet demergo\",\n            \"email\": \"gabriella.rodriguez48@hotmail.com\",\n            \"nid\": \"2227024215\",\n            \"phone\": \"+01703237657\",\n            \"bio\": \"Sulum vicissitudo denique compello considero demonstro.\",\n            \"portfolio\": \"https://example.com/FUaOM\",\n            \"age\": 40,\n            \"isActive\": true,\n            \"createdAt\": \"2024-03-02T14:29:11.068Z\",\n            \"updatedAt\": \"2025-01-27T11:36:46.553Z\"\n        },\n        {\n            \"_id\": \"67ab276fe8de5d3e450769e9\",\n            \"name\": \"Voco aureus cano\",\n            \"avatarUrl\": \"Collum vivo\",\n            \"email\": \"luella69@hotmail.com\",\n            \"nid\": \"4020610221\",\n            \"phone\": \"8801424537746\",\n            \"bio\": \"Nisi defungo nesciunt umquam usitas nulla collum accendo valens conservo.\",\n            \"portfolio\": \"https://example.com/8jnIc\",\n            \"age\": 96,\n            \"isActive\": true,\n            \"createdAt\": \"2024-07-28T11:09:22.323Z\",\n            \"updatedAt\": \"2024-04-01T12:56:20.221Z\"\n        },\n        {\n            \"_id\": \"67ab276fe8de5d3e450769ea\",\n            \"name\": \"Caute cotidie te\",\n            \"avatarUrl\": \"Spargo tergum\",\n            \"email\": \"harold_wisozk67@gmail.com\",\n            \"nid\": \"1024083945\",\n            \"phone\": \"01718044037\",\n            \"bio\": \"Molestiae contego tamen volaticus blanditiis tumultus crudelis adfectus.\",\n            \"portfolio\": \"https://example.com/ZtFlg\",\n            \"age\": 69,\n            \"isActive\": false,\n            \"createdAt\": \"2024-02-17T17:17:35.021Z\",\n            \"updatedAt\": \"2024-10-03T06:48:29.341Z\"\n        },\n        {\n            \"_id\": \"67ab276fe8de5d3e450769ec\",\n            \"name\": \"Incidunt deduco \",\n            \"avatarUrl\": \"Angelus despecto\",\n            \"email\": \"myra.schmidt@yahoo.com\",\n            \"nid\": \"0519207223\",\n            \"phone\": \"8801557074366\",\n            \"bio\": \"Cauda tabella cervus ad corpus neque.\",\n            \"portfolio\": \"https://example.com/iOg9Z\",\n            \"age\": 64,\n            \"isActive\": true,\n            \"createdAt\": \"2024-03-26T12:10:13.888Z\",\n            \"updatedAt\": \"2024-11-21T04:20:07.786Z\"\n        },\n        {\n            \"_id\": \"67ab276fe8de5d3e450769ed\",\n            \"name\": \"Ater abstergo de\",\n            \"avatarUrl\": \"Suscipit officiis\",\n            \"email\": \"darron12@gmail.com\",\n            \"nid\": \"8017579556\",\n            \"phone\": \"8801760769413\",\n            \"bio\": \"Amplus amiculum spes.\",\n            \"portfolio\": \"https://example.com/ddLKg\",\n            \"age\": 39,\n            \"isActive\": false,\n            \"createdAt\": \"2024-11-27T05:38:58.172Z\",\n            \"updatedAt\": \"2024-12-05T17:45:23.356Z\"\n        },\n        {\n            \"_id\": \"67ab276fe8de5d3e450769ee\",\n            \"name\": \"Tonsor a adempti\",\n            \"avatarUrl\": \"Curtus custodia\",\n            \"email\": \"everardo.casper49@gmail.com\",\n            \"nid\": \"2506279295\",\n            \"phone\": \"8801848375950\",\n            \"bio\": \"Dicta error adipiscor.\",\n            \"portfolio\": \"https://example.com/1dh1A\",\n            \"age\": 43,\n            \"isActive\": true,\n            \"createdAt\": \"2024-02-17T04:59:18.749Z\",\n            \"updatedAt\": \"2024-12-14T13:09:35.570Z\"\n        },\n        {\n            \"_id\": \"67ab276fe8de5d3e450769ef\",\n            \"name\": \"Cerno approbo de\",\n            \"avatarUrl\": \"Tenax subiungo\",\n            \"email\": \"kyla6@yahoo.com\",\n            \"nid\": \"3100963505\",\n            \"phone\": \"+8801972516004\",\n            \"bio\": \"Corrumpo benevolentia deludo.\",\n            \"portfolio\": \"https://example.com/nS0ra\",\n            \"age\": 113,\n            \"isActive\": true,\n            \"createdAt\": \"2024-08-02T12:30:00.698Z\",\n            \"updatedAt\": \"2024-11-23T16:18:39.489Z\"\n        },\n        {\n            \"_id\": \"67ab276fe8de5d3e450769f0\",\n            \"name\": \"Coniuratio bland\",\n            \"avatarUrl\": \"Accusantium curvo\",\n            \"email\": \"bethel.nikolaus71@yahoo.com\",\n            \"nid\": \"3128702300\",\n            \"phone\": \"+8801859654199\",\n            \"bio\": \"Aspicio compono alo qui non animadverto.\",\n            \"portfolio\": \"https://example.com/MgqcE\",\n            \"age\": 36,\n            \"isActive\": true,\n            \"createdAt\": \"2024-08-22T16:07:48.867Z\",\n            \"updatedAt\": \"2024-08-21T12:21:41.959Z\"\n        },\n        {\n            \"_id\": \"67ab276fe8de5d3e450769f1\",\n            \"name\": \"Vivo sortitus pr\",\n            \"avatarUrl\": \"Averto dolor\",\n            \"email\": \"tillman10@gmail.com\",\n            \"nid\": \"5079988777\",\n            \"phone\": \"8801516030568\",\n            \"bio\": \"Beneficium artificiose circumvenio apud ademptio.\",\n            \"portfolio\": \"https://example.com/sMhEe\",\n            \"age\": 101,\n            \"isActive\": true,\n            \"createdAt\": \"2025-01-29T12:33:32.538Z\",\n            \"updatedAt\": \"2024-04-03T09:20:45.518Z\"\n        },\n        {\n            \"_id\": \"67ab276fe8de5d3e450769f2\",\n            \"name\": \"Umerus tener nam\",\n            \"avatarUrl\": \"Neque sophismata ex\",\n            \"email\": \"jarret_dach48@yahoo.com\",\n            \"nid\": \"0270582586\",\n            \"phone\": \"+8801920285783\",\n            \"bio\": \"Defaeco absum aestas tunc chirographum auctus.\",\n            \"portfolio\": \"https://example.com/BQfI2\",\n            \"age\": 87,\n            \"isActive\": true,\n            \"createdAt\": \"2024-08-29T15:04:02.983Z\",\n            \"updatedAt\": \"2024-07-05T22:01:37.027Z\"\n        },\n        {\n            \"_id\": \"67ab276fe8de5d3e450769f3\",\n            \"name\": \"Tui clarus porro\",\n            \"avatarUrl\": \"Tribuo fuga sollers\",\n            \"email\": \"brandi_lockman@hotmail.com\",\n            \"nid\": \"4823128419\",\n            \"phone\": \"+01985496511\",\n            \"bio\": \"Cupio debitis depereo cibo sonitus.\",\n            \"portfolio\": \"https://example.com/edqr2\",\n            \"age\": 82,\n            \"isActive\": false,\n            \"createdAt\": \"2024-11-26T05:20:28.040Z\",\n            \"updatedAt\": \"2024-03-14T14:27:37.180Z\"\n        },\n        {\n            \"_id\": \"67ab276fe8de5d3e450769f4\",\n            \"name\": \"Aliquam ustilo c\",\n            \"avatarUrl\": \"Conscendo\",\n            \"email\": \"fatima.runolfsson@gmail.com\",\n            \"nid\": \"1674663504\",\n            \"phone\": \"8801663526141\",\n            \"bio\": \"Deprecator aliquid spiritus suscipit alioqui angulus tamen.\",\n            \"portfolio\": \"https://example.com/HC0sA\",\n            \"age\": 23,\n            \"isActive\": true,\n            \"createdAt\": \"2024-09-10T02:04:24.815Z\",\n            \"updatedAt\": \"2024-11-06T09:10:47.112Z\"\n        },\n        {\n            \"_id\": \"67ab276fe8de5d3e450769f5\",\n            \"name\": \"Ab pectus conspe\",\n            \"avatarUrl\": \"Nihil auxilium\",\n            \"email\": \"aditya.goyette68@hotmail.com\",\n            \"nid\": \"6574413698\",\n            \"phone\": \"+01695828022\",\n            \"bio\": \"Facilis avaritia desino ut aestivus ciminatio defungo corrumpo coaegresco.\",\n            \"portfolio\": \"https://example.com/xhQmw\",\n            \"age\": 90,\n            \"isActive\": true,\n            \"createdAt\": \"2024-04-15T06:50:43.951Z\",\n            \"updatedAt\": \"2024-06-02T04:28:32.396Z\"\n        },\n        {\n            \"_id\": \"67ab276fe8de5d3e450769f6\",\n            \"name\": \"Confero pecus an\",\n            \"avatarUrl\": \"Totus ulciscor\",\n            \"email\": \"adolph.kunde71@yahoo.com\",\n            \"nid\": \"6164094261\",\n            \"phone\": \"01929911501\",\n            \"bio\": \"Alter turbo cernuus.\",\n            \"portfolio\": \"https://example.com/z3GiJ\",\n            \"age\": 96,\n            \"isActive\": true,\n            \"createdAt\": \"2024-11-04T09:16:20.749Z\",\n            \"updatedAt\": \"2024-07-11T04:28:53.890Z\"\n        },\n        {\n            \"_id\": \"67ab276fe8de5d3e450769f7\",\n            \"name\": \"Demitto vos alia\",\n            \"avatarUrl\": \"Desolo deputo\",\n            \"email\": \"marian99@hotmail.com\",\n            \"nid\": \"0504320085\",\n            \"phone\": \"01482042777\",\n            \"bio\": \"Fugiat alioqui quam altus architecto colo colo sufficio.\",\n            \"portfolio\": \"https://example.com/voH76\",\n            \"age\": 42,\n            \"isActive\": false,\n            \"createdAt\": \"2024-09-25T13:06:11.678Z\",\n            \"updatedAt\": \"2024-07-12T10:52:55.251Z\"\n        },\n        {\n            \"_id\": \"67ab276fe8de5d3e450769f8\",\n            \"name\": \"Eaque aeternus e\",\n            \"avatarUrl\": \"Corrigo esse\",\n            \"email\": \"myriam8@hotmail.com\",\n            \"nid\": \"4170951397\",\n            \"phone\": \"+8801904475854\",\n            \"bio\": \"Benigne annus carus depereo demum sapiente.\",\n            \"portfolio\": \"https://example.com/hDLti\",\n            \"age\": 105,\n            \"isActive\": false,\n            \"createdAt\": \"2024-11-23T21:56:35.849Z\",\n            \"updatedAt\": \"2025-02-02T20:51:24.590Z\"\n        },\n        {\n            \"_id\": \"67ab276fe8de5d3e450769f9\",\n            \"name\": \"Vinco vinco repu\",\n            \"avatarUrl\": \"Ulciscor damnatio\",\n            \"email\": \"lafayette5@gmail.com\",\n            \"nid\": \"7719992680\",\n            \"phone\": \"+8801322240239\",\n            \"bio\": \"Trepide censura quo.\",\n            \"portfolio\": \"https://example.com/RShxt\",\n            \"age\": 83,\n            \"isActive\": false,\n            \"createdAt\": \"2024-07-14T11:49:10.367Z\",\n            \"updatedAt\": \"2024-08-13T00:39:42.739Z\"\n        },\n        {\n            \"_id\": \"67ab276fe8de5d3e450769fa\",\n            \"name\": \"Templum decet te\",\n            \"avatarUrl\": \"Curatio video cito\",\n            \"email\": \"hailie.senger16@gmail.com\",\n            \"nid\": \"9084989709\",\n            \"phone\": \"8801920949522\",\n            \"bio\": \"Tener bibo cribro censura vesper.\",\n            \"portfolio\": \"https://example.com/gG5yi\",\n            \"age\": 96,\n            \"isActive\": true,\n            \"createdAt\": \"2024-05-25T03:14:12.070Z\",\n            \"updatedAt\": \"2024-07-06T08:10:30.950Z\"\n        },\n        {\n            \"_id\": \"67ab276fe8de5d3e450769fb\",\n            \"name\": \"Debitis tersus a\",\n            \"avatarUrl\": \"Cetera adsidue via.\",\n            \"email\": \"beryl98@gmail.com\",\n            \"nid\": \"6858515636\",\n            \"phone\": \"01802038028\",\n            \"bio\": \"Terror vito currus creta nesciunt turbo.\",\n            \"portfolio\": \"https://example.com/t61cs\",\n            \"age\": 64,\n            \"isActive\": true,\n            \"createdAt\": \"2024-06-01T06:02:23.836Z\",\n            \"updatedAt\": \"2024-02-13T04:17:15.846Z\"\n        },\n        {\n            \"_id\": \"67ab276fe8de5d3e450769fc\",\n            \"name\": \"Nemo tandem carp\",\n            \"avatarUrl\": \"Delinquo bene\",\n            \"email\": \"gerry_pfeffer6@yahoo.com\",\n            \"nid\": \"9225230893\",\n            \"phone\": \"8801403120329\",\n            \"bio\": \"Umbra spiculum validus thesis optio sono decipio.\",\n            \"portfolio\": \"https://example.com/s4vWD\",\n            \"age\": 39,\n            \"isActive\": false,\n            \"createdAt\": \"2024-02-19T03:36:12.755Z\",\n            \"updatedAt\": \"2024-04-02T17:25:44.501Z\"\n        },\n        {\n            \"_id\": \"67ab276fe8de5d3e450769fd\",\n            \"name\": \"Reprehenderit ce\",\n            \"avatarUrl\": \"Caecus nesciunt\",\n            \"email\": \"ruthe.maggio25@gmail.com\",\n            \"nid\": \"4087375185\",\n            \"phone\": \"+01751730054\",\n            \"bio\": \"Pauci rerum coruscus accusamus uterque.\",\n            \"portfolio\": \"https://example.com/gPdM0\",\n            \"age\": 68,\n            \"isActive\": false,\n            \"createdAt\": \"2024-02-24T06:24:38.257Z\",\n            \"updatedAt\": \"2024-03-27T04:00:29.208Z\"\n        },\n        {\n            \"_id\": \"67ab276fe8de5d3e450769fe\",\n            \"name\": \"Corporis comis v\",\n            \"avatarUrl\": \"Dolores coepi adamo.\",\n            \"email\": \"camren79@yahoo.com\",\n            \"nid\": \"0047494867\",\n            \"phone\": \"+01765802496\",\n            \"bio\": \"Accusator quod veritatis colo.\",\n            \"portfolio\": \"https://example.com/bv2oA\",\n            \"age\": 28,\n            \"isActive\": true,\n            \"createdAt\": \"2025-02-07T02:14:40.539Z\",\n            \"updatedAt\": \"2024-12-07T21:13:24.086Z\"\n        },\n        {\n            \"_id\": \"67ab276fe8de5d3e450769ff\",\n            \"name\": \"Appositus tenus \",\n            \"avatarUrl\": \"Ascit ater\",\n            \"email\": \"annabel_purdy@yahoo.com\",\n            \"nid\": \"0639936859\",\n            \"phone\": \"8801808175718\",\n            \"bio\": \"Capio curtus bis damnatio voluntarius arceo caute totus suscipit.\",\n            \"portfolio\": \"https://example.com/oPciC\",\n            \"age\": 107,\n            \"isActive\": true,\n            \"createdAt\": \"2024-07-17T09:01:44.244Z\",\n            \"updatedAt\": \"2024-04-16T19:42:42.813Z\"\n        },\n        {\n            \"_id\": \"67ab276fe8de5d3e45076a00\",\n            \"name\": \"Nam statua appel\",\n            \"avatarUrl\": \"Demonstro adipiscor\",\n            \"email\": \"brody26@hotmail.com\",\n            \"nid\": \"4963682076\",\n            \"phone\": \"+01370023155\",\n            \"bio\": \"Tenus cibus eum verbum tantillus adnuo cura tutamen debilito.\",\n            \"portfolio\": \"https://example.com/ngvnY\",\n            \"age\": 80,\n            \"isActive\": false,\n            \"createdAt\": \"2024-08-12T05:13:18.054Z\",\n            \"updatedAt\": \"2024-04-23T15:29:23.435Z\"\n        },\n        {\n            \"_id\": \"67ab276fe8de5d3e45076a01\",\n            \"name\": \"Iusto magnam cur\",\n            \"avatarUrl\": \"Perspiciatis\",\n            \"email\": \"guido72@yahoo.com\",\n            \"nid\": \"8411411792\",\n            \"phone\": \"8801315883112\",\n            \"bio\": \"Tabula appello blandior tepesco cras depromo.\",\n            \"portfolio\": \"https://example.com/gGGN6\",\n            \"age\": 77,\n            \"isActive\": false,\n            \"createdAt\": \"2024-04-10T19:54:01.148Z\",\n            \"updatedAt\": \"2024-04-25T13:26:58.518Z\"\n        },\n        {\n            \"_id\": \"67ab276fe8de5d3e45076a02\",\n            \"name\": \"Dicta spes suppo\",\n            \"avatarUrl\": \"Subnecto tyrannus\",\n            \"email\": \"cristina13@yahoo.com\",\n            \"nid\": \"4450546006\",\n            \"phone\": \"+01807783221\",\n            \"bio\": \"Articulus amicitia sed antiquus utrum censura cur vere quisquam.\",\n            \"portfolio\": \"https://example.com/oGIzl\",\n            \"age\": 51,\n            \"isActive\": true,\n            \"createdAt\": \"2024-10-30T09:48:57.350Z\",\n            \"updatedAt\": \"2025-01-31T13:24:53.990Z\"\n        },\n        {\n            \"_id\": \"67ab276fe8de5d3e45076a03\",\n            \"name\": \"Volaticus creber\",\n            \"avatarUrl\": \"Utrimque velociter\",\n            \"email\": \"perry.heidenreich-abshire@gmail.com\",\n            \"nid\": \"8571318683\",\n            \"phone\": \"+01844628900\",\n            \"bio\": \"Sui bibo cornu deinde tot certe.\",\n            \"portfolio\": \"https://example.com/y0kPU\",\n            \"age\": 115,\n            \"isActive\": false,\n            \"createdAt\": \"2025-01-01T06:36:28.134Z\",\n            \"updatedAt\": \"2024-04-30T12:14:13.586Z\"\n        },\n        {\n            \"_id\": \"67ab276fe8de5d3e45076a04\",\n            \"name\": \"Caries adsuesco \",\n            \"avatarUrl\": \"Universe numquam\",\n            \"email\": \"claudie53@gmail.com\",\n            \"nid\": \"0490873132\",\n            \"phone\": \"01828531262\",\n            \"bio\": \"Desino ventosus ter.\",\n            \"portfolio\": \"https://example.com/7OiKm\",\n            \"age\": 117,\n            \"isActive\": true,\n            \"createdAt\": \"2024-05-28T12:01:56.389Z\",\n            \"updatedAt\": \"2024-03-31T11:27:28.094Z\"\n        },\n        {\n            \"_id\": \"67ab276fe8de5d3e45076a05\",\n            \"name\": \"Sumo toties perf\",\n            \"avatarUrl\": \"Vomica tergo\",\n            \"email\": \"marley93@yahoo.com\",\n            \"nid\": \"7545461286\",\n            \"phone\": \"+01401478565\",\n            \"bio\": \"Confugo sum eligendi utrum.\",\n            \"portfolio\": \"https://example.com/hW8CB\",\n            \"age\": 72,\n            \"isActive\": false,\n            \"createdAt\": \"2024-04-13T04:52:40.603Z\",\n            \"updatedAt\": \"2024-10-29T01:56:18.368Z\"\n        },\n        {\n            \"_id\": \"67ab276fe8de5d3e45076a06\",\n            \"name\": \"Defungo accommod\",\n            \"avatarUrl\": \"Degusto quod uredo\",\n            \"email\": \"darion33@gmail.com\",\n            \"nid\": \"6290918144\",\n            \"phone\": \"01958837049\",\n            \"bio\": \"Vos tandem aegrus.\",\n            \"portfolio\": \"https://example.com/EblFe\",\n            \"age\": 30,\n            \"isActive\": true,\n            \"createdAt\": \"2024-05-19T12:41:20.756Z\",\n            \"updatedAt\": \"2024-05-22T06:16:08.834Z\"\n        },\n        {\n            \"_id\": \"67ab276fe8de5d3e45076a07\",\n            \"name\": \"Audio sonitus co\",\n            \"avatarUrl\": \"Demum tui ager\",\n            \"email\": \"zelma80@yahoo.com\",\n            \"nid\": \"3827989719\",\n            \"phone\": \"01588428062\",\n            \"bio\": \"Veniam sophismata combibo conatus atqui suasoria amplitudo commodi denego vivo.\",\n            \"portfolio\": \"https://example.com/GzuG9\",\n            \"age\": 56,\n            \"isActive\": false,\n            \"createdAt\": \"2025-01-21T08:58:42.212Z\",\n            \"updatedAt\": \"2024-07-26T08:43:38.586Z\"\n        },\n        {\n            \"_id\": \"67ab276fe8de5d3e45076a08\",\n            \"name\": \"Creta advenio al\",\n            \"avatarUrl\": \"Tamdiu una\",\n            \"email\": \"savanna49@hotmail.com\",\n            \"nid\": \"8493653373\",\n            \"phone\": \"+01859947328\",\n            \"bio\": \"Territo delicate torqueo dolorem carmen.\",\n            \"portfolio\": \"https://example.com/DIUcF\",\n            \"age\": 120,\n            \"isActive\": true,\n            \"createdAt\": \"2024-09-18T07:43:18.833Z\",\n            \"updatedAt\": \"2025-01-27T21:41:42.483Z\"\n        },\n        {\n            \"_id\": \"67ab276fe8de5d3e45076a09\",\n            \"name\": \"Pecus thymum tho\",\n            \"avatarUrl\": \"Fugit repellendus\",\n            \"email\": \"amy_conroy@gmail.com\",\n            \"nid\": \"8978868946\",\n            \"phone\": \"01397088338\",\n            \"bio\": \"Clementia depulso cupiditas mollitia velut celebrer uberrime clamo.\",\n            \"portfolio\": \"https://example.com/yEbDN\",\n            \"age\": 26,\n            \"isActive\": false,\n            \"createdAt\": \"2024-07-16T14:56:14.760Z\",\n            \"updatedAt\": \"2024-07-10T23:25:16.425Z\"\n        },\n        {\n            \"_id\": \"67ab276fe8de5d3e45076a0a\",\n            \"name\": \"Umerus vorax cal\",\n            \"avatarUrl\": \"Vomito benigne\",\n            \"email\": \"bernie.bruen-ondricka59@gmail.com\",\n            \"nid\": \"6808190207\",\n            \"phone\": \"+01422881828\",\n            \"bio\": \"Beatus verto sed voco carcer cursus.\",\n            \"portfolio\": \"https://example.com/ksRoy\",\n            \"age\": 72,\n            \"isActive\": true,\n            \"createdAt\": \"2024-02-16T11:24:14.198Z\",\n            \"updatedAt\": \"2024-09-02T13:25:53.319Z\"\n        },\n        {\n            \"_id\": \"67ab276fe8de5d3e45076a0b\",\n            \"name\": \"Advoco subnecto \",\n            \"avatarUrl\": \"Abundans damno\",\n            \"email\": \"orin.mayert@hotmail.com\",\n            \"nid\": \"3588566313\",\n            \"phone\": \"+01331438527\",\n            \"bio\": \"Credo est textus adsuesco capillus talus decumbo est vix thorax.\",\n            \"portfolio\": \"https://example.com/POvh2\",\n            \"age\": 55,\n            \"isActive\": true,\n            \"createdAt\": \"2024-06-11T10:21:41.988Z\",\n            \"updatedAt\": \"2024-07-30T16:22:51.938Z\"\n        },\n        {\n            \"_id\": \"67ab276fe8de5d3e45076a0c\",\n            \"name\": \"Assentator solli\",\n            \"avatarUrl\": \"Tepidus amo\",\n            \"email\": \"isaias_waelchi70@hotmail.com\",\n            \"nid\": \"3443123639\",\n            \"phone\": \"+8801895785858\",\n            \"bio\": \"Qui utilis conculco audax antea.\",\n            \"portfolio\": \"https://example.com/WTPlD\",\n            \"age\": 21,\n            \"isActive\": true,\n            \"createdAt\": \"2025-01-22T17:52:08.377Z\",\n            \"updatedAt\": \"2024-12-05T03:35:44.855Z\"\n        },\n        {\n            \"_id\": \"67ab276fe8de5d3e45076a0d\",\n            \"name\": \"Turpis pauper as\",\n            \"avatarUrl\": \"Nostrum et desidero\",\n            \"email\": \"marley_smitham23@yahoo.com\",\n            \"nid\": \"3655890641\",\n            \"phone\": \"01795231643\",\n            \"bio\": \"Truculenter vulgivagus vallum crinis eligendi.\",\n            \"portfolio\": \"https://example.com/jrcM7\",\n            \"age\": 45,\n            \"isActive\": true,\n            \"createdAt\": \"2024-09-17T22:37:05.681Z\",\n            \"updatedAt\": \"2024-06-28T12:53:59.732Z\"\n        },\n        {\n            \"_id\": \"67ab276fe8de5d3e45076a0e\",\n            \"name\": \"Quaerat bellicus\",\n            \"avatarUrl\": \"Aiunt antea\",\n            \"email\": \"cedrick_kuvalis@gmail.com\",\n            \"nid\": \"0031691223\",\n            \"phone\": \"01999840662\",\n            \"bio\": \"Adfectus contigo comparo custodia creator animus voco.\",\n            \"portfolio\": \"https://example.com/LccHZ\",\n            \"age\": 68,\n            \"isActive\": false,\n            \"createdAt\": \"2025-01-19T19:04:42.112Z\",\n            \"updatedAt\": \"2024-08-03T10:10:17.860Z\"\n        },\n        {\n            \"_id\": \"67ab276fe8de5d3e45076a0f\",\n            \"name\": \"Surculus magni p\",\n            \"avatarUrl\": \"Derelinquo capto\",\n            \"email\": \"edmund_vonrueden@hotmail.com\",\n            \"nid\": \"0010936746\",\n            \"phone\": \"01434535142\",\n            \"bio\": \"Creta assentator acceptus laborum varius cur decens.\",\n            \"portfolio\": \"https://example.com/ZjuSb\",\n            \"age\": 28,\n            \"isActive\": false,\n            \"createdAt\": \"2025-01-10T13:13:04.660Z\",\n            \"updatedAt\": \"2024-07-04T22:26:38.177Z\"\n        },\n        {\n            \"_id\": \"67ab276fe8de5d3e45076a10\",\n            \"name\": \"Viscus aspicio t\",\n            \"avatarUrl\": \"Blandior corrupti\",\n            \"email\": \"buddy85@hotmail.com\",\n            \"nid\": \"0338402204\",\n            \"phone\": \"+01725589888\",\n            \"bio\": \"Credo decretum conspergo quasi.\",\n            \"portfolio\": \"https://example.com/qmszV\",\n            \"age\": 84,\n            \"isActive\": true,\n            \"createdAt\": \"2024-09-08T05:46:06.913Z\",\n            \"updatedAt\": \"2025-02-10T05:02:15.968Z\"\n        },\n        {\n            \"_id\": \"67ab276fe8de5d3e45076a11\",\n            \"name\": \"Strenuus vigor v\",\n            \"avatarUrl\": \"Cena tricesimus qui\",\n            \"email\": \"raegan58@gmail.com\",\n            \"nid\": \"9826221883\",\n            \"phone\": \"+01837549031\",\n            \"bio\": \"Acsi coerceo sequi arcesso.\",\n            \"portfolio\": \"https://example.com/V8uBn\",\n            \"age\": 21,\n            \"isActive\": true,\n            \"createdAt\": \"2024-09-12T12:28:07.953Z\",\n            \"updatedAt\": \"2024-09-27T08:11:52.379Z\"\n        },\n        {\n            \"_id\": \"67ab276fe8de5d3e45076a12\",\n            \"name\": \"Turpis corrigo v\",\n            \"avatarUrl\": \"Voluptatem urbanus\",\n            \"email\": \"hazle_bins@yahoo.com\",\n            \"nid\": \"8801535029\",\n            \"phone\": \"+8801809545006\",\n            \"bio\": \"Uredo territo civis carus uterque vir.\",\n            \"portfolio\": \"https://example.com/busP9\",\n            \"age\": 40,\n            \"isActive\": false,\n            \"createdAt\": \"2024-10-26T20:51:08.661Z\",\n            \"updatedAt\": \"2024-03-16T01:49:27.253Z\"\n        },\n        {\n            \"_id\": \"67ab276fe8de5d3e45076a13\",\n            \"name\": \"Aqua correptius \",\n            \"avatarUrl\": \"Vigilo vix apto\",\n            \"email\": \"eloy_jaskolski@gmail.com\",\n            \"nid\": \"8118323352\",\n            \"phone\": \"8801549362998\",\n            \"bio\": \"Xiphias tibi audeo vesper vicinus laudantium.\",\n            \"portfolio\": \"https://example.com/7ZKUh\",\n            \"age\": 84,\n            \"isActive\": false,\n            \"createdAt\": \"2024-07-07T17:39:32.304Z\",\n            \"updatedAt\": \"2024-03-18T19:14:27.206Z\"\n        },\n        {\n            \"_id\": \"67ab276fe8de5d3e45076a14\",\n            \"name\": \"Centum altus app\",\n            \"avatarUrl\": \"Templum comburo\",\n            \"email\": \"irma.hermiston-ruecker@hotmail.com\",\n            \"nid\": \"4670756720\",\n            \"phone\": \"8801678481273\",\n            \"bio\": \"Terga cum claudeo cunabula cursus appono dicta quaerat astrum spes.\",\n            \"portfolio\": \"https://example.com/f7V5U\",\n            \"age\": 67,\n            \"isActive\": false,\n            \"createdAt\": \"2025-01-02T10:53:14.541Z\",\n            \"updatedAt\": \"2024-10-08T23:47:51.198Z\"\n        },\n        {\n            \"_id\": \"67ab276fe8de5d3e45076a15\",\n            \"name\": \"Carmen vis confo\",\n            \"avatarUrl\": \"Auctor surculus\",\n            \"email\": \"annamae_gerhold58@yahoo.com\",\n            \"nid\": \"0284379838\",\n            \"phone\": \"+01724602837\",\n            \"bio\": \"Contego traho verus appello animus acidus.\",\n            \"portfolio\": \"https://example.com/HoWCH\",\n            \"age\": 108,\n            \"isActive\": false,\n            \"createdAt\": \"2024-03-07T00:11:32.612Z\",\n            \"updatedAt\": \"2024-09-01T19:50:46.405Z\"\n        },\n        {\n            \"_id\": \"67ab276fe8de5d3e45076a16\",\n            \"name\": \"Crustulum vapulu\",\n            \"avatarUrl\": \"Rerum causa benigne\",\n            \"email\": \"anita3@gmail.com\",\n            \"nid\": \"9181455743\",\n            \"phone\": \"+01889490291\",\n            \"bio\": \"Curatio tot cura deinde tutis sonitus subiungo summa.\",\n            \"portfolio\": \"https://example.com/rXDeS\",\n            \"age\": 35,\n            \"isActive\": true,\n            \"createdAt\": \"2024-11-10T08:36:06.892Z\",\n            \"updatedAt\": \"2024-09-19T05:59:51.245Z\"\n        },\n        {\n            \"_id\": \"67ab276fe8de5d3e45076a17\",\n            \"name\": \"Urbs clibanus vu\",\n            \"avatarUrl\": \"Vobis adulescens\",\n            \"email\": \"victoria_ledner56@gmail.com\",\n            \"nid\": \"2674253851\",\n            \"phone\": \"8801904963730\",\n            \"bio\": \"Umerus cursim cenaculum surculus cultura blanditiis.\",\n            \"portfolio\": \"https://example.com/qkLDD\",\n            \"age\": 80,\n            \"isActive\": false,\n            \"createdAt\": \"2024-06-23T17:30:33.320Z\",\n            \"updatedAt\": \"2024-08-23T02:48:38.898Z\"\n        },\n        {\n            \"_id\": \"67ab276fe8de5d3e45076a18\",\n            \"name\": \"Tergeo unde amit\",\n            \"avatarUrl\": \"Cras occaecati iste\",\n            \"email\": \"rashawn92@gmail.com\",\n            \"nid\": \"5723803331\",\n            \"phone\": \"01965293619\",\n            \"bio\": \"Dedecor utroque creber aliquid trans.\",\n            \"portfolio\": \"https://example.com/HObzu\",\n            \"age\": 56,\n            \"isActive\": true,\n            \"createdAt\": \"2024-09-26T02:30:23.658Z\",\n            \"updatedAt\": \"2025-02-04T22:35:51.647Z\"\n        },\n        {\n            \"_id\": \"67ab276fe8de5d3e45076a19\",\n            \"name\": \"Commemoro suasor\",\n            \"avatarUrl\": \"Coruscus curto\",\n            \"email\": \"lue.walsh25@yahoo.com\",\n            \"nid\": \"2005062830\",\n            \"phone\": \"+8801384918375\",\n            \"bio\": \"Toties adiuvo patior sulum asporto terminatio vetus viduo exercitationem.\",\n            \"portfolio\": \"https://example.com/Pijph\",\n            \"age\": 22,\n            \"isActive\": true,\n            \"createdAt\": \"2024-10-04T17:58:18.346Z\",\n            \"updatedAt\": \"2024-03-06T18:35:28.441Z\"\n        },\n        {\n            \"_id\": \"67ab276fe8de5d3e45076a1a\",\n            \"name\": \"Conitor caritas \",\n            \"avatarUrl\": \"Cenaculum uredo\",\n            \"email\": \"sage_stark37@gmail.com\",\n            \"nid\": \"8135499898\",\n            \"phone\": \"8801617432400\",\n            \"bio\": \"Vulnus vel rem.\",\n            \"portfolio\": \"https://example.com/kVf8N\",\n            \"age\": 18,\n            \"isActive\": true,\n            \"createdAt\": \"2024-06-07T04:45:25.849Z\",\n            \"updatedAt\": \"2024-06-21T13:39:45.183Z\"\n        },\n        {\n            \"_id\": \"67ab276fe8de5d3e45076a1b\",\n            \"name\": \"Curatio tenax va\",\n            \"avatarUrl\": \"Fuga quod cetera\",\n            \"email\": \"alfonzo7@hotmail.com\",\n            \"nid\": \"8258919865\",\n            \"phone\": \"+01526774098\",\n            \"bio\": \"Cimentarius ascit defetiscor spargo.\",\n            \"portfolio\": \"https://example.com/OSGJX\",\n            \"age\": 79,\n            \"isActive\": false,\n            \"createdAt\": \"2024-11-05T22:44:18.577Z\",\n            \"updatedAt\": \"2024-05-08T13:12:31.676Z\"\n        },\n        {\n            \"_id\": \"67ab276fe8de5d3e45076a1c\",\n            \"name\": \"Curriculum compo\",\n            \"avatarUrl\": \"Quos pax verbera\",\n            \"email\": \"raphaelle.crist77@gmail.com\",\n            \"nid\": \"7972140208\",\n            \"phone\": \"+8801504720084\",\n            \"bio\": \"Volutabrum vicissitudo vulgivagus votum terga.\",\n            \"portfolio\": \"https://example.com/ecR8s\",\n            \"age\": 117,\n            \"isActive\": true,\n            \"createdAt\": \"2024-07-15T09:32:38.365Z\",\n            \"updatedAt\": \"2024-02-18T01:15:28.834Z\"\n        },\n        {\n            \"_id\": \"67ab276fe8de5d3e45076a1d\",\n            \"name\": \"Claudeo accusant\",\n            \"avatarUrl\": \"Tolero velociter\",\n            \"email\": \"amely55@yahoo.com\",\n            \"nid\": \"0215393649\",\n            \"phone\": \"+8801861044705\",\n            \"bio\": \"Depono veritas solitudo comes coniecto velut admitto sonitus.\",\n            \"portfolio\": \"https://example.com/nHrXn\",\n            \"age\": 81,\n            \"isActive\": true,\n            \"createdAt\": \"2024-04-10T07:04:37.760Z\",\n            \"updatedAt\": \"2025-02-07T06:30:56.425Z\"\n        }\n    ],\n    \"errors\": {}\n}"
                },
                {
                  "id": "cb52e1c4-e2e2-4940-b421-47b15bd6e0e9",
                  "name": "BAD_REQUEST 400",
                  "originalRequest": {
                    "method": "POST",
                    "header": [
                      {
                        "key": "Content-Type",
                        "value": "application/json"
                      }
                    ],
                    "url": {
                      "raw": "{{SERVER_URL}}/api/users/create/dummy?counts={{count}}",
                      "host": ["{{SERVER_URL}}"],
                      "path": ["api", "users", "create", "dummy"],
                      "query": [
                        {
                          "key": "counts",
                          "value": "{{count}}"
                        }
                      ]
                    }
                  },
                  "status": "Bad Request",
                  "code": 400,
                  "_postman_previewlanguage": "json",
                  "_postman_previewtype": "html",
                  "header": [
                    {
                      "key": "Content-Security-Policy-Report-Only",
                      "value": "default-src 'self';script-src 'self';object-src 'none';img-src 'self';style-src 'self' 'unsafe-inline';upgrade-insecure-requests;report-uri /csp-violation-report;base-uri 'self';font-src 'self' https: data:;form-action 'self';frame-ancestors 'self';script-src-attr 'none'",
                      "uuid": "b548feec-adb4-41df-bde9-2b2d4c916aed"
                    },
                    {
                      "key": "Cross-Origin-Opener-Policy",
                      "value": "same-origin",
                      "uuid": "69a44dfc-a599-4d48-87e4-8a56d2899c21"
                    },
                    {
                      "key": "Cross-Origin-Resource-Policy",
                      "value": "same-origin",
                      "uuid": "5b7dfaf6-ed2e-45c8-95b6-78757b3521a3"
                    },
                    {
                      "key": "Origin-Agent-Cluster",
                      "value": "?1",
                      "uuid": "b92d81fd-7034-4238-887c-835a632bdc55"
                    },
                    {
                      "key": "Referrer-Policy",
                      "value": "strict-origin-when-cross-origin",
                      "uuid": "969371ff-6ad1-4be6-a23c-932509c0595f"
                    },
                    {
                      "key": "Strict-Transport-Security",
                      "value": "max-age=31536000; includeSubDomains",
                      "uuid": "6a307ba0-1825-4118-87d1-d2a236f8af5d"
                    },
                    {
                      "key": "X-Content-Type-Options",
                      "value": "nosniff",
                      "uuid": "48f7d9a2-994b-4ecc-88f8-22d33a5a2644"
                    },
                    {
                      "key": "X-DNS-Prefetch-Control",
                      "value": "off",
                      "uuid": "e953c4dd-e2e5-4411-8266-8bcff56270fc"
                    },
                    {
                      "key": "X-Download-Options",
                      "value": "noopen",
                      "uuid": "04288c18-1651-4e5e-8eb6-823190dd1f07"
                    },
                    {
                      "key": "X-Frame-Options",
                      "value": "SAMEORIGIN",
                      "uuid": "ca8ec609-8a95-4ccf-a09e-95635d8a00d3"
                    },
                    {
                      "key": "X-Permitted-Cross-Domain-Policies",
                      "value": "none",
                      "uuid": "f85609e0-0464-416e-bfc9-f8a2448a541f"
                    },
                    {
                      "key": "X-XSS-Protection",
                      "value": "0",
                      "uuid": "5c3fbe77-762e-4c01-a7cb-a4f54581c57c"
                    },
                    {
                      "key": "Vary",
                      "value": "Origin, Accept-Encoding",
                      "uuid": "c37831dd-fbef-45b0-ada7-81f93832407b"
                    },
                    {
                      "key": "Access-Control-Allow-Credentials",
                      "value": "true",
                      "uuid": "b0ea7113-f259-4ab6-b39d-553c25fa9cd6"
                    },
                    {
                      "key": "Content-Encoding",
                      "value": "gzip",
                      "uuid": "aaab2b2c-1a78-4730-b309-94897bffd352"
                    },
                    {
                      "key": "Content-Length",
                      "value": "142",
                      "uuid": "1bf2d8b9-1cbe-41b0-bdc8-578b10f2d178"
                    },
                    {
                      "key": "Content-Type",
                      "value": "application/json",
                      "uuid": "10664a92-18ed-47bc-98b5-28cc63e6499c"
                    },
                    {
                      "key": "Date",
                      "value": "Tue, 11 Feb 2025 10:37:05 GMT",
                      "uuid": "6d6ccabe-2545-4cda-8728-565b40fd05e3"
                    },
                    {
                      "key": "Connection",
                      "value": "keep-alive",
                      "uuid": "305a0db5-b716-41b9-b623-0a7da6d87052"
                    },
                    {
                      "key": "Keep-Alive",
                      "value": "timeout=5",
                      "uuid": "9d1f7d1b-5f3b-4991-a580-fb01e58a74ca"
                    }
                  ],
                  "cookie": [],
                  "body": "{\n    \"meta\": {\n        \"route\": \"/create/dummy?counts=34\"\n    },\n    \"status\": {\n        \"message\": \"Bad Request: The \\\"count\\\" parameter is required to create dummy data.\"\n    },\n    \"data\": {},\n    \"errors\": {}\n}"
                }
              ]
            },
            {
              "name": "POST /api/users/create-dummy?count={{count}}",
              "event": [
                {
                  "listen": "prerequest",
                  "script": {
                    "id": "161f725c-4a2f-4bcd-a574-b335e23815b2",
                    "exec": [
                      "pm.environment.set(\"count\", Math.floor(Math.random() * 50) + 18);"
                    ],
                    "type": "text/javascript",
                    "packages": {}
                  }
                },
                {
                  "listen": "test",
                  "script": {
                    "id": "1cde9389-602a-40b5-b0a9-50a7d58d2703",
                    "exec": [
                      "pm.test(\"Status code is 409 or 201\", function () {",
                      "    pm.expect(pm.response.code).to.be.oneOf([409, 201]);",
                      "});",
                      "",
                      "pm.test(\"Content-Type is application/json\", function () { pm.expect(pm.response.headers.get('Content-Type')).to.include('application/json'); });",
                      "",
                      "pm.test(\"Response time is less than 500ms\", function () {",
                      "    pm.expect(pm.response.responseTime).to.be.below(500);",
                      "});",
                      "",
                      "pm.test(\"Response body contains data\", function () { pm.expect(pm.response.json()).to.be.an('object').that.is.not.empty; });",
                      "",
                      "// pm.test(\"Cache-Control header is present\", function () { pm.expect(pm.response.headers.has('Cache-Control')).to.be.true; });",
                      "",
                      "// pm.test(\"Cache-Control value is no-cache\", function () { pm.expect(pm.response.headers.get('Cache-Control')).to.equal('no-cache'); });",
                      "",
                      "pm.test(\"Verify the response body format\", function () {",
                      "    const responseData = pm.response.json();",
                      "    ",
                      "    if (pm.response.code === 201) {",
                      "        pm.expect(responseData.data).to.be.an('array').that.is.not.empty;",
                      "",
                      "        responseData.data.forEach(function (user) {",
                      "            pm.expect(user).to.be.an('object');",
                      "            pm.expect(user._id).to.be.a('string');",
                      "            pm.expect(user.name).to.be.a('string');",
                      "            pm.expect(user.avatarUrl).to.be.a('string');",
                      "            pm.expect(user.email).to.be.a('string');",
                      "            pm.expect(user.nid).to.be.a('string');",
                      "            pm.expect(user.phone).to.be.a('string');",
                      "            pm.expect(user.bio).to.be.a('string');",
                      "            pm.expect(user.portfolio).to.be.a('string');",
                      "            pm.expect(user.age).to.be.a('number');",
                      "            pm.expect(user.isActive).to.be.a('boolean');",
                      "            pm.expect(user.createdAt).to.be.a('string');",
                      "            pm.expect(user.updatedAt).to.be.a('string');",
                      "        });",
                      "",
                      "        // You can add more specific value checks here if needed, for example:",
                      "        // pm.expect(responseBody.data.email).to.match(/@example\\.com$/); // Check email domain",
                      "",
                      "    } else if (pm.response.code === 409) {",
                      "        pm.expect(responseBody).to.have.all.keys('meta', 'status', 'data', 'errors');",
                      "        pm.expect(responseBody.meta).to.have.property('route', '/');",
                      "        pm.expect(responseBody.status).to.have.property('message').that.contains(\"Conflict: Users with email\"); // More flexible message check",
                      "        pm.expect(responseBody.data).to.be.empty; // Check if data is empty",
                      "        pm.expect(responseBody.errors).to.be.empty;",
                      "    } else {",
                      "        pm.expect.fail(\"Unexpected status code: \" + pm.response.code); // Fail if code is not 201 or 409",
                      "    }",
                      "});"
                    ],
                    "type": "text/javascript",
                    "packages": {}
                  }
                }
              ],
              "id": "7a90a8b8-f134-4c7f-9cc2-8a5f31d2fed6",
              "protocolProfileBehavior": {
                "disableBodyPruning": true
              },
              "request": {
                "method": "POST",
                "header": [
                  {
                    "key": "Content-Type",
                    "value": "application/json"
                  }
                ],
                "url": {
                  "raw": "{{SERVER_URL}}/api/users/create-dummy?count={{count}}",
                  "host": ["{{SERVER_URL}}"],
                  "path": ["api", "users", "create-dummy"],
                  "query": [
                    {
                      "key": "count",
                      "value": "{{count}}"
                    }
                  ]
                }
              },
              "response": []
            },
            {
              "name": "POST /api/users/create-dummy-data?count={{count}}",
              "event": [
                {
                  "listen": "prerequest",
                  "script": {
                    "id": "c2b3a908-e8b4-4ff7-be09-c583fe306682",
                    "exec": [
                      "pm.environment.set(\"count\", Math.floor(Math.random() * 50) + 18);"
                    ],
                    "type": "text/javascript",
                    "packages": {}
                  }
                },
                {
                  "listen": "test",
                  "script": {
                    "id": "4204a402-eff8-417b-9c0b-db2d403fdd96",
                    "exec": [
                      "pm.test(\"Status code is 409 or 201\", function () {",
                      "    pm.expect(pm.response.code).to.be.oneOf([409, 201]);",
                      "});",
                      "",
                      "pm.test(\"Content-Type is application/json\", function () { pm.expect(pm.response.headers.get('Content-Type')).to.include('application/json'); });",
                      "",
                      "pm.test(\"Response time is less than 500ms\", function () {",
                      "    pm.expect(pm.response.responseTime).to.be.below(500);",
                      "});",
                      "",
                      "pm.test(\"Response body contains data\", function () { pm.expect(pm.response.json()).to.be.an('object').that.is.not.empty; });",
                      "",
                      "// pm.test(\"Cache-Control header is present\", function () { pm.expect(pm.response.headers.has('Cache-Control')).to.be.true; });",
                      "",
                      "// pm.test(\"Cache-Control value is no-cache\", function () { pm.expect(pm.response.headers.get('Cache-Control')).to.equal('no-cache'); });",
                      "",
                      "pm.test(\"Verify the response body format\", function () {",
                      "    const responseData = pm.response.json();",
                      "    ",
                      "    if (pm.response.code === 201) {",
                      "        pm.expect(responseData.data).to.be.an('array').that.is.not.empty;",
                      "",
                      "        responseData.data.forEach(function (user) {",
                      "            pm.expect(user).to.be.an('object');",
                      "            pm.expect(user._id).to.be.a('string');",
                      "            pm.expect(user.name).to.be.a('string');",
                      "            pm.expect(user.avatarUrl).to.be.a('string');",
                      "            pm.expect(user.email).to.be.a('string');",
                      "            pm.expect(user.nid).to.be.a('string');",
                      "            pm.expect(user.phone).to.be.a('string');",
                      "            pm.expect(user.bio).to.be.a('string');",
                      "            pm.expect(user.portfolio).to.be.a('string');",
                      "            pm.expect(user.age).to.be.a('number');",
                      "            pm.expect(user.isActive).to.be.a('boolean');",
                      "            pm.expect(user.createdAt).to.be.a('string');",
                      "            pm.expect(user.updatedAt).to.be.a('string');",
                      "        });",
                      "",
                      "        // You can add more specific value checks here if needed, for example:",
                      "        // pm.expect(responseBody.data.email).to.match(/@example\\.com$/); // Check email domain",
                      "",
                      "    } else if (pm.response.code === 409) {",
                      "        pm.expect(responseBody).to.have.all.keys('meta', 'status', 'data', 'errors');",
                      "        pm.expect(responseBody.meta).to.have.property('route', '/');",
                      "        pm.expect(responseBody.status).to.have.property('message').that.contains(\"Conflict: Users with email\"); // More flexible message check",
                      "        pm.expect(responseBody.data).to.be.empty; // Check if data is empty",
                      "        pm.expect(responseBody.errors).to.be.empty;",
                      "    } else {",
                      "        pm.expect.fail(\"Unexpected status code: \" + pm.response.code); // Fail if code is not 201 or 409",
                      "    }",
                      "});"
                    ],
                    "type": "text/javascript",
                    "packages": {}
                  }
                }
              ],
              "id": "6ef0b590-9463-40a6-9781-98611f3034e1",
              "protocolProfileBehavior": {
                "disableBodyPruning": true
              },
              "request": {
                "method": "POST",
                "header": [
                  {
                    "key": "Content-Type",
                    "value": "application/json"
                  }
                ],
                "url": {
                  "raw": "{{SERVER_URL}}/api/users/create-dummy-data?count={{count}}",
                  "host": ["{{SERVER_URL}}"],
                  "path": ["api", "users", "create-dummy-data"],
                  "query": [
                    {
                      "key": "count",
                      "value": "{{count}}"
                    }
                  ]
                }
              },
              "response": []
            },
            {
              "name": "POST /api/users/create-fake?count={{count}}",
              "event": [
                {
                  "listen": "prerequest",
                  "script": {
                    "id": "9a882977-6164-4096-a8bf-b00d0531b830",
                    "exec": [
                      "pm.environment.set(\"count\", Math.floor(Math.random() * 50) + 18);"
                    ],
                    "type": "text/javascript",
                    "packages": {}
                  }
                },
                {
                  "listen": "test",
                  "script": {
                    "id": "6a04c4ee-30f2-453c-8b12-8f57abb1fbe0",
                    "exec": [
                      "pm.test(\"Status code is 409 or 201\", function () {",
                      "    pm.expect(pm.response.code).to.be.oneOf([409, 201]);",
                      "});",
                      "",
                      "pm.test(\"Content-Type is application/json\", function () { pm.expect(pm.response.headers.get('Content-Type')).to.include('application/json'); });",
                      "",
                      "pm.test(\"Response time is less than 500ms\", function () {",
                      "    pm.expect(pm.response.responseTime).to.be.below(500);",
                      "});",
                      "",
                      "pm.test(\"Response body contains data\", function () { pm.expect(pm.response.json()).to.be.an('object').that.is.not.empty; });",
                      "",
                      "// pm.test(\"Cache-Control header is present\", function () { pm.expect(pm.response.headers.has('Cache-Control')).to.be.true; });",
                      "",
                      "// pm.test(\"Cache-Control value is no-cache\", function () { pm.expect(pm.response.headers.get('Cache-Control')).to.equal('no-cache'); });",
                      "",
                      "pm.test(\"Verify the response body format\", function () {",
                      "    const responseData = pm.response.json();",
                      "    ",
                      "    if (pm.response.code === 201) {",
                      "        pm.expect(responseData.data).to.be.an('array').that.is.not.empty;",
                      "",
                      "        responseData.data.forEach(function (user) {",
                      "            pm.expect(user).to.be.an('object');",
                      "            pm.expect(user._id).to.be.a('string');",
                      "            pm.expect(user.name).to.be.a('string');",
                      "            pm.expect(user.avatarUrl).to.be.a('string');",
                      "            pm.expect(user.email).to.be.a('string');",
                      "            pm.expect(user.nid).to.be.a('string');",
                      "            pm.expect(user.phone).to.be.a('string');",
                      "            pm.expect(user.bio).to.be.a('string');",
                      "            pm.expect(user.portfolio).to.be.a('string');",
                      "            pm.expect(user.age).to.be.a('number');",
                      "            pm.expect(user.isActive).to.be.a('boolean');",
                      "            pm.expect(user.createdAt).to.be.a('string');",
                      "            pm.expect(user.updatedAt).to.be.a('string');",
                      "        });",
                      "",
                      "        // You can add more specific value checks here if needed, for example:",
                      "        // pm.expect(responseBody.data.email).to.match(/@example\\.com$/); // Check email domain",
                      "",
                      "    } else if (pm.response.code === 409) {",
                      "        pm.expect(responseBody).to.have.all.keys('meta', 'status', 'data', 'errors');",
                      "        pm.expect(responseBody.meta).to.have.property('route', '/');",
                      "        pm.expect(responseBody.status).to.have.property('message').that.contains(\"Conflict: Users with email\"); // More flexible message check",
                      "        pm.expect(responseBody.data).to.be.empty; // Check if data is empty",
                      "        pm.expect(responseBody.errors).to.be.empty;",
                      "    } else {",
                      "        pm.expect.fail(\"Unexpected status code: \" + pm.response.code); // Fail if code is not 201 or 409",
                      "    }",
                      "});"
                    ],
                    "type": "text/javascript",
                    "packages": {}
                  }
                }
              ],
              "id": "4b42118e-b276-4626-8c75-87842a0f921a",
              "protocolProfileBehavior": {
                "disableBodyPruning": true
              },
              "request": {
                "method": "POST",
                "header": [
                  {
                    "key": "Content-Type",
                    "value": "application/json"
                  }
                ],
                "url": {
                  "raw": "{{SERVER_URL}}/api/users/create-fake?count={{count}}",
                  "host": ["{{SERVER_URL}}"],
                  "path": ["api", "users", "create-fake"],
                  "query": [
                    {
                      "key": "count",
                      "value": "{{count}}"
                    }
                  ]
                }
              },
              "response": []
            },
            {
              "name": "POST /api/users/create-fake-data?count={{count}}",
              "event": [
                {
                  "listen": "prerequest",
                  "script": {
                    "id": "2a893525-c151-43cf-bc5c-37e96671076d",
                    "exec": [
                      "pm.environment.set(\"count\", Math.floor(Math.random() * 50) + 18);"
                    ],
                    "type": "text/javascript",
                    "packages": {}
                  }
                },
                {
                  "listen": "test",
                  "script": {
                    "id": "0b2430d9-1c4e-4c93-a951-3783fc3185b1",
                    "exec": [
                      "pm.test(\"Status code is 409 or 201\", function () {",
                      "    pm.expect(pm.response.code).to.be.oneOf([409, 201]);",
                      "});",
                      "",
                      "pm.test(\"Content-Type is application/json\", function () { pm.expect(pm.response.headers.get('Content-Type')).to.include('application/json'); });",
                      "",
                      "pm.test(\"Response time is less than 500ms\", function () {",
                      "    pm.expect(pm.response.responseTime).to.be.below(500);",
                      "});",
                      "",
                      "pm.test(\"Response body contains data\", function () { pm.expect(pm.response.json()).to.be.an('object').that.is.not.empty; });",
                      "",
                      "// pm.test(\"Cache-Control header is present\", function () { pm.expect(pm.response.headers.has('Cache-Control')).to.be.true; });",
                      "",
                      "// pm.test(\"Cache-Control value is no-cache\", function () { pm.expect(pm.response.headers.get('Cache-Control')).to.equal('no-cache'); });",
                      "",
                      "pm.test(\"Verify the response body format\", function () {",
                      "    const responseData = pm.response.json();",
                      "    ",
                      "    if (pm.response.code === 201) {",
                      "        pm.expect(responseData.data).to.be.an('array').that.is.not.empty;",
                      "",
                      "        responseData.data.forEach(function (user) {",
                      "            pm.expect(user).to.be.an('object');",
                      "            pm.expect(user._id).to.be.a('string');",
                      "            pm.expect(user.name).to.be.a('string');",
                      "            pm.expect(user.avatarUrl).to.be.a('string');",
                      "            pm.expect(user.email).to.be.a('string');",
                      "            pm.expect(user.nid).to.be.a('string');",
                      "            pm.expect(user.phone).to.be.a('string');",
                      "            pm.expect(user.bio).to.be.a('string');",
                      "            pm.expect(user.portfolio).to.be.a('string');",
                      "            pm.expect(user.age).to.be.a('number');",
                      "            pm.expect(user.isActive).to.be.a('boolean');",
                      "            pm.expect(user.createdAt).to.be.a('string');",
                      "            pm.expect(user.updatedAt).to.be.a('string');",
                      "        });",
                      "",
                      "        // You can add more specific value checks here if needed, for example:",
                      "        // pm.expect(responseBody.data.email).to.match(/@example\\.com$/); // Check email domain",
                      "",
                      "    } else if (pm.response.code === 409) {",
                      "        pm.expect(responseBody).to.have.all.keys('meta', 'status', 'data', 'errors');",
                      "        pm.expect(responseBody.meta).to.have.property('route', '/');",
                      "        pm.expect(responseBody.status).to.have.property('message').that.contains(\"Conflict: Users with email\"); // More flexible message check",
                      "        pm.expect(responseBody.data).to.be.empty; // Check if data is empty",
                      "        pm.expect(responseBody.errors).to.be.empty;",
                      "    } else {",
                      "        pm.expect.fail(\"Unexpected status code: \" + pm.response.code); // Fail if code is not 201 or 409",
                      "    }",
                      "});"
                    ],
                    "type": "text/javascript",
                    "packages": {}
                  }
                }
              ],
              "id": "bd1a7231-7c01-4b5a-b046-a6e5c390361f",
              "protocolProfileBehavior": {
                "disableBodyPruning": true
              },
              "request": {
                "method": "POST",
                "header": [
                  {
                    "key": "Content-Type",
                    "value": "application/json"
                  }
                ],
                "url": {
                  "raw": "{{SERVER_URL}}/api/users/create-fake-data?count={{count}}",
                  "host": ["{{SERVER_URL}}"],
                  "path": ["api", "users", "create-fake-data"],
                  "query": [
                    {
                      "key": "count",
                      "value": "{{count}}"
                    }
                  ]
                }
              },
              "response": []
            },
            {
              "name": "POST /api/users/create-sample?count={{count}}",
              "event": [
                {
                  "listen": "prerequest",
                  "script": {
                    "id": "437be4fd-e54c-4061-b2d1-8a20bd2d945f",
                    "exec": [
                      "pm.environment.set(\"count\", Math.floor(Math.random() * 50) + 18);"
                    ],
                    "type": "text/javascript",
                    "packages": {}
                  }
                },
                {
                  "listen": "test",
                  "script": {
                    "id": "4e63f6b5-be9f-4de4-8ac8-220cd743fd75",
                    "exec": [
                      "pm.test(\"Status code is 409 or 201\", function () {",
                      "    pm.expect(pm.response.code).to.be.oneOf([409, 201]);",
                      "});",
                      "",
                      "pm.test(\"Content-Type is application/json\", function () { pm.expect(pm.response.headers.get('Content-Type')).to.include('application/json'); });",
                      "",
                      "pm.test(\"Response time is less than 500ms\", function () {",
                      "    pm.expect(pm.response.responseTime).to.be.below(500);",
                      "});",
                      "",
                      "pm.test(\"Response body contains data\", function () { pm.expect(pm.response.json()).to.be.an('object').that.is.not.empty; });",
                      "",
                      "// pm.test(\"Cache-Control header is present\", function () { pm.expect(pm.response.headers.has('Cache-Control')).to.be.true; });",
                      "",
                      "// pm.test(\"Cache-Control value is no-cache\", function () { pm.expect(pm.response.headers.get('Cache-Control')).to.equal('no-cache'); });",
                      "",
                      "pm.test(\"Verify the response body format\", function () {",
                      "    const responseData = pm.response.json();",
                      "    ",
                      "    if (pm.response.code === 201) {",
                      "        pm.expect(responseData.data).to.be.an('array').that.is.not.empty;",
                      "",
                      "        responseData.data.forEach(function (user) {",
                      "            pm.expect(user).to.be.an('object');",
                      "            pm.expect(user._id).to.be.a('string');",
                      "            pm.expect(user.name).to.be.a('string');",
                      "            pm.expect(user.avatarUrl).to.be.a('string');",
                      "            pm.expect(user.email).to.be.a('string');",
                      "            pm.expect(user.nid).to.be.a('string');",
                      "            pm.expect(user.phone).to.be.a('string');",
                      "            pm.expect(user.bio).to.be.a('string');",
                      "            pm.expect(user.portfolio).to.be.a('string');",
                      "            pm.expect(user.age).to.be.a('number');",
                      "            pm.expect(user.isActive).to.be.a('boolean');",
                      "            pm.expect(user.createdAt).to.be.a('string');",
                      "            pm.expect(user.updatedAt).to.be.a('string');",
                      "        });",
                      "",
                      "        // You can add more specific value checks here if needed, for example:",
                      "        // pm.expect(responseBody.data.email).to.match(/@example\\.com$/); // Check email domain",
                      "",
                      "    } else if (pm.response.code === 409) {",
                      "        pm.expect(responseBody).to.have.all.keys('meta', 'status', 'data', 'errors');",
                      "        pm.expect(responseBody.meta).to.have.property('route', '/');",
                      "        pm.expect(responseBody.status).to.have.property('message').that.contains(\"Conflict: Users with email\"); // More flexible message check",
                      "        pm.expect(responseBody.data).to.be.empty; // Check if data is empty",
                      "        pm.expect(responseBody.errors).to.be.empty;",
                      "    } else {",
                      "        pm.expect.fail(\"Unexpected status code: \" + pm.response.code); // Fail if code is not 201 or 409",
                      "    }",
                      "});"
                    ],
                    "type": "text/javascript",
                    "packages": {}
                  }
                }
              ],
              "id": "013a949c-aa5c-4967-8c67-28628eac27e8",
              "protocolProfileBehavior": {
                "disableBodyPruning": true
              },
              "request": {
                "method": "POST",
                "header": [
                  {
                    "key": "Content-Type",
                    "value": "application/json"
                  }
                ],
                "url": {
                  "raw": "{{SERVER_URL}}/api/users/create-sample?count={{count}}",
                  "host": ["{{SERVER_URL}}"],
                  "path": ["api", "users", "create-sample"],
                  "query": [
                    {
                      "key": "count",
                      "value": "{{count}}"
                    }
                  ]
                }
              },
              "response": []
            },
            {
              "name": "POST /api/users/create-sample-data?count={{count}}",
              "event": [
                {
                  "listen": "prerequest",
                  "script": {
                    "id": "7317b39c-8fb4-43d6-83a2-31a0dc635a99",
                    "exec": [
                      "pm.environment.set(\"count\", Math.floor(Math.random() * 50) + 18);"
                    ],
                    "type": "text/javascript",
                    "packages": {}
                  }
                },
                {
                  "listen": "test",
                  "script": {
                    "id": "9d3bd372-a538-4dc1-b030-11c41c552f07",
                    "exec": [
                      "pm.test(\"Status code is 409 or 201\", function () {",
                      "    pm.expect(pm.response.code).to.be.oneOf([409, 201]);",
                      "});",
                      "",
                      "pm.test(\"Content-Type is application/json\", function () { pm.expect(pm.response.headers.get('Content-Type')).to.include('application/json'); });",
                      "",
                      "pm.test(\"Response time is less than 500ms\", function () {",
                      "    pm.expect(pm.response.responseTime).to.be.below(500);",
                      "});",
                      "",
                      "pm.test(\"Response body contains data\", function () { pm.expect(pm.response.json()).to.be.an('object').that.is.not.empty; });",
                      "",
                      "// pm.test(\"Cache-Control header is present\", function () { pm.expect(pm.response.headers.has('Cache-Control')).to.be.true; });",
                      "",
                      "// pm.test(\"Cache-Control value is no-cache\", function () { pm.expect(pm.response.headers.get('Cache-Control')).to.equal('no-cache'); });",
                      "",
                      "pm.test(\"Verify the response body format\", function () {",
                      "    const responseData = pm.response.json();",
                      "    ",
                      "    if (pm.response.code === 201) {",
                      "        pm.expect(responseData.data).to.be.an('array').that.is.not.empty;",
                      "",
                      "        responseData.data.forEach(function (user) {",
                      "            pm.expect(user).to.be.an('object');",
                      "            pm.expect(user._id).to.be.a('string');",
                      "            pm.expect(user.name).to.be.a('string');",
                      "            pm.expect(user.avatarUrl).to.be.a('string');",
                      "            pm.expect(user.email).to.be.a('string');",
                      "            pm.expect(user.nid).to.be.a('string');",
                      "            pm.expect(user.phone).to.be.a('string');",
                      "            pm.expect(user.bio).to.be.a('string');",
                      "            pm.expect(user.portfolio).to.be.a('string');",
                      "            pm.expect(user.age).to.be.a('number');",
                      "            pm.expect(user.isActive).to.be.a('boolean');",
                      "            pm.expect(user.createdAt).to.be.a('string');",
                      "            pm.expect(user.updatedAt).to.be.a('string');",
                      "        });",
                      "",
                      "        // You can add more specific value checks here if needed, for example:",
                      "        // pm.expect(responseBody.data.email).to.match(/@example\\.com$/); // Check email domain",
                      "",
                      "    } else if (pm.response.code === 409) {",
                      "        pm.expect(responseBody).to.have.all.keys('meta', 'status', 'data', 'errors');",
                      "        pm.expect(responseBody.meta).to.have.property('route', '/');",
                      "        pm.expect(responseBody.status).to.have.property('message').that.contains(\"Conflict: Users with email\"); // More flexible message check",
                      "        pm.expect(responseBody.data).to.be.empty; // Check if data is empty",
                      "        pm.expect(responseBody.errors).to.be.empty;",
                      "    } else {",
                      "        pm.expect.fail(\"Unexpected status code: \" + pm.response.code); // Fail if code is not 201 or 409",
                      "    }",
                      "});"
                    ],
                    "type": "text/javascript",
                    "packages": {}
                  }
                }
              ],
              "id": "82d996bc-ee4a-4e71-8628-82603f7c4aee",
              "protocolProfileBehavior": {
                "disableBodyPruning": true
              },
              "request": {
                "method": "POST",
                "header": [
                  {
                    "key": "Content-Type",
                    "value": "application/json"
                  }
                ],
                "url": {
                  "raw": "{{SERVER_URL}}/api/users/create-sample-data?count={{count}}",
                  "host": ["{{SERVER_URL}}"],
                  "path": ["api", "users", "create-sample-data"],
                  "query": [
                    {
                      "key": "count",
                      "value": "{{count}}"
                    }
                  ]
                }
              },
              "response": []
            },
            {
              "name": "POST /api/users/generate-sample?count={{count}}",
              "event": [
                {
                  "listen": "prerequest",
                  "script": {
                    "id": "6bbe0761-3620-410e-b344-925a880c6d52",
                    "exec": [
                      "pm.environment.set(\"count\", Math.floor(Math.random() * 50) + 18);"
                    ],
                    "type": "text/javascript",
                    "packages": {}
                  }
                },
                {
                  "listen": "test",
                  "script": {
                    "id": "011f2a98-94d6-4769-a3bb-02484af2b327",
                    "exec": [
                      "pm.test(\"Status code is 409 or 201\", function () {",
                      "    pm.expect(pm.response.code).to.be.oneOf([409, 201]);",
                      "});",
                      "",
                      "pm.test(\"Content-Type is application/json\", function () { pm.expect(pm.response.headers.get('Content-Type')).to.include('application/json'); });",
                      "",
                      "pm.test(\"Response time is less than 500ms\", function () {",
                      "    pm.expect(pm.response.responseTime).to.be.below(500);",
                      "});",
                      "",
                      "pm.test(\"Response body contains data\", function () { pm.expect(pm.response.json()).to.be.an('object').that.is.not.empty; });",
                      "",
                      "// pm.test(\"Cache-Control header is present\", function () { pm.expect(pm.response.headers.has('Cache-Control')).to.be.true; });",
                      "",
                      "// pm.test(\"Cache-Control value is no-cache\", function () { pm.expect(pm.response.headers.get('Cache-Control')).to.equal('no-cache'); });",
                      "",
                      "pm.test(\"Verify the response body format\", function () {",
                      "    const responseData = pm.response.json();",
                      "    ",
                      "    if (pm.response.code === 201) {",
                      "        pm.expect(responseData.data).to.be.an('array').that.is.not.empty;",
                      "",
                      "        responseData.data.forEach(function (user) {",
                      "            pm.expect(user).to.be.an('object');",
                      "            pm.expect(user._id).to.be.a('string');",
                      "            pm.expect(user.name).to.be.a('string');",
                      "            pm.expect(user.avatarUrl).to.be.a('string');",
                      "            pm.expect(user.email).to.be.a('string');",
                      "            pm.expect(user.nid).to.be.a('string');",
                      "            pm.expect(user.phone).to.be.a('string');",
                      "            pm.expect(user.bio).to.be.a('string');",
                      "            pm.expect(user.portfolio).to.be.a('string');",
                      "            pm.expect(user.age).to.be.a('number');",
                      "            pm.expect(user.isActive).to.be.a('boolean');",
                      "            pm.expect(user.createdAt).to.be.a('string');",
                      "            pm.expect(user.updatedAt).to.be.a('string');",
                      "        });",
                      "",
                      "        // You can add more specific value checks here if needed, for example:",
                      "        // pm.expect(responseBody.data.email).to.match(/@example\\.com$/); // Check email domain",
                      "",
                      "    } else if (pm.response.code === 409) {",
                      "        pm.expect(responseBody).to.have.all.keys('meta', 'status', 'data', 'errors');",
                      "        pm.expect(responseBody.meta).to.have.property('route', '/');",
                      "        pm.expect(responseBody.status).to.have.property('message').that.contains(\"Conflict: Users with email\"); // More flexible message check",
                      "        pm.expect(responseBody.data).to.be.empty; // Check if data is empty",
                      "        pm.expect(responseBody.errors).to.be.empty;",
                      "    } else {",
                      "        pm.expect.fail(\"Unexpected status code: \" + pm.response.code); // Fail if code is not 201 or 409",
                      "    }",
                      "});"
                    ],
                    "type": "text/javascript",
                    "packages": {}
                  }
                }
              ],
              "id": "6ea9735d-676b-4618-bf03-5ac5bbfeb2c3",
              "protocolProfileBehavior": {
                "disableBodyPruning": true
              },
              "request": {
                "method": "POST",
                "header": [
                  {
                    "key": "Content-Type",
                    "value": "application/json"
                  }
                ],
                "url": {
                  "raw": "{{SERVER_URL}}/api/users/generate-sample?count={{count}}",
                  "host": ["{{SERVER_URL}}"],
                  "path": ["api", "users", "generate-sample"],
                  "query": [
                    {
                      "key": "count",
                      "value": "{{count}}"
                    }
                  ]
                }
              },
              "response": []
            },
            {
              "name": "POST /api/users/generate-sample-data?count={{count}}",
              "event": [
                {
                  "listen": "prerequest",
                  "script": {
                    "id": "52497aca-ba1c-41db-9ac5-e5de2db0a45e",
                    "exec": [
                      "pm.environment.set(\"count\", Math.floor(Math.random() * 50) + 18);"
                    ],
                    "type": "text/javascript",
                    "packages": {}
                  }
                },
                {
                  "listen": "test",
                  "script": {
                    "id": "7f4dd0b6-c35a-45f7-b647-042b314edbd5",
                    "exec": [
                      "pm.test(\"Status code is 409 or 201\", function () {",
                      "    pm.expect(pm.response.code).to.be.oneOf([409, 201]);",
                      "});",
                      "",
                      "pm.test(\"Content-Type is application/json\", function () { pm.expect(pm.response.headers.get('Content-Type')).to.include('application/json'); });",
                      "",
                      "pm.test(\"Response time is less than 500ms\", function () {",
                      "    pm.expect(pm.response.responseTime).to.be.below(500);",
                      "});",
                      "",
                      "pm.test(\"Response body contains data\", function () { pm.expect(pm.response.json()).to.be.an('object').that.is.not.empty; });",
                      "",
                      "// pm.test(\"Cache-Control header is present\", function () { pm.expect(pm.response.headers.has('Cache-Control')).to.be.true; });",
                      "",
                      "// pm.test(\"Cache-Control value is no-cache\", function () { pm.expect(pm.response.headers.get('Cache-Control')).to.equal('no-cache'); });",
                      "",
                      "pm.test(\"Verify the response body format\", function () {",
                      "    const responseData = pm.response.json();",
                      "    ",
                      "    if (pm.response.code === 201) {",
                      "        pm.expect(responseData.data).to.be.an('array').that.is.not.empty;",
                      "",
                      "        responseData.data.forEach(function (user) {",
                      "            pm.expect(user).to.be.an('object');",
                      "            pm.expect(user._id).to.be.a('string');",
                      "            pm.expect(user.name).to.be.a('string');",
                      "            pm.expect(user.avatarUrl).to.be.a('string');",
                      "            pm.expect(user.email).to.be.a('string');",
                      "            pm.expect(user.nid).to.be.a('string');",
                      "            pm.expect(user.phone).to.be.a('string');",
                      "            pm.expect(user.bio).to.be.a('string');",
                      "            pm.expect(user.portfolio).to.be.a('string');",
                      "            pm.expect(user.age).to.be.a('number');",
                      "            pm.expect(user.isActive).to.be.a('boolean');",
                      "            pm.expect(user.createdAt).to.be.a('string');",
                      "            pm.expect(user.updatedAt).to.be.a('string');",
                      "        });",
                      "",
                      "        // You can add more specific value checks here if needed, for example:",
                      "        // pm.expect(responseBody.data.email).to.match(/@example\\.com$/); // Check email domain",
                      "",
                      "    } else if (pm.response.code === 409) {",
                      "        pm.expect(responseBody).to.have.all.keys('meta', 'status', 'data', 'errors');",
                      "        pm.expect(responseBody.meta).to.have.property('route', '/');",
                      "        pm.expect(responseBody.status).to.have.property('message').that.contains(\"Conflict: Users with email\"); // More flexible message check",
                      "        pm.expect(responseBody.data).to.be.empty; // Check if data is empty",
                      "        pm.expect(responseBody.errors).to.be.empty;",
                      "    } else {",
                      "        pm.expect.fail(\"Unexpected status code: \" + pm.response.code); // Fail if code is not 201 or 409",
                      "    }",
                      "});"
                    ],
                    "type": "text/javascript",
                    "packages": {}
                  }
                }
              ],
              "id": "a94bd90f-d501-4452-bf2e-38e2550b1a5f",
              "protocolProfileBehavior": {
                "disableBodyPruning": true
              },
              "request": {
                "method": "POST",
                "header": [
                  {
                    "key": "Content-Type",
                    "value": "application/json"
                  }
                ],
                "url": {
                  "raw": "{{SERVER_URL}}/api/users/generate-sample-data?count={{count}}",
                  "host": ["{{SERVER_URL}}"],
                  "path": ["api", "users", "generate-sample-data"],
                  "query": [
                    {
                      "key": "count",
                      "value": "{{count}}"
                    }
                  ]
                }
              },
              "response": []
            }
          ],
          "id": "1bf1ab7f-3b83-47d1-a401-c0f83ce79165",
          "description": "Routes for POST requests for users"
        },
        {
          "name": "GET",
          "item": [
            {
              "name": "GET /api/users/",
              "event": [
                {
                  "listen": "test",
                  "script": {
                    "id": "5c285575-5e12-4b1a-b084-acbf071b9446",
                    "exec": [
                      "const responseData = pm.response.json();",
                      "const users = responseData.data;",
                      "",
                      "pm.test(\"Response status code is 200 or 404\", function () {",
                      "  pm.expect(pm.response.code).to.be.oneOf([200, 404]);",
                      "});",
                      "",
                      "pm.test(\"Content type is application/json\", function () {",
                      "  pm.expect(pm.response.headers.get(\"Content-Type\")).to.include(\"application/json\");",
                      "});",
                      "",
                      "pm.test(\"Response time is less than 500ms\", function () {",
                      "  pm.expect(pm.response.responseTime).to.be.below(500);",
                      "});",
                      "",
                      "pm.test(\"Verify the response body format\", function () {",
                      "  const responseBody = pm.response.json();",
                      "",
                      "  // Check top-level keys",
                      "  pm.expect(responseBody).to.have.all.keys('meta', 'status', 'data', 'errors');",
                      "",
                      "  // Validate meta properties",
                      "  pm.expect(responseBody.meta).to.have.property('route', '/');",
                      "",
                      "  if (pm.response.code === 200) {",
                      "      // For a successful GET request, expect a success status",
                      "      pm.expect(responseBody.status).to.have.property('success', true);",
                      "      pm.expect(responseBody.status).to.have.property('message').that.contains(\"Success:\");",
                      "",
                      "      // Validate that data is an array",
                      "      pm.expect(responseBody.data).to.be.an('array');",
                      "",
                      "      // For each user, validate required keys and their types",
                      "      responseBody.data.forEach(user => {",
                      "          pm.expect(user).to.be.an('object');",
                      "          pm.expect(user).to.have.all.keys(",
                      "              '_id',",
                      "              'name',",
                      "              'avatarUrl',",
                      "              'email',",
                      "              'nid',",
                      "              'phone',",
                      "              'bio',",
                      "              'portfolio',",
                      "              'age',",
                      "              'isActive',",
                      "              'createdAt',",
                      "              'updatedAt'",
                      "          );",
                      "",
                      "          // Check that each field is of the expected type",
                      "          pm.expect(user._id).to.be.a('string');",
                      "          pm.expect(user.name).to.be.a('string');",
                      "          pm.expect(user.avatarUrl).to.be.a('string');",
                      "          pm.expect(user.email).to.be.a('string');",
                      "          pm.expect(user.nid).to.be.a('string');",
                      "          pm.expect(user.phone).to.be.a('string');",
                      "          pm.expect(user.bio).to.be.a('string');",
                      "          pm.expect(user.portfolio).to.be.a('string');",
                      "          pm.expect(user.age).to.be.a('number');",
                      "          pm.expect(user.isActive).to.be.a('boolean');",
                      "          pm.expect(user.createdAt).to.be.a('string');",
                      "          pm.expect(user.updatedAt).to.be.a('string');",
                      "      });",
                      "  } else if (pm.response.code === 409) {",
                      "      // In case of a conflict error, verify that the response is formatted as expected",
                      "      pm.expect(responseBody.status).to.have.property('message').that.contains(\"Conflict: Users with email\");",
                      "      pm.expect(responseBody.data).to.be.empty;",
                      "      pm.expect(responseBody.errors).to.be.empty;",
                      "  } else {",
                      "      pm.expect.fail(\"Unexpected status code: \" + pm.response.code);",
                      "  }",
                      "});",
                      "",
                      "// Define groups",
                      "const groups = {",
                      "  \"20s\": [],",
                      "  \"30s\": [],",
                      "  \"40s\": [],",
                      "  \"50s\": [],",
                      "  \"60s\": []",
                      "};",
                      "",
                      "// Group users by age",
                      "users.forEach(user => {",
                      "  if (user.age < 30) {",
                      "    groups[\"20s\"].push(user);",
                      "  } else if (user.age < 40) {",
                      "    groups[\"30s\"].push(user);",
                      "  } else if (user.age < 50) {",
                      "    groups[\"40s\"].push(user);",
                      "  } else if (user.age < 60) {",
                      "    groups[\"50s\"].push(user);",
                      "  } else {",
                      "    groups[\"60s\"].push(user);",
                      "  }",
                      "});",
                      "",
                      "// Convert groups object into an array for easier iteration in Handlebars",
                      "const groupArray = [];",
                      "for (let key in groups) {",
                      "  if (groups[key].length > 0) {",
                      "    groupArray.push({ group: key, users: groups[key] });",
                      "  }",
                      "}",
                      "",
                      "// Prepare data for the pie chart",
                      "const chartLabels = groupArray.map(g => g.group);",
                      "const chartCounts = groupArray.map(g => g.users.length);",
                      "// Define colors for each slice of the pie chart",
                      "const chartColors = [\"#3b82f6\", \"#f97316\", \"#10b981\", \"#f59e0b\", \"#8b5cf6\"];",
                      "",
                      "// Pre-stringify chart data to inject valid JSON into the template",
                      "const chartLabelsJSON = JSON.stringify(chartLabels);",
                      "const chartCountsJSON = JSON.stringify(chartCounts);",
                      "const chartColorsJSON = JSON.stringify(chartColors);",
                      "",
                      "// Set the Handlebars template for the Visualizer with Tailwind CSS and Chart.js",
                      "pm.visualizer.set(`",
                      "<html>",
                      "  <head>",
                      "    <!-- Load Tailwind CSS from CDN -->",
                      "    <script src=\"https://cdn.tailwindcss.com\"></script>",
                      "",
                      "    <!-- Load Chart.js from CDN -->",
                      "    <script src=\"https://cdn.jsdelivr.net/npm/chart.js\"></script>",
                      "  </head>",
                      "",
                      "  <body class=\"bg-gray-100 font-sans\">",
                      "    <div class=\"container mx-auto p-4\">",
                      "      <!-- Pie Chart Section -->",
                      "      <div class=\"mb-8 bg-white shadow-lg rounded-lg overflow-hidden p-4\">",
                      "        <h2 class=\"text-xl font-bold text-blue-500 mb-4\">User Distribution by Age Group</h2>",
                      "         <canvas id=\"pieChart\" class=\"w-[25vw] mx-auto\"></canvas>",
                      "      </div>",
                      "      ",
                      "      <!-- Tables for Each Age Group -->",
                      "      {{#each groups}}",
                      "        <div class=\"mb-8 bg-white shadow-lg rounded-lg overflow-hidden\">",
                      "          <div class=\"bg-blue-500 px-4 py-1\">",
                      "            <h2 class=\"text-lg font-bold text-white\">Age Group: {{group}}</h2>",
                      "          </div>",
                      "          <div class=\"overflow-x-auto\">",
                      "            <table class=\"min-w-full divide-y divide-gray-200\">",
                      "              <thead class=\"bg-gray-50\">",
                      "                <tr>",
                      "                  <th class=\"px-6 py-3 text-left text-xs font-medium text-gray-500 uppercase tracking-wider\">Name</th>",
                      "                  <th class=\"px-6 py-3 text-left text-xs font-medium text-gray-500 uppercase tracking-wider\">Age</th>",
                      "                  <th class=\"px-6 py-3 text-left text-xs font-medium text-gray-500 uppercase tracking-wider\">Email</th>",
                      "                  <th class=\"px-6 py-3 text-left text-xs font-medium text-gray-500 uppercase tracking-wider\">Phone</th>",
                      "                  <th class=\"px-6 py-3 text-left text-xs font-medium text-gray-500 uppercase tracking-wider\">Bio</th>",
                      "                </tr>",
                      "              </thead>",
                      "              <tbody class=\"bg-white divide-y divide-gray-200\">",
                      "                {{#each users}}",
                      "                  <tr class=\"hover:bg-gray-100\">",
                      "                    <td class=\"px-6 py-4 whitespace-nowrap text-sm text-gray-900\">{{name}}</td>",
                      "                    <td class=\"px-6 py-4 whitespace-nowrap text-sm text-gray-900\">{{age}}</td>",
                      "                    <td class=\"px-6 py-4 whitespace-nowrap text-sm text-gray-900\">{{email}}</td>",
                      "                    <td class=\"px-6 py-4 whitespace-nowrap text-sm text-gray-900\">{{phone}}</td>",
                      "                    <td class=\"px-6 py-4 whitespace-nowrap text-sm text-gray-900\">{{bio}}</td>",
                      "                  </tr>",
                      "                {{/each}}",
                      "              </tbody>",
                      "            </table>",
                      "          </div>",
                      "        </div>",
                      "      {{/each}}",
                      "    </div>",
                      "    ",
                      "    <!-- Inline Script to Initialize the Pie Chart -->",
                      "    <script>",
                      "      // Get the 2D drawing context of the pieChart canvas",
                      "      const ctx = document.getElementById('pieChart').getContext('2d');",
                      "      // Create a new pie chart using Chart.js",
                      "      new Chart(ctx, {",
                      "        type: 'pie',",
                      "        data: {",
                      "          labels: {{{chartLabels}}},",
                      "          datasets: [{",
                      "            data: {{{chartCounts}}},",
                      "            backgroundColor: {{{chartColors}}}",
                      "          }]",
                      "        },",
                      "        options: {",
                      "          responsive: true,",
                      "          plugins: {",
                      "            legend: {",
                      "              position: 'bottom'",
                      "            }",
                      "          }",
                      "        }",
                      "      });",
                      "    </script>",
                      "  </body>",
                      "</html>",
                      "`, { ",
                      "  groups: groupArray,",
                      "  chartLabels: chartLabelsJSON,",
                      "  chartCounts: chartCountsJSON,",
                      "  chartColors: chartColorsJSON",
                      "});",
                      ""
                    ],
                    "type": "text/javascript",
                    "packages": {}
                  }
                },
                {
                  "listen": "prerequest",
                  "script": {
                    "id": "15bb62ce-c950-46ed-ac8a-c7cb9a1b6330",
                    "exec": [""],
                    "type": "text/javascript",
                    "packages": {}
                  }
                }
              ],
              "id": "78d05a62-94ee-4ff2-9184-9f35711f05ac",
              "protocolProfileBehavior": {
                "disableBodyPruning": true
              },
              "request": {
                "method": "GET",
                "header": [
                  {
                    "key": "Content-Type",
                    "value": "application/json"
                  }
                ],
                "url": {
                  "raw": "{{SERVER_URL}}/api/users",
                  "host": ["{{SERVER_URL}}"],
                  "path": ["api", "users"]
                }
              },
              "response": [
                {
                  "id": "6e433e91-f0ca-4691-a5ab-e791b22c73be",
                  "name": "OK 200",
                  "originalRequest": {
                    "method": "GET",
                    "header": [
                      {
                        "key": "Content-Type",
                        "value": "application/json"
                      }
                    ],
                    "url": {
                      "raw": "{{SERVER_URL}}/api/users",
                      "host": ["{{SERVER_URL}}"],
                      "path": ["api", "users"]
                    }
                  },
                  "status": "OK",
                  "code": 200,
                  "_postman_previewlanguage": "json",
                  "_postman_previewtype": "html",
                  "header": [
                    {
                      "key": "Content-Security-Policy-Report-Only",
                      "value": "default-src 'self';script-src 'self';object-src 'none';img-src 'self';style-src 'self' 'unsafe-inline';upgrade-insecure-requests;report-uri /csp-violation-report;base-uri 'self';font-src 'self' https: data:;form-action 'self';frame-ancestors 'self';script-src-attr 'none'",
                      "uuid": "c744e22c-24be-4f19-83d4-dca84fdbb05d"
                    },
                    {
                      "key": "Cross-Origin-Opener-Policy",
                      "value": "same-origin",
                      "uuid": "687a42ab-6b29-4bf8-935b-1943968ec582"
                    },
                    {
                      "key": "Cross-Origin-Resource-Policy",
                      "value": "same-origin",
                      "uuid": "28e4b9aa-3d42-435b-aab3-237304aa93aa"
                    },
                    {
                      "key": "Origin-Agent-Cluster",
                      "value": "?1",
                      "uuid": "52bc62ce-8871-47a8-a8e6-c9b3eed2e956"
                    },
                    {
                      "key": "Referrer-Policy",
                      "value": "strict-origin-when-cross-origin",
                      "uuid": "01dd139d-a0ce-4f9e-9f9a-059807a403dc"
                    },
                    {
                      "key": "Strict-Transport-Security",
                      "value": "max-age=31536000; includeSubDomains",
                      "uuid": "37d67d9a-f763-4898-8a51-ade73429d4d6"
                    },
                    {
                      "key": "X-Content-Type-Options",
                      "value": "nosniff",
                      "uuid": "c5016bdf-5b3a-4771-b350-172464305c4f"
                    },
                    {
                      "key": "X-DNS-Prefetch-Control",
                      "value": "off",
                      "uuid": "35add1a1-c368-4cc3-9948-56984b016783"
                    },
                    {
                      "key": "X-Download-Options",
                      "value": "noopen",
                      "uuid": "88460418-975b-4e32-895b-b3485f8500aa"
                    },
                    {
                      "key": "X-Frame-Options",
                      "value": "SAMEORIGIN",
                      "uuid": "ca77ef6e-3523-47fc-b389-15d86f0e72cf"
                    },
                    {
                      "key": "X-Permitted-Cross-Domain-Policies",
                      "value": "none",
                      "uuid": "c060a917-ecaa-46ba-aadf-16253367a69b"
                    },
                    {
                      "key": "X-XSS-Protection",
                      "value": "0",
                      "uuid": "1889c217-4db0-4678-83e5-d376c5bcec5b"
                    },
                    {
                      "key": "Vary",
                      "value": "Origin, Accept-Encoding",
                      "uuid": "8c3e6db3-f9bc-4230-9659-8cd4ca029108"
                    },
                    {
                      "key": "Access-Control-Allow-Credentials",
                      "value": "true",
                      "uuid": "3a77b015-2c7e-4fc4-918f-bf01518e1dc8"
                    },
                    {
                      "key": "Content-Encoding",
                      "value": "gzip",
                      "uuid": "023c3291-7f3c-4c10-abcb-3f9bdc7fc513"
                    },
                    {
                      "key": "Content-Length",
                      "value": "1053",
                      "uuid": "850953a8-fd29-4abf-b6d1-e60c91182b02"
                    },
                    {
                      "key": "Content-Type",
                      "value": "application/json",
                      "uuid": "960cce72-a4cc-45f2-8ecd-a02282385e4e"
                    },
                    {
                      "key": "Date",
                      "value": "Wed, 12 Feb 2025 11:03:31 GMT",
                      "uuid": "802fbbf4-e9ed-4b90-acb6-3cbbeac8fe37"
                    },
                    {
                      "key": "Connection",
                      "value": "keep-alive",
                      "uuid": "e4565208-65c7-483c-9f69-c22b61dbbd55"
                    },
                    {
                      "key": "Keep-Alive",
                      "value": "timeout=5",
                      "uuid": "8f30a516-c9e1-4f5d-a438-9f0a3de454ae"
                    }
                  ],
                  "cookie": [],
                  "body": "{\n    \"meta\": {\n        \"route\": \"/\"\n    },\n    \"status\": {\n        \"success\": true,\n        \"message\": \"Success: 10 Userss found with filters: None, sorted by '-createdAt', page 1, limit 10.\"\n    },\n    \"data\": [\n        {\n            \"_id\": \"67ac69c1b73620249f25e387\",\n            \"name\": \"Thomas\",\n            \"avatarUrl\": \"https://avatars.githubusercontent.com/u/85088082\",\n            \"email\": \"Daphney_Torphy@gmail.com\",\n            \"nid\": \"1000000732\",\n            \"phone\": \"+8801750501605\",\n            \"bio\": \"Veritatis sit voluptatem.\",\n            \"portfolio\": \"https://claudie.name\",\n            \"age\": 21,\n            \"isActive\": false,\n            \"createdAt\": \"2025-02-12T09:28:33.207Z\",\n            \"updatedAt\": \"2025-02-12T09:28:33.207Z\"\n        },\n        {\n            \"_id\": \"67ac69a6b73620249f25e381\",\n            \"name\": \"Tony Kertzmann\",\n            \"avatarUrl\": \"https://avatars.githubusercontent.com/u/68896972\",\n            \"email\": \"Carissa_Feeney@gmail.com\",\n            \"nid\": \"1000000401\",\n            \"phone\": \"+8801734669415\",\n            \"bio\": \"Velit et iste aliquam et voluptates ex.\",\n            \"portfolio\": \"http://arlene.info\",\n            \"age\": 27,\n            \"isActive\": true,\n            \"createdAt\": \"2025-02-12T09:28:06.326Z\",\n            \"updatedAt\": \"2025-02-12T09:28:06.326Z\"\n        },\n        {\n            \"_id\": \"67ac69a1b73620249f25e37b\",\n            \"name\": \"Lillie Hintz\",\n            \"avatarUrl\": \"https://cloudflare-ipfs.com/ipfs/Qmd3W5DuhgHirLHGVixi6V76LhCkZUz6pnFt5AJBiyvHye/avatar/1011.jpg\",\n            \"email\": \"Rashawn23@hotmail.com\",\n            \"nid\": \"1000000004\",\n            \"phone\": \"+8801718463621\",\n            \"bio\": \"Inventore libero ad ut est ratione ea.\",\n            \"portfolio\": \"http://bryana.name\",\n            \"age\": 40,\n            \"isActive\": false,\n            \"createdAt\": \"2025-02-12T09:28:01.194Z\",\n            \"updatedAt\": \"2025-02-12T09:28:01.194Z\"\n        },\n        {\n            \"_id\": \"67ac681eb73620249f25e375\",\n            \"name\": \"Andre Sporer\",\n            \"avatarUrl\": \"http://example.com/avatar.png\",\n            \"email\": \"Nia44@yahoo.com\",\n            \"nid\": \"1000000041\",\n            \"phone\": \"+8801724256094\",\n            \"bio\": \"This is a sample bio.\",\n            \"portfolio\": \"http://example.com/41\",\n            \"age\": 23,\n            \"isActive\": true,\n            \"createdAt\": \"2025-02-12T09:21:34.866Z\",\n            \"updatedAt\": \"2025-02-12T09:21:34.866Z\"\n        },\n        {\n            \"_id\": \"67ac6817b73620249f25e36f\",\n            \"name\": \"Marty Sipes\",\n            \"avatarUrl\": \"http://example.com/avatar.png\",\n            \"email\": \"Nicholaus_Stehr@hotmail.com\",\n            \"nid\": \"1000000153\",\n            \"phone\": \"+8801741837241\",\n            \"bio\": \"This is a sample bio.\",\n            \"portfolio\": \"http://example.com/153\",\n            \"age\": 44,\n            \"isActive\": false,\n            \"createdAt\": \"2025-02-12T09:21:27.863Z\",\n            \"updatedAt\": \"2025-02-12T09:21:27.863Z\"\n        },\n        {\n            \"_id\": \"67ab454b8b80582313b88b90\",\n            \"name\": \"Alice Johnson\",\n            \"avatarUrl\": \"http://example.com/avatar.png\",\n            \"email\": \"user226@example.com\",\n            \"nid\": \"1000000226\",\n            \"phone\": \"+8801792028713\",\n            \"bio\": \"This is a sample bio.\",\n            \"portfolio\": \"http://example.com/226\",\n            \"age\": 44,\n            \"isActive\": true,\n            \"createdAt\": \"2025-02-11T12:40:43.127Z\",\n            \"updatedAt\": \"2025-02-11T12:40:43.127Z\"\n        },\n        {\n            \"_id\": \"67ab454b8b80582313b88b8e\",\n            \"name\": \"Jane Smith\",\n            \"avatarUrl\": \"http://example.com/avatar.png\",\n            \"email\": \"user682@example.com\",\n            \"nid\": \"1000000682\",\n            \"phone\": \"+8801752993212\",\n            \"bio\": \"This is a sample bio.\",\n            \"portfolio\": \"http://example.com/682\",\n            \"age\": 34,\n            \"isActive\": false,\n            \"createdAt\": \"2025-02-11T12:40:43.125Z\",\n            \"updatedAt\": \"2025-02-11T12:40:43.125Z\"\n        },\n        {\n            \"_id\": \"67ab454b8b80582313b88b8c\",\n            \"name\": \"Emily Davis\",\n            \"avatarUrl\": \"http://example.com/avatar.png\",\n            \"email\": \"user148@example.com\",\n            \"nid\": \"1000000148\",\n            \"phone\": \"+8801780771528\",\n            \"bio\": \"This is a sample bio.\",\n            \"portfolio\": \"http://example.com/148\",\n            \"age\": 27,\n            \"isActive\": true,\n            \"createdAt\": \"2025-02-11T12:40:43.123Z\",\n            \"updatedAt\": \"2025-02-11T12:40:43.123Z\"\n        },\n        {\n            \"_id\": \"67ab454b8b80582313b88b8a\",\n            \"name\": \"John Doe\",\n            \"avatarUrl\": \"http://example.com/avatar.png\",\n            \"email\": \"user258@example.com\",\n            \"nid\": \"1000000258\",\n            \"phone\": \"+8801790854544\",\n            \"bio\": \"This is a sample bio.\",\n            \"portfolio\": \"http://example.com/258\",\n            \"age\": 19,\n            \"isActive\": false,\n            \"createdAt\": \"2025-02-11T12:40:43.122Z\",\n            \"updatedAt\": \"2025-02-11T12:40:43.122Z\"\n        },\n        {\n            \"_id\": \"67ab454b8b80582313b88b87\",\n            \"name\": \"Jane Smith\",\n            \"avatarUrl\": \"http://example.com/avatar.png\",\n            \"email\": \"user140@example.com\",\n            \"nid\": \"1000000140\",\n            \"phone\": \"+8801792123970\",\n            \"bio\": \"This is a sample bio.\",\n            \"portfolio\": \"http://example.com/140\",\n            \"age\": 62,\n            \"isActive\": false,\n            \"createdAt\": \"2025-02-11T12:40:43.112Z\",\n            \"updatedAt\": \"2025-02-11T12:40:43.112Z\"\n        }\n    ],\n    \"errors\": {}\n}"
                }
              ]
            },
            {
              "name": "GET /api/users/all",
              "event": [
                {
                  "listen": "test",
                  "script": {
                    "exec": [
                      "pm.test(\"Response has the required fields\", function () {",
                      "    const responseData = pm.response.json();",
                      "    ",
                      "    pm.expect(responseData).to.be.an('object');",
                      "    pm.expect(responseData).to.have.property('data').that.is.an('array');",
                      "    ",
                      "    responseData.data.forEach(function(user) {",
                      "        pm.expect(user).to.have.property('_id').that.is.a('string');",
                      "        pm.expect(user).to.have.property('name').that.is.a('string');",
                      "        pm.expect(user).to.have.property('avatarUrl').that.is.a('string');",
                      "        pm.expect(user).to.have.property('email').that.is.a('string');",
                      "        pm.expect(user).to.have.property('nid').that.is.a('string');",
                      "        pm.expect(user).to.have.property('phone').that.is.a('string');",
                      "        pm.expect(user).to.have.property('bio').that.is.a('string');",
                      "        pm.expect(user).to.have.property('portfolio').that.is.a('string');",
                      "        pm.expect(user).to.have.property('age').that.is.a('number');",
                      "        pm.expect(user).to.have.property('isActive').that.is.a('boolean');",
                      "        pm.expect(user).to.have.property('createdAt').that.is.a('string');",
                      "        pm.expect(user).to.have.property('updatedAt').that.is.a('string');",
                      "    });",
                      "});",
                      "",
                      "",
                      "pm.test(\"Data array should not be empty\", function () {",
                      "  const responseData = pm.response.json();",
                      "  ",
                      "  pm.expect(responseData.data).to.be.an('array').and.to.have.lengthOf.at.least(1);",
                      "});",
                      "",
                      "",
                      "pm.test(\"Email is in a valid format\", function () {",
                      "    const responseData = pm.response.json();",
                      "    ",
                      "    pm.expect(responseData.data).to.be.an('array');",
                      "    responseData.data.forEach(function(user) {",
                      "        pm.expect(user.email).to.be.a('string').and.to.match(/^[a-zA-Z0-9._%+-]+@[a-zA-Z0-9.-]+\\.[a-zA-Z]{2,}$/);",
                      "    });",
                      "});",
                      "",
                      "",
                      "pm.test(\"Phone is in a valid format\", function () {",
                      "  const responseData = pm.response.json();",
                      "",
                      "  pm.expect(responseData.data).to.be.an('array');",
                      "  responseData.data.forEach(function(user) {",
                      "    pm.expect(user.phone).to.match(/^\\d{3}-\\d{3}-\\d{4}$/);",
                      "  });",
                      "});",
                      "",
                      "",
                      "pm.test(\"Meta object contains the 'route' field\", function () {",
                      "    const responseData = pm.response.json();",
                      "    ",
                      "    pm.expect(responseData.meta).to.exist;",
                      "    pm.expect(responseData.meta.route).to.exist;",
                      "});"
                    ],
                    "type": "text/javascript",
                    "id": "91a0c9fc-32c7-423d-907b-8c3354c0fb25"
                  }
                }
              ],
              "id": "ec7754c6-2a8d-42f0-b778-9bc33b2b2e19",
              "protocolProfileBehavior": {
                "disableBodyPruning": true
              },
              "request": {
                "method": "GET",
                "header": [
                  {
                    "key": "Content-Type",
                    "value": "application/json"
                  }
                ],
                "url": {
                  "raw": "{{SERVER_URL}}/api/users/all",
                  "host": ["{{SERVER_URL}}"],
                  "path": ["api", "users", "all"]
                }
              },
              "response": []
            },
            {
              "name": "GET /api/users/list",
              "event": [
                {
                  "listen": "test",
                  "script": {
                    "exec": [
                      "pm.test(\"Response status code is 200\", function () {",
                      "    pm.response.to.have.status(200);",
                      "});",
                      "",
                      "",
                      "pm.test(\"Content-Type is set to application/json\", function () {",
                      "    pm.expect(pm.response.headers.get(\"Content-Type\")).to.include(\"application/json\");",
                      "});",
                      "",
                      "",
                      "pm.test(\"Meta object should exist and be an object\", function () {",
                      "  const responseData = pm.response.json();",
                      "  ",
                      "  pm.expect(responseData.meta).to.exist.and.to.be.an('object');",
                      "});",
                      "",
                      "",
                      "pm.test(\"Data array is present and not empty\", function () {",
                      "  const responseData = pm.response.json();",
                      "",
                      "  pm.expect(responseData).to.be.an('object');",
                      "  pm.expect(responseData.data).to.exist.and.to.be.an('array').and.to.have.lengthOf.at.least(1, \"Data array should not be empty\");",
                      "});",
                      "",
                      "",
                      "pm.test(\"Validate the fields in the data array\", function () {",
                      "    const responseData = pm.response.json();",
                      "    ",
                      "    pm.expect(responseData).to.be.an('object');",
                      "    pm.expect(responseData.data).to.be.an('array');",
                      "",
                      "    responseData.data.forEach((user) => {",
                      "        pm.expect(user).to.have.property('_id').that.is.a('string');",
                      "        pm.expect(user).to.have.property('name').that.is.a('string');",
                      "        pm.expect(user).to.have.property('avatarUrl').that.is.a('string');",
                      "        pm.expect(user).to.have.property('email').that.is.a('string');",
                      "        pm.expect(user).to.have.property('nid').that.is.a('string');",
                      "        pm.expect(user).to.have.property('phone').that.is.a('string');",
                      "        pm.expect(user).to.have.property('bio').that.is.a('string');",
                      "        pm.expect(user).to.have.property('portfolio').that.is.a('string');",
                      "        pm.expect(user).to.have.property('age').that.is.a('number');",
                      "        pm.expect(user).to.have.property('isActive').that.is.a('boolean');",
                      "        pm.expect(user).to.have.property('createdAt').that.is.a('string');",
                      "        pm.expect(user).to.have.property('updatedAt').that.is.a('string');",
                      "    });",
                      "});"
                    ],
                    "type": "text/javascript",
                    "id": "cfb0b925-c705-409f-b194-a62aca478d80"
                  }
                }
              ],
              "id": "1a9caf4c-7280-476d-8459-b2b1e0fa0c47",
              "protocolProfileBehavior": {
                "disableBodyPruning": true
              },
              "request": {
                "method": "GET",
                "header": [
                  {
                    "key": "Content-Type",
                    "value": "application/json"
                  }
                ],
                "url": {
                  "raw": "{{SERVER_URL}}/api/users/list",
                  "host": ["{{SERVER_URL}}"],
                  "path": ["api", "users", "list"]
                }
              },
              "response": []
            },
            {
              "name": "GET /api/users/read",
              "event": [
                {
                  "listen": "test",
                  "script": {
                    "exec": [
                      "pm.test(\"Response status code is 200\", function () {",
                      "  pm.response.to.have.status(200);",
                      "});",
                      "",
                      "",
                      "pm.test(\"Content-Type is application/json\", function () {",
                      "    pm.expect(pm.response.headers.get(\"Content-Type\")).to.include(\"application/json\");",
                      "});",
                      "",
                      "",
                      "pm.test(\"Meta object should exist and be an object\", function () {",
                      "  const responseData = pm.response.json();",
                      "",
                      "  pm.expect(responseData.meta).to.exist.and.to.be.an('object');",
                      "});",
                      "",
                      "",
                      "pm.test(\"Data array is present and not empty\", function () {",
                      "  const responseData = pm.response.json();",
                      "  ",
                      "  pm.expect(responseData).to.be.an('object');",
                      "  pm.expect(responseData.data).to.be.an('array').and.to.have.lengthOf.at.least(1, \"Data array should not be empty\");",
                      "});",
                      "",
                      "",
                      "pm.test(\"Validate the fields in the data array\", function () {",
                      "    const responseData = pm.response.json();",
                      "    pm.expect(responseData.data).to.be.an('array').that.is.not.empty;",
                      "",
                      "    responseData.data.forEach(function(user) {",
                      "        pm.expect(user._id).to.be.a('string');",
                      "        pm.expect(user.name).to.be.a('string');",
                      "        pm.expect(user.avatarUrl).to.be.a('string');",
                      "        pm.expect(user.email).to.be.a('string');",
                      "        pm.expect(user.nid).to.be.a('string');",
                      "        pm.expect(user.phone).to.be.a('string');",
                      "        pm.expect(user.bio).to.be.a('string');",
                      "        pm.expect(user.portfolio).to.be.a('string');",
                      "        pm.expect(user.age).to.be.a('number');",
                      "        pm.expect(user.isActive).to.be.a('boolean');",
                      "        pm.expect(user.createdAt).to.be.a('string');",
                      "        pm.expect(user.updatedAt).to.be.a('string');",
                      "    });",
                      "});"
                    ],
                    "type": "text/javascript",
                    "id": "9a284170-5e8a-4dd3-a2e0-e416e731b544"
                  }
                }
              ],
              "id": "54b9db40-f9e6-40dd-8ae0-7bc2c892e94d",
              "protocolProfileBehavior": {
                "disableBodyPruning": true
              },
              "request": {
                "method": "GET",
                "header": [
                  {
                    "key": "Content-Type",
                    "value": "application/json"
                  }
                ],
                "url": {
                  "raw": "{{SERVER_URL}}/api/users/read",
                  "host": ["{{SERVER_URL}}"],
                  "path": ["api", "users", "read"]
                }
              },
              "response": []
            },
            {
              "name": "GET /api/users/show",
              "event": [
                {
                  "listen": "test",
                  "script": {
                    "exec": [
                      "pm.test(\"Response status code is 200\", function () {",
                      "  pm.expect(pm.response.code).to.equal(200);",
                      "});",
                      "",
                      "",
                      "pm.test(\"Response has the required fields\", function () {",
                      "    const responseData = pm.response.json();",
                      "    ",
                      "    pm.expect(responseData).to.be.an('object');",
                      "    const requiredFields = [\"_id\", \"name\", \"avatarUrl\", \"email\", \"nid\", \"phone\", \"bio\", \"portfolio\", \"age\", \"isActive\", \"createdAt\", \"updatedAt\"];",
                      "    ",
                      "    requiredFields.forEach(field => {",
                      "        pm.expect(responseData).to.have.property(field);",
                      "    });",
                      "});",
                      "",
                      "",
                      "pm.test(\"Email is in a valid format\", function () {",
                      "  const responseData = pm.response.json();",
                      "  ",
                      "  pm.expect(responseData.data).to.be.an('array').and.to.have.lengthOf.at.least(1);",
                      "  ",
                      "  responseData.data.forEach(function(user) {",
                      "    pm.expect(user.email).to.be.a('string').and.to.match(/^[^\\s@]+@[^\\s@]+\\.[^\\s@]+$/);",
                      "  });",
                      "});",
                      "",
                      "",
                      "pm.test(\"Phone is in a valid format\", function () {",
                      "  const responseData = pm.response.json();",
                      "  ",
                      "  pm.expect(responseData).to.be.an('object');",
                      "  responseData.data.forEach(function(user) {",
                      "    pm.expect(user.phone).to.match(/^\\d{3}-\\d{3}-\\d{4}$/);",
                      "  });",
                      "});",
                      "",
                      "",
                      "pm.test(\"Data array is present and contains expected number of elements\", function () {",
                      "    const responseData = pm.response.json();",
                      "    ",
                      "    pm.expect(responseData).to.be.an('object');",
                      "    pm.expect(responseData.data).to.exist;",
                      "    pm.expect(responseData.data).to.be.an('array');",
                      "    pm.expect(responseData.data).to.have.lengthOf(1);",
                      "});"
                    ],
                    "type": "text/javascript",
                    "id": "98f94310-5e35-4961-9e08-b3def4d3d147"
                  }
                }
              ],
              "id": "35eb6841-9256-4aa4-921d-e49e9ad7a700",
              "protocolProfileBehavior": {
                "disableBodyPruning": true
              },
              "request": {
                "method": "GET",
                "header": [
                  {
                    "key": "Content-Type",
                    "value": "application/json"
                  }
                ],
                "url": {
                  "raw": "{{SERVER_URL}}/api/users/show",
                  "host": ["{{SERVER_URL}}"],
                  "path": ["api", "users", "show"]
                }
              },
              "response": []
            },
            {
              "name": "GET /api/users/view",
              "event": [
                {
                  "listen": "test",
                  "script": {
                    "exec": [
                      "pm.test(\"Response status code is 200\", function () {",
                      "  pm.response.to.have.status(200);",
                      "});",
                      "",
                      "",
                      "pm.test(\"Content-Type header is application/json\", function () {",
                      "    pm.expect(pm.response.headers.get(\"Content-Type\")).to.include(\"application/json\");",
                      "});",
                      "",
                      "",
                      "pm.test(\"Validate the meta object\", function () {",
                      "    const responseData = pm.response.json();",
                      "",
                      "    pm.expect(responseData.meta).to.exist.and.to.be.an('object');",
                      "});",
                      "",
                      "",
                      "pm.test(\"Data array should not be empty\", function () {",
                      "  const responseData = pm.response.json();",
                      "  ",
                      "  pm.expect(responseData.data).to.be.an('array').and.to.have.lengthOf.at.least(1, \"Data array should not be empty\");",
                      "});",
                      "",
                      "",
                      "pm.test(\"Response time is less than 200ms\", function () {",
                      "    pm.expect(pm.response.responseTime).to.be.below(200);",
                      "});",
                      "",
                      "pm.test(\"Each object in data array contains non-empty values for specified properties\", function () {",
                      "    const responseData = pm.response.json();",
                      "    ",
                      "    pm.expect(responseData.data).to.be.an('array');",
                      "    responseData.data.forEach(function(user) {",
                      "        pm.expect(user._id).to.exist.and.to.have.lengthOf.at.least(1, \"Value should not be empty\");",
                      "        pm.expect(user.name).to.exist.and.to.have.lengthOf.at.least(1, \"Value should not be empty\");",
                      "        pm.expect(user.email).to.exist.and.to.have.lengthOf.at.least(1, \"Value should not be empty\");",
                      "        pm.expect(user.nid).to.exist.and.to.have.lengthOf.at.least(1, \"Value should not be empty\");",
                      "        pm.expect(user.phone).to.exist.and.to.have.lengthOf.at.least(1, \"Value should not be empty\");",
                      "        pm.expect(user.bio).to.exist.and.to.have.lengthOf.at.least(1, \"Value should not be empty\");",
                      "        pm.expect(user.portfolio).to.exist.and.to.have.lengthOf.at.least(1, \"Value should not be empty\");",
                      "        pm.expect(user.age).to.exist.and.to.be.a('number');",
                      "        pm.expect(user.isActive).to.exist.and.to.be.a('boolean');",
                      "        pm.expect(user.createdAt).to.exist.and.to.have.lengthOf.at.least(1, \"Value should not be empty\");",
                      "        pm.expect(user.updatedAt).to.exist.and.to.have.lengthOf.at.least(1, \"Value should not be empty\");",
                      "    });",
                      "});"
                    ],
                    "type": "text/javascript",
                    "id": "38c6c465-2eda-46a7-89d3-7ec59c6dbd80"
                  }
                }
              ],
              "id": "f495c692-8dfe-448e-8321-5c114c274839",
              "protocolProfileBehavior": {
                "disableBodyPruning": true
              },
              "request": {
                "method": "GET",
                "header": [
                  {
                    "key": "Content-Type",
                    "value": "application/json"
                  }
                ],
                "url": {
                  "raw": "{{SERVER_URL}}/api/users/view",
                  "host": ["{{SERVER_URL}}"],
                  "path": ["api", "users", "view"]
                }
              },
              "response": []
            },
            {
              "name": "GET /api/users/{{user_id}}",
              "event": [
                {
                  "listen": "prerequest",
                  "script": {
                    "id": "0e5c2a4d-8103-47d4-a1fa-68ff34d74665",
                    "exec": [
                      "// Send a GET request to fetch the user list\r",
                      "pm.sendRequest({\r",
                      "    url: pm.environment.get(\"SERVER_URL\") + '/api/users/all',\r",
                      "    method: 'GET',\r",
                      "    header: {\r",
                      "        'Content-Type': 'application/json'\r",
                      "    }\r",
                      "}, function (err, res) {\r",
                      "    if (err) {\r",
                      "        console.log(\"Error fetching users:\", err);\r",
                      "    } else {\r",
                      "        // Parse the response to extract user data\r",
                      "        const responseData = res.json();\r",
                      "        const users = responseData.data;\r",
                      "\r",
                      "        if (users && users.length > 0) {\r",
                      "            // Select a random user from the list\r",
                      "            const randomUser = users[Math.floor(Math.random() * users.length)];\r",
                      "\r",
                      "            // Set the _id as an environment variable\r",
                      "            pm.environment.set(\"user_id\", randomUser._id);\r",
                      "            console.log(\"User ID set:\", randomUser._id);\r",
                      "        } else {\r",
                      "            console.log(\"No users found in the response.\");\r",
                      "        }\r",
                      "    }\r",
                      "});\r",
                      ""
                    ],
                    "type": "text/javascript",
                    "packages": {}
                  }
                },
                {
                  "listen": "test",
                  "script": {
                    "exec": [
                      "pm.test(\"Response status code is 200\", function () {",
                      "  pm.response.to.have.status(200);",
                      "});",
                      "",
                      "",
                      "pm.test(\"Content-Type header is application/json\", function () {",
                      "    pm.expect(pm.response.headers.get(\"Content-Type\")).to.include(\"application/json\");",
                      "});",
                      "",
                      "",
                      "pm.test(\"Validate the data object\", function () {",
                      "  const responseData = pm.response.json();",
                      "",
                      "  pm.expect(responseData.data).to.exist.and.to.be.an('object');",
                      "  pm.expect(responseData.data._id).to.be.a('string');",
                      "  pm.expect(responseData.data.name).to.be.a('string');",
                      "  pm.expect(responseData.data.avatarUrl).to.be.a('string');",
                      "  pm.expect(responseData.data.email).to.be.a('string');",
                      "  pm.expect(responseData.data.nid).to.be.a('string');",
                      "  pm.expect(responseData.data.phone).to.be.a('string');",
                      "  pm.expect(responseData.data.bio).to.be.a('string');",
                      "  pm.expect(responseData.data.portfolio).to.be.a('string');",
                      "  pm.expect(responseData.data.age).to.be.a('number');",
                      "  pm.expect(responseData.data.isActive).to.be.a('boolean');",
                      "  pm.expect(responseData.data.createdAt).to.be.a('string');",
                      "  pm.expect(responseData.data.updatedAt).to.be.a('string');",
                      "});",
                      "",
                      "",
                      "pm.test(\"Email is in a valid format\", function () {",
                      "    const responseData = pm.response.json();",
                      "    ",
                      "    pm.expect(responseData.data.email).to.be.a('string').and.to.match(/^[^\\s@]+@[^\\s@]+\\.[^\\s@]+$/);",
                      "});",
                      "",
                      "",
                      "pm.test(\"Bio is a non-empty string\", function () {",
                      "  const responseData = pm.response.json();",
                      "",
                      "  pm.expect(responseData).to.be.an('object');",
                      "  pm.expect(responseData.data.bio).to.be.a('string').and.to.have.lengthOf.at.least(1, \"Bio should not be empty\");",
                      "});"
                    ],
                    "type": "text/javascript",
                    "id": "cea69cb0-9419-41e3-a5f1-ac96759e0787"
                  }
                }
              ],
              "id": "308ffccd-8b87-47d0-9841-76ec8df9d7c0",
              "protocolProfileBehavior": {
                "disableBodyPruning": true
              },
              "request": {
                "method": "GET",
                "header": [
                  {
                    "key": "Content-Type",
                    "value": "application/json"
                  }
                ],
                "url": {
                  "raw": "{{SERVER_URL}}/api/users/{{user_id}}",
                  "host": ["{{SERVER_URL}}"],
                  "path": ["api", "users", "{{user_id}}"]
                }
              },
              "response": []
            },
            {
              "name": "GET /api/users/read/{{user_id}}",
              "event": [
                {
                  "listen": "prerequest",
                  "script": {
                    "id": "57fb23c9-415a-4ee8-b61d-73742f69016a",
                    "exec": [
                      "// Send a GET request to fetch the user list\r",
                      "pm.sendRequest({\r",
                      "    url: pm.environment.get(\"SERVER_URL\") + '/api/users/all',\r",
                      "    method: 'GET',\r",
                      "    header: {\r",
                      "        'Content-Type': 'application/json'\r",
                      "    }\r",
                      "}, function (err, res) {\r",
                      "    if (err) {\r",
                      "        console.log(\"Error fetching users:\", err);\r",
                      "    } else {\r",
                      "        // Parse the response to extract user data\r",
                      "        const responseData = res.json();\r",
                      "        const users = responseData.data;\r",
                      "\r",
                      "        if (users && users.length > 0) {\r",
                      "            // Select a random user from the list\r",
                      "            const randomUser = users[Math.floor(Math.random() * users.length)];\r",
                      "\r",
                      "            console.log(randomUser)\r",
                      "\r",
                      "            // Set the _id as an environment variable\r",
                      "            pm.environment.set(\"user_id\", randomUser._id);\r",
                      "            console.log(\"User ID set:\", randomUser._id);\r",
                      "        } else {\r",
                      "            console.log(\"No users found in the response.\");\r",
                      "        }\r",
                      "    }\r",
                      "});\r",
                      ""
                    ],
                    "type": "text/javascript",
                    "packages": {}
                  }
                },
                {
                  "listen": "test",
                  "script": {
                    "exec": [
                      "pm.test(\"Response status code is 200\", function () {",
                      "  pm.expect(pm.response.code).to.equal(200);",
                      "});",
                      "",
                      "",
                      "pm.test(\"Content type is application/json\", function () {",
                      "    pm.expect(pm.response.headers.get(\"Content-Type\")).to.include(\"application/json\");",
                      "});",
                      "",
                      "",
                      "pm.test(\"Validate the data object properties\", function () {",
                      "    const responseData = pm.response.json();",
                      "",
                      "    pm.expect(responseData.data).to.be.an('object');",
                      "    pm.expect(responseData.data).to.have.property('_id');",
                      "    pm.expect(responseData.data).to.have.property('name');",
                      "    pm.expect(responseData.data).to.have.property('avatarUrl');",
                      "    pm.expect(responseData.data).to.have.property('email');",
                      "    pm.expect(responseData.data).to.have.property('nid');",
                      "    pm.expect(responseData.data).to.have.property('phone');",
                      "    pm.expect(responseData.data).to.have.property('bio');",
                      "    pm.expect(responseData.data).to.have.property('portfolio');",
                      "    pm.expect(responseData.data).to.have.property('age');",
                      "    pm.expect(responseData.data).to.have.property('isActive');",
                      "    pm.expect(responseData.data).to.have.property('createdAt');",
                      "    pm.expect(responseData.data).to.have.property('updatedAt');",
                      "});",
                      "",
                      "",
                      "pm.test(\"Meta object is present in the response\", function () {",
                      "    const responseData = pm.response.json();",
                      "    ",
                      "    pm.expect(responseData).to.be.an('object');",
                      "    pm.expect(responseData.meta).to.exist;",
                      "});",
                      "",
                      "",
                      "pm.test(\"Verify the presence and properties of 'status' object\", function () {",
                      "    const responseData = pm.response.json();",
                      "    ",
                      "    pm.expect(responseData).to.be.an('object');",
                      "    pm.expect(responseData.status).to.exist.and.to.be.an('object');",
                      "    pm.expect(responseData.status).to.have.property('success');",
                      "    pm.expect(responseData.status).to.have.property('message');",
                      "});"
                    ],
                    "type": "text/javascript",
                    "id": "6e5bb175-fee3-401d-83e8-6b87d938d203"
                  }
                }
              ],
              "id": "0d6e0d20-bca1-4c58-afad-2cf0266f134f",
              "protocolProfileBehavior": {
                "disableBodyPruning": true
              },
              "request": {
                "method": "GET",
                "header": [
                  {
                    "key": "Content-Type",
                    "value": "application/json"
                  }
                ],
                "url": {
                  "raw": "{{SERVER_URL}}/api/users/read/{{user_id}}",
                  "host": ["{{SERVER_URL}}"],
                  "path": ["api", "users", "read", "{{user_id}}"]
                }
              },
              "response": []
            },
            {
              "name": "GET /api/users/show/{{user_id}}",
              "event": [
                {
                  "listen": "prerequest",
                  "script": {
                    "id": "0d41e687-e9ab-4f4f-b269-2f48281a52c7",
                    "exec": [
                      "// Send a GET request to fetch the user list\r",
                      "pm.sendRequest({\r",
                      "    url: pm.environment.get(\"SERVER_URL\") + '/api/users/all',\r",
                      "    method: 'GET',\r",
                      "    header: {\r",
                      "        'Content-Type': 'application/json'\r",
                      "    }\r",
                      "}, function (err, res) {\r",
                      "    if (err) {\r",
                      "        console.log(\"Error fetching users:\", err);\r",
                      "    } else {\r",
                      "        // Parse the response to extract user data\r",
                      "        const responseData = res.json();\r",
                      "        const users = responseData.data;\r",
                      "\r",
                      "        if (users && users.length > 0) {\r",
                      "            // Select a random user from the list\r",
                      "            const randomUser = users[Math.floor(Math.random() * users.length)];\r",
                      "\r",
                      "            console.log(randomUser)\r",
                      "\r",
                      "            // Set the _id as an environment variable\r",
                      "            pm.environment.set(\"user_id\", randomUser._id);\r",
                      "            console.log(\"User ID set:\", randomUser._id);\r",
                      "        } else {\r",
                      "            console.log(\"No users found in the response.\");\r",
                      "        }\r",
                      "    }\r",
                      "});\r",
                      ""
                    ],
                    "type": "text/javascript",
                    "packages": {}
                  }
                },
                {
                  "listen": "test",
                  "script": {
                    "exec": [
                      "pm.test(\"Response status code is 200\", function () {",
                      "    pm.expect(pm.response.code).to.equal(200);",
                      "});",
                      "",
                      "",
                      "pm.test(\"Validate the meta object\", function () {",
                      "  const responseData = pm.response.json();",
                      "  ",
                      "  pm.expect(responseData.meta).to.exist.and.to.be.an('object');",
                      "});",
                      "",
                      "",
                      "pm.test(\"Email is in a valid format\", function () {",
                      "  const responseData = pm.response.json();",
                      "  ",
                      "  pm.expect(responseData.data.email).to.be.a('string').and.to.match(/^[^\\s@]+@[^\\s@]+\\.[^\\s@]+$/);",
                      "});",
                      "",
                      "",
                      "pm.test(\"Data object contains expected fields\", function () {",
                      "    const responseData = pm.response.json();",
                      "",
                      "    pm.expect(responseData.data).to.be.an('object');",
                      "    pm.expect(responseData.data).to.have.property('_id');",
                      "    pm.expect(responseData.data).to.have.property('name');",
                      "    pm.expect(responseData.data).to.have.property('avatarUrl');",
                      "    pm.expect(responseData.data).to.have.property('email');",
                      "    pm.expect(responseData.data).to.have.property('nid');",
                      "    pm.expect(responseData.data).to.have.property('phone');",
                      "    pm.expect(responseData.data).to.have.property('bio');",
                      "    pm.expect(responseData.data).to.have.property('portfolio');",
                      "    pm.expect(responseData.data).to.have.property('age');",
                      "    pm.expect(responseData.data).to.have.property('isActive');",
                      "    pm.expect(responseData.data).to.have.property('createdAt');",
                      "    pm.expect(responseData.data).to.have.property('updatedAt');",
                      "});",
                      "",
                      "",
                      "pm.test(\"CreatedAt and updatedAt fields are in valid date format\", function () {",
                      "    const responseData = pm.response.json();",
                      "",
                      "    pm.expect(responseData.createdAt).to.match(/^\\d{4}-\\d{2}-\\d{2}T\\d{2}:\\d{2}:\\d{2}.\\d{3}Z$/, \"CreatedAt field is not in valid date format\");",
                      "    pm.expect(responseData.updatedAt).to.match(/^\\d{4}-\\d{2}-\\d{2}T\\d{2}:\\d{2}:\\d{2}.\\d{3}Z$/, \"UpdatedAt field is not in valid date format\");",
                      "});"
                    ],
                    "type": "text/javascript",
                    "id": "8d1258ed-0ce7-445b-8757-5f5240d3b44e"
                  }
                }
              ],
              "id": "12816e9b-85c2-46d0-8244-3bb7fe497146",
              "protocolProfileBehavior": {
                "disableBodyPruning": true
              },
              "request": {
                "method": "GET",
                "header": [
                  {
                    "key": "Content-Type",
                    "value": "application/json"
                  }
                ],
                "url": {
                  "raw": "{{SERVER_URL}}/api/users/show/{{user_id}}",
                  "host": ["{{SERVER_URL}}"],
                  "path": ["api", "users", "show", "{{user_id}}"]
                }
              },
              "response": []
            },
            {
              "name": "GET /api/users/view/{{user_id}}",
              "event": [
                {
                  "listen": "prerequest",
                  "script": {
                    "id": "8e061955-24ac-4f5b-9ef7-5bbc5c3e1c1e",
                    "exec": [
                      "// Send a GET request to fetch the user list\r",
                      "pm.sendRequest({\r",
                      "    url: pm.environment.get(\"SERVER_URL\") + '/api/users/all',\r",
                      "    method: 'GET',\r",
                      "    header: {\r",
                      "        'Content-Type': 'application/json'\r",
                      "    }\r",
                      "}, function (err, res) {\r",
                      "    if (err) {\r",
                      "        console.log(\"Error fetching users:\", err);\r",
                      "    } else {\r",
                      "        // Parse the response to extract user data\r",
                      "        const responseData = res.json();\r",
                      "        const users = responseData.data;\r",
                      "\r",
                      "        if (users && users.length > 0) {\r",
                      "            // Select a random user from the list\r",
                      "            const randomUser = users[Math.floor(Math.random() * users.length)];\r",
                      "\r",
                      "            console.log(randomUser)\r",
                      "\r",
                      "            // Set the _id as an environment variable\r",
                      "            pm.environment.set(\"user_id\", randomUser._id);\r",
                      "            console.log(\"User ID set:\", randomUser._id);\r",
                      "        } else {\r",
                      "            console.log(\"No users found in the response.\");\r",
                      "        }\r",
                      "    }\r",
                      "});\r",
                      ""
                    ],
                    "type": "text/javascript",
                    "packages": {}
                  }
                },
                {
                  "listen": "test",
                  "script": {
                    "exec": [
                      "pm.test(\"Response status code is 200\", function () {",
                      "  pm.expect(pm.response.code).to.equal(200);",
                      "});",
                      "",
                      "",
                      "pm.test(\"Content-Type header is application/json\", function () {",
                      "    pm.expect(pm.response.headers.get(\"Content-Type\")).to.include(\"application/json\");",
                      "});",
                      "",
                      "",
                      "pm.test(\"Validate the data object properties\", function () {",
                      "  const responseData = pm.response.json();",
                      "",
                      "  pm.expect(responseData.data).to.be.an('object');",
                      "  pm.expect(responseData.data).to.have.property('_id');",
                      "  pm.expect(responseData.data).to.have.property('name');",
                      "  pm.expect(responseData.data).to.have.property('avatarUrl');",
                      "  pm.expect(responseData.data).to.have.property('email');",
                      "  pm.expect(responseData.data).to.have.property('nid');",
                      "  pm.expect(responseData.data).to.have.property('phone');",
                      "  pm.expect(responseData.data).to.have.property('bio');",
                      "  pm.expect(responseData.data).to.have.property('portfolio');",
                      "  pm.expect(responseData.data).to.have.property('age');",
                      "  pm.expect(responseData.data).to.have.property('isActive');",
                      "  pm.expect(responseData.data).to.have.property('createdAt');",
                      "  pm.expect(responseData.data).to.have.property('updatedAt');",
                      "});",
                      "",
                      "",
                      "pm.test(\"Meta object has a non-empty route value\", function () {",
                      "  const responseData = pm.response.json();",
                      "  ",
                      "  pm.expect(responseData.meta).to.exist;",
                      "  pm.expect(responseData.meta.route).to.exist.and.to.have.lengthOf.at.least(1, \"Route value should not be empty\");",
                      "});",
                      "",
                      "",
                      "pm.test(\"Verify that the success field in the status object is true\", function () {",
                      "  const responseData = pm.response.json();",
                      "  ",
                      "  pm.expect(responseData.status).to.have.property('success', true);",
                      "});"
                    ],
                    "type": "text/javascript",
                    "id": "d9a767fe-9319-475a-8fac-8f9b88856c12"
                  }
                }
              ],
              "id": "d93f0786-a898-4821-bd30-c10ceb9b7e69",
              "protocolProfileBehavior": {
                "disableBodyPruning": true
              },
              "request": {
                "method": "GET",
                "header": [
                  {
                    "key": "Content-Type",
                    "value": "application/json"
                  }
                ],
                "url": {
                  "raw": "{{SERVER_URL}}/api/users/view/{{user_id}}",
                  "host": ["{{SERVER_URL}}"],
                  "path": ["api", "users", "view", "{{user_id}}"]
                }
              },
              "response": []
            }
          ],
          "id": "d9fb7efc-e0b0-40fb-80da-a48a071e482f",
          "description": "Routes for GET requests for users"
        },
        {
          "name": "PATCH",
          "item": [
            {
              "name": "PATCH /api/users/{{user_id}}",
              "event": [
                {
                  "listen": "prerequest",
                  "script": {
                    "id": "6ea30f47-f8b3-4d1e-bb41-166010bea82a",
                    "exec": [
                      "// Step 1: Fetch the user list\r",
                      "pm.sendRequest({\r",
                      "    url: pm.environment.get(\"SERVER_URL\") + '/api/users/all',\r",
                      "    method: 'GET',\r",
                      "    header: {\r",
                      "        'Content-Type': 'application/json'\r",
                      "    }\r",
                      "}, function (err, res) {\r",
                      "    if (err) {\r",
                      "        console.log(\"Error fetching users:\", err);\r",
                      "    } else {\r",
                      "        const responseData = res.json();\r",
                      "        const users = responseData.data;\r",
                      "\r",
                      "        if (users && users.length > 0) {\r",
                      "            // Step 2: Select a random user\r",
                      "            const randomUser = users[Math.floor(Math.random() * users.length)];\r",
                      "\r",
                      "            // Set the _id as an environment variable\r",
                      "            pm.environment.set(\"user_id\", randomUser._id);\r",
                      "            console.log(\"User ID set:\", randomUser._id);\r",
                      "\r",
                      "            // Step 3: Generate random data\r",
                      "            const randomId = Math.floor(Math.random() * 1000);\r",
                      "            const randomPhone = `+88017${Math.floor(10000000 + Math.random() * 90000000)}`;\r",
                      "            const isActive = Math.random() < 0.5;\r",
                      "\r",
                      "            const names = [\"John Doe\", \"Jane Smith\", \"Alice Johnson\", \"Michael Brown\", \"Emily Davis\"];\r",
                      "            const randomName = names[Math.floor(Math.random() * names.length)];\r",
                      "\r",
                      "            pm.environment.set(\"name\", randomName);\r",
                      "            pm.environment.set(\"avatarUrl\", \"http://example.com/avatar.png\");\r",
                      "            pm.environment.set(\"email\", `user${randomId}@example.com`);\r",
                      "            pm.environment.set(\"nid\", `${1000000000 + randomId}`);\r",
                      "            pm.environment.set(\"bio\", \"This is a sample bio.\");\r",
                      "            pm.environment.set(\"portfolio\", `http://example.com/${randomId}`);\r",
                      "            pm.environment.set(\"phone\", randomPhone);\r",
                      "            pm.environment.set(\"age\", Math.floor(Math.random() * 50) + 18);\r",
                      "            pm.environment.set(\"isActive\", isActive);\r",
                      "        } else {\r",
                      "            console.log(\"No users found in the response.\");\r",
                      "        }\r",
                      "    }\r",
                      "});\r",
                      ""
                    ],
                    "type": "text/javascript",
                    "packages": {}
                  }
                },
                {
                  "listen": "test",
                  "script": {
                    "exec": [
                      "pm.test(\"Response status code is 409\", function () {",
                      "    pm.expect(pm.response.code).to.equal(409);",
                      "});",
                      "",
                      "",
                      "pm.test(\"Response has the required fields - meta, status, data, and errors\", function () {",
                      "    const responseData = pm.response.json();",
                      "    ",
                      "    pm.expect(responseData).to.have.property('meta');",
                      "    pm.expect(responseData).to.have.property('status');",
                      "    pm.expect(responseData).to.have.property('data');",
                      "    pm.expect(responseData).to.have.property('errors');",
                      "});",
                      "",
                      "",
                      "pm.test(\"Meta object should have a non-empty route\", function () {",
                      "  const responseData = pm.response.json();",
                      "  ",
                      "  pm.expect(responseData.meta).to.be.an('object');",
                      "  pm.expect(responseData.meta.route).to.exist.and.to.have.lengthOf.at.least(1, \"Route should not be empty\");",
                      "});",
                      "",
                      "",
                      "pm.test(\"Status object should have a non-empty message\", function () {",
                      "    const responseData = pm.response.json();",
                      "    ",
                      "    pm.expect(responseData.status.message).to.exist.and.to.not.be.empty;",
                      "});",
                      "",
                      "",
                      "pm.test(\"Data and errors objects should be empty\", function () {",
                      "    const responseData = pm.response.json();",
                      "    ",
                      "    pm.expect(responseData.data).to.be.empty;",
                      "    pm.expect(responseData.errors).to.be.empty;",
                      "});"
                    ],
                    "type": "text/javascript",
                    "id": "18cfc1c5-d86e-4e35-9d42-568c139f8b0e"
                  }
                }
              ],
              "id": "d7d80ec1-ce00-486e-a7e9-170c341388cd",
              "protocolProfileBehavior": {
                "disableBodyPruning": true
              },
              "request": {
                "method": "PATCH",
                "header": [
                  {
                    "key": "Content-Type",
                    "value": "application/json"
                  }
                ],
                "body": {
                  "mode": "raw",
                  "raw": "{\n    \"name\": \"{{name}}\",\n    \"avatarUrl\": \"{{avatarUrl}}\",\n    \"email\": \"{{email}}\",\n    \"nid\": \"{{nid}}\",\n    \"phone\": \"{{phone}}\",\n    \"bio\": \"{{bio}}\",\n    \"portfolio\": \"{{portfolio}}\",\n    \"age\": {{age}},\n    \"isActive\": {{isActive}}\n}\n",
                  "options": {
                    "raw": {
                      "language": "json"
                    }
                  }
                },
                "url": {
                  "raw": "{{SERVER_URL}}/api/users/{{user_id}}",
                  "host": ["{{SERVER_URL}}"],
                  "path": ["api", "users", "{{user_id}}"]
                }
              },
              "response": [
                {
                  "id": "02e4f05b-2ed2-4695-b783-383aa59efc9c",
                  "name": "INTERNAL_SERVER_ERROR 500",
                  "originalRequest": {
                    "method": "PATCH",
                    "header": [
                      {
                        "key": "Content-Type",
                        "value": "application/json"
                      }
                    ],
                    "body": {
                      "mode": "raw",
                      "raw": "{\n    \"name\": \"{{name}}\",\n    \"avatarUrl\": \"{{avatarUrl}}\",\n    \"email\": \"{{email}}\",\n    \"nid\": \"{{nid}}\",\n    \"phone\": \"{{phone}}\",\n    \"bio\": \"{{bio}}\",\n    \"portfolio\": \"{{portfolio}}\",\n    \"age\": {{age}},\n    \"isActive\": {{isActive}}\n}\n",
                      "options": {
                        "raw": {
                          "language": "json"
                        }
                      }
                    },
                    "url": {
                      "raw": "{{SERVER_URL}}/api/users/{{user_id}}",
                      "host": ["{{SERVER_URL}}"],
                      "path": ["api", "users", "{{user_id}}"]
                    }
                  },
                  "status": "Internal Server Error",
                  "code": 500,
                  "_postman_previewlanguage": "raw",
                  "_postman_previewtype": "html",
                  "header": [
                    {
                      "key": "Content-Security-Policy-Report-Only",
                      "value": "default-src 'self';script-src 'self';object-src 'none';img-src 'self';style-src 'self' 'unsafe-inline';upgrade-insecure-requests;report-uri /csp-violation-report;base-uri 'self';font-src 'self' https: data:;form-action 'self';frame-ancestors 'self';script-src-attr 'none'",
                      "uuid": "868076c1-ca01-4255-b7d0-8bdf41d5e317"
                    },
                    {
                      "key": "Cross-Origin-Opener-Policy",
                      "value": "same-origin",
                      "uuid": "2fa52de3-dc42-4c3b-8572-e2ffa5477ac2"
                    },
                    {
                      "key": "Cross-Origin-Resource-Policy",
                      "value": "same-origin",
                      "uuid": "999ecabb-60e1-4339-a065-94eb5a4da2fb"
                    },
                    {
                      "key": "Origin-Agent-Cluster",
                      "value": "?1",
                      "uuid": "4a35f029-bb7e-4d34-9f3b-156e96951c85"
                    },
                    {
                      "key": "Referrer-Policy",
                      "value": "strict-origin-when-cross-origin",
                      "uuid": "33337356-cc8b-413e-9834-3a6e833f29dc"
                    },
                    {
                      "key": "Strict-Transport-Security",
                      "value": "max-age=31536000; includeSubDomains",
                      "uuid": "44bb00fa-32eb-474c-9956-4a410e7850d5"
                    },
                    {
                      "key": "X-Content-Type-Options",
                      "value": "nosniff",
                      "uuid": "3d2577aa-f14c-4482-b8e9-eeb653e757a4"
                    },
                    {
                      "key": "X-DNS-Prefetch-Control",
                      "value": "off",
                      "uuid": "2361deae-35dd-41d9-9615-011fcd61c8ce"
                    },
                    {
                      "key": "X-Download-Options",
                      "value": "noopen",
                      "uuid": "dba22f84-4736-4257-bf1d-faf938b0c15e"
                    },
                    {
                      "key": "X-Frame-Options",
                      "value": "SAMEORIGIN",
                      "uuid": "100f8476-316a-43be-910b-ae67b8777a00"
                    },
                    {
                      "key": "X-Permitted-Cross-Domain-Policies",
                      "value": "none",
                      "uuid": "3fe4c21e-3f5b-4b88-8472-8812bf5d06df"
                    },
                    {
                      "key": "X-XSS-Protection",
                      "value": "0",
                      "uuid": "93bdb4da-b4b4-416a-8f51-e1a419860206"
                    },
                    {
                      "key": "Vary",
                      "value": "Origin",
                      "uuid": "0b453e2a-7918-4b33-bfa6-f988bc9fa19c"
                    },
                    {
                      "key": "Access-Control-Allow-Credentials",
                      "value": "true",
                      "uuid": "28ff8f92-a334-4423-8439-0cf508768bdb"
                    },
                    {
                      "key": "RateLimit-Policy",
                      "value": "100;w=60",
                      "uuid": "1ac1765d-cebc-4228-8ac6-5d0bc0ec2360"
                    },
                    {
                      "key": "RateLimit-Limit",
                      "value": "100",
                      "uuid": "242d723f-85f0-460c-b1ab-89cb7855d44b"
                    },
                    {
                      "key": "RateLimit-Remaining",
                      "value": "98",
                      "uuid": "b09468ca-8cd3-434e-83c2-c9e1d747781b"
                    },
                    {
                      "key": "RateLimit-Reset",
                      "value": "60",
                      "uuid": "9857d39c-3f42-49ed-ac1a-ec21b77d4770"
                    },
                    {
                      "key": "Content-Encoding",
                      "value": "gzip",
                      "uuid": "5c1e7a4c-bc8d-48b9-b031-c214982ccc8e"
                    },
                    {
                      "key": "Content-Length",
                      "value": "292",
                      "uuid": "b5443314-77aa-4089-a9ee-a70a48f8d61b"
                    },
                    {
                      "key": "Content-Type",
                      "value": "[object Object]",
                      "uuid": "82c79340-1f59-4b60-9c66-de88eb3fc1f3"
                    },
                    {
                      "key": "Date",
                      "value": "Tue, 11 Feb 2025 11:11:32 GMT",
                      "uuid": "a74dae12-ed8f-4c6f-a89a-91f86216d464"
                    },
                    {
                      "key": "Connection",
                      "value": "keep-alive",
                      "uuid": "36e0bb06-c70c-4ef1-8be2-ad7dbe5ec6c6"
                    },
                    {
                      "key": "Keep-Alive",
                      "value": "timeout=5",
                      "uuid": "ff5f8d7b-879a-4d87-bbe6-f471d9581e61"
                    }
                  ],
                  "cookie": [],
                  "body": "{\"meta\":{\"route\":\"/67ab2ebed3c81db68b98f2d1\"},\"status\":{\"message\":\"model.findById(...).aggregate is not a function\"},\"data\":{},\"errors\":\"TypeError: model.findById(...).aggregate is not a function\\n    at updateADocument (file:///E:/PERSONAL/auto-crud-api/src/service/updateADocument.js:59:52)\\n    at process.processTicksAndRejections (node:internal/process/task_queues:105:5)\\n    at async file:///E:/PERSONAL/auto-crud-api/src/utils/asyncHandler.js:26:13\"}"
                }
              ]
            },
            {
              "name": "PATCH /api/users/edit/{{user_id}}",
              "event": [
                {
                  "listen": "prerequest",
                  "script": {
                    "id": "ac54588b-828c-4939-8c15-8c1e4b30e1e3",
                    "exec": [
                      "// Step 1: Fetch the user list\r",
                      "pm.sendRequest({\r",
                      "    url: pm.environment.get(\"SERVER_URL\") + '/api/users/all',\r",
                      "    method: 'GET',\r",
                      "    header: {\r",
                      "        'Content-Type': 'application/json'\r",
                      "    }\r",
                      "}, function (err, res) {\r",
                      "    if (err) {\r",
                      "        console.log(\"Error fetching users:\", err);\r",
                      "    } else {\r",
                      "        const responseData = res.json();\r",
                      "        const users = responseData.data;\r",
                      "\r",
                      "        if (users && users.length > 0) {\r",
                      "            // Step 2: Select a random user\r",
                      "            const randomUser = users[Math.floor(Math.random() * users.length)];\r",
                      "\r",
                      "            // Set the _id as an environment variable\r",
                      "            pm.environment.set(\"user_id\", randomUser._id);\r",
                      "            console.log(\"User ID set:\", randomUser._id);\r",
                      "\r",
                      "            // Step 3: Generate random data\r",
                      "            const randomId = Math.floor(Math.random() * 1000);\r",
                      "            const randomPhone = `+88017${Math.floor(10000000 + Math.random() * 90000000)}`;\r",
                      "            const isActive = Math.random() < 0.5;\r",
                      "\r",
                      "            const names = [\"John Doe\", \"Jane Smith\", \"Alice Johnson\", \"Michael Brown\", \"Emily Davis\"];\r",
                      "            const randomName = names[Math.floor(Math.random() * names.length)];\r",
                      "\r",
                      "            pm.environment.set(\"name\", randomName);\r",
                      "            pm.environment.set(\"avatarUrl\", \"http://example.com/avatar.png\");\r",
                      "            pm.environment.set(\"email\", `user${randomId}@example.com`);\r",
                      "            pm.environment.set(\"nid\", `${1000000000 + randomId}`);\r",
                      "            pm.environment.set(\"bio\", \"This is a sample bio.\");\r",
                      "            pm.environment.set(\"portfolio\", `http://example.com/${randomId}`);\r",
                      "            pm.environment.set(\"phone\", randomPhone);\r",
                      "            pm.environment.set(\"age\", Math.floor(Math.random() * 50) + 18);\r",
                      "            pm.environment.set(\"isActive\", isActive);\r",
                      "        } else {\r",
                      "            console.log(\"No users found in the response.\");\r",
                      "        }\r",
                      "    }\r",
                      "});\r",
                      ""
                    ],
                    "type": "text/javascript",
                    "packages": {}
                  }
                },
                {
                  "listen": "test",
                  "script": {
                    "exec": [
                      "pm.test(\"Response status code is 200\", function () {",
                      "  pm.response.to.have.status(200);",
                      "});",
                      "",
                      "",
                      "pm.test(\"Content-Type header is application/json\", function () {",
                      "    pm.expect(pm.response.headers.get(\"Content-Type\")).to.include(\"application/json\");",
                      "});",
                      "",
                      "",
                      "pm.test(\"Validate the meta object\", function () {",
                      "  const responseData = pm.response.json();",
                      "  ",
                      "  pm.expect(responseData).to.be.an('object');",
                      "  pm.expect(responseData.meta).to.exist.and.to.be.an('object');",
                      "});",
                      "",
                      "",
                      "pm.test(\"Data object contains the required fields\", function () {",
                      "    const responseData = pm.response.json();",
                      "    ",
                      "    pm.expect(responseData.data).to.be.an('object');",
                      "    pm.expect(responseData.data).to.have.property('_id');",
                      "    pm.expect(responseData.data).to.have.property('name');",
                      "    pm.expect(responseData.data).to.have.property('avatarUrl');",
                      "    pm.expect(responseData.data).to.have.property('email');",
                      "    pm.expect(responseData.data).to.have.property('nid');",
                      "    pm.expect(responseData.data).to.have.property('phone');",
                      "    pm.expect(responseData.data).to.have.property('bio');",
                      "    pm.expect(responseData.data).to.have.property('portfolio');",
                      "    pm.expect(responseData.data).to.have.property('age');",
                      "    pm.expect(responseData.data).to.have.property('isActive');",
                      "    pm.expect(responseData.data).to.have.property('updatedAt');",
                      "});",
                      "",
                      "",
                      "pm.test(\"Age is a non-negative integer\", function () {",
                      "    const responseData = pm.response.json();",
                      "    ",
                      "    pm.expect(responseData).to.be.an('object');",
                      "    pm.expect(responseData.data.age).to.be.a('number').and.to.satisfy((age) => age >= 0, \"Age must be a non-negative integer\");",
                      "});"
                    ],
                    "type": "text/javascript",
                    "id": "ecdb8f2c-4a9d-4e33-8ced-7dc0124a465a"
                  }
                }
              ],
              "id": "edcd04ab-5882-482e-b35b-5fb9544d4799",
              "protocolProfileBehavior": {
                "disableBodyPruning": true
              },
              "request": {
                "method": "PATCH",
                "header": [
                  {
                    "key": "Content-Type",
                    "value": "application/json"
                  }
                ],
                "body": {
                  "mode": "raw",
                  "raw": "{\n    \"name\": \"{{name}}\",\n    \"avatarUrl\": \"{{avatarUrl}}\",\n    \"email\": \"{{email}}\",\n    \"nid\": \"{{nid}}\",\n    \"phone\": \"{{phone}}\",\n    \"bio\": \"{{bio}}\",\n    \"portfolio\": \"{{portfolio}}\",\n    \"age\": {{age}},\n    \"isActive\": {{isActive}}\n}\n",
                  "options": {
                    "raw": {
                      "language": "json"
                    }
                  }
                },
                "url": {
                  "raw": "{{SERVER_URL}}/api/users/edit/{{user_id}}",
                  "host": ["{{SERVER_URL}}"],
                  "path": ["api", "users", "edit", "{{user_id}}"]
                }
              },
              "response": []
            },
            {
              "name": "PATCH /api/users/update/{{user_id}}",
              "event": [
                {
                  "listen": "prerequest",
                  "script": {
                    "id": "878084f8-2da9-435d-a616-8c3349486407",
                    "exec": [
                      "// Step 1: Fetch the user list\r",
                      "pm.sendRequest({\r",
                      "    url: pm.environment.get(\"SERVER_URL\") + '/api/users/all',\r",
                      "    method: 'GET',\r",
                      "    header: {\r",
                      "        'Content-Type': 'application/json'\r",
                      "    }\r",
                      "}, function (err, res) {\r",
                      "    if (err) {\r",
                      "        console.log(\"Error fetching users:\", err);\r",
                      "    } else {\r",
                      "        const responseData = res.json();\r",
                      "        const users = responseData.data;\r",
                      "\r",
                      "        if (users && users.length > 0) {\r",
                      "            // Step 2: Select a random user\r",
                      "            const randomUser = users[Math.floor(Math.random() * users.length)];\r",
                      "\r",
                      "            // Set the _id as an environment variable\r",
                      "            pm.environment.set(\"user_id\", randomUser._id);\r",
                      "            console.log(\"User ID set:\", randomUser._id);\r",
                      "\r",
                      "            // Step 3: Generate random data\r",
                      "            const randomId = Math.floor(Math.random() * 1000);\r",
                      "            const randomPhone = `+88017${Math.floor(10000000 + Math.random() * 90000000)}`;\r",
                      "            const isActive = Math.random() < 0.5;\r",
                      "\r",
                      "            const names = [\"John Doe\", \"Jane Smith\", \"Alice Johnson\", \"Michael Brown\", \"Emily Davis\"];\r",
                      "            const randomName = names[Math.floor(Math.random() * names.length)];\r",
                      "\r",
                      "            pm.environment.set(\"name\", randomName);\r",
                      "            pm.environment.set(\"avatarUrl\", \"http://example.com/avatar.png\");\r",
                      "            pm.environment.set(\"email\", `user${randomId}@example.com`);\r",
                      "            pm.environment.set(\"nid\", `${1000000000 + randomId}`);\r",
                      "            pm.environment.set(\"bio\", \"This is a sample bio.\");\r",
                      "            pm.environment.set(\"portfolio\", `http://example.com/${randomId}`);\r",
                      "            pm.environment.set(\"phone\", randomPhone);\r",
                      "            pm.environment.set(\"age\", Math.floor(Math.random() * 50) + 18);\r",
                      "            pm.environment.set(\"isActive\", isActive);\r",
                      "        } else {\r",
                      "            console.log(\"No users found in the response.\");\r",
                      "        }\r",
                      "    }\r",
                      "});\r",
                      ""
                    ],
                    "type": "text/javascript",
                    "packages": {}
                  }
                },
                {
                  "listen": "test",
                  "script": {
                    "exec": [
                      "pm.test(\"Response status code is 200\", function () {",
                      "    pm.response.to.have.status(200);",
                      "});",
                      "",
                      "",
                      "pm.test(\"Validate the meta object\", function () {",
                      "  const responseData = pm.response.json();",
                      "  ",
                      "  pm.expect(responseData.meta).to.exist.and.to.be.an('object');",
                      "});",
                      "",
                      "",
                      "pm.test(\"Email is in a valid format\", function () {",
                      "    const responseData = pm.response.json();",
                      "",
                      "    pm.expect(responseData).to.have.property('data');",
                      "    pm.expect(responseData.data.email).to.be.a('string').and.to.match(/^[^\\s@]+@[^\\s@]+\\.[^\\s@]+$/, \"Email should be in a valid format\");",
                      "});",
                      "",
                      "",
                      "pm.test(\"Data object contains the expected fields\", function () {",
                      "    const responseData = pm.response.json();",
                      "    ",
                      "    pm.expect(responseData.data).to.be.an('object');",
                      "    pm.expect(responseData.data).to.have.property('_id');",
                      "    pm.expect(responseData.data).to.have.property('name');",
                      "    pm.expect(responseData.data).to.have.property('avatarUrl');",
                      "    pm.expect(responseData.data).to.have.property('email');",
                      "    pm.expect(responseData.data).to.have.property('nid');",
                      "    pm.expect(responseData.data).to.have.property('phone');",
                      "    pm.expect(responseData.data).to.have.property('bio');",
                      "    pm.expect(responseData.data).to.have.property('portfolio');",
                      "    pm.expect(responseData.data).to.have.property('age');",
                      "    pm.expect(responseData.data).to.have.property('isActive');",
                      "    pm.expect(responseData.data).to.have.property('updatedAt');",
                      "});",
                      "",
                      "",
                      "pm.test(\"Updated date is in a valid format\", function () {",
                      "  const responseData = pm.response.json();",
                      "  ",
                      "  pm.expect(responseData.data.updatedAt).to.match(/^\\d{4}-\\d{2}-\\d{2}T\\d{2}:\\d{2}:\\d{2}.\\d{3}Z$/);",
                      "});"
                    ],
                    "type": "text/javascript",
                    "id": "328641a5-321a-4a98-a6ff-18ffaf23373e"
                  }
                }
              ],
              "id": "3de5dec3-1182-43ca-9daf-5a1d61189816",
              "protocolProfileBehavior": {
                "disableBodyPruning": true
              },
              "request": {
                "method": "PATCH",
                "header": [
                  {
                    "key": "Content-Type",
                    "value": "application/json"
                  }
                ],
                "body": {
                  "mode": "raw",
                  "raw": "{\n    \"name\": \"{{name}}\",\n    \"avatarUrl\": \"{{avatarUrl}}\",\n    \"email\": \"{{email}}\",\n    \"nid\": \"{{nid}}\",\n    \"phone\": \"{{phone}}\",\n    \"bio\": \"{{bio}}\",\n    \"portfolio\": \"{{portfolio}}\",\n    \"age\": {{age}},\n    \"isActive\": {{isActive}}\n}\n",
                  "options": {
                    "raw": {
                      "language": "json"
                    }
                  }
                },
                "url": {
                  "raw": "{{SERVER_URL}}/api/users/update/{{user_id}}",
                  "host": ["{{SERVER_URL}}"],
                  "path": ["api", "users", "update", "{{user_id}}"]
                }
              },
              "response": []
            }
          ],
          "id": "6734e0f6-3470-4c47-8175-d0f7f55ed906",
          "description": "Routes for PATCH requests for users"
        },
        {
          "name": "DELETE",
          "item": [
            {
              "name": "DELETE /api/users/{{user_id}}",
              "event": [
                {
                  "listen": "prerequest",
                  "script": {
                    "id": "c5f2db25-ceaf-4dfb-a6b1-b0851f44f588",
                    "exec": [
                      "// Send a GET request to fetch the user list\r",
                      "pm.sendRequest({\r",
                      "    url: pm.environment.get(\"SERVER_URL\") + '/api/users/all',\r",
                      "    method: 'GET',\r",
                      "    header: {\r",
                      "        'Content-Type': 'application/json'\r",
                      "    }\r",
                      "}, function (err, res) {\r",
                      "    if (err) {\r",
                      "        console.log(\"Error fetching users:\", err);\r",
                      "    } else {\r",
                      "        const responseData = res.json();\r",
                      "        const users = responseData.data;\r",
                      "\r",
                      "        if (users && users.length > 0) {\r",
                      "            // Select a random user from the list\r",
                      "            const randomUser = users[Math.floor(Math.random() * users.length)];\r",
                      "\r",
                      "            console.log(\"Selected User:\", randomUser);\r",
                      "\r",
                      "            // Set the _id as an environment variable\r",
                      "            pm.environment.set(\"user_id\", randomUser._id);\r",
                      "            console.log(\"User ID set:\", randomUser._id);\r",
                      "        } else {\r",
                      "            console.log(\"No users found in the response.\");\r",
                      "        }\r",
                      "    }\r",
                      "});\r",
                      ""
                    ],
                    "type": "text/javascript",
                    "packages": {}
                  }
                },
                {
                  "listen": "test",
                  "script": {
                    "exec": [
                      "pm.test(\"Response status code is 200\", function () {",
                      "  pm.expect(pm.response.code).to.equal(200);",
                      "});",
                      "",
                      "",
                      "pm.test(\"Meta object should exist and be an object\", function () {",
                      "    const responseData = pm.response.json();",
                      "    ",
                      "    pm.expect(responseData).to.be.an('object');",
                      "    pm.expect(responseData.meta).to.exist.and.to.be.an('object');",
                      "});",
                      "",
                      "",
                      "pm.test(\"Status object contains the 'success' key with a boolean value\", function () {",
                      "  const responseData = pm.response.json();",
                      "",
                      "  pm.expect(responseData.status.success).to.be.a('boolean');",
                      "});",
                      "",
                      "",
                      "pm.test(\"Data object is empty\", function () {",
                      "    const responseData = pm.response.json();",
                      "    ",
                      "    pm.expect(responseData).to.be.an('object');",
                      "    pm.expect(responseData.data).to.be.an('object').that.is.empty;",
                      "});",
                      "",
                      "",
                      "pm.test(\"Errors object should be empty\", function () {",
                      "    const responseData = pm.response.json();",
                      "    ",
                      "    pm.expect(responseData.errors).to.be.an('object').that.is.empty;",
                      "});"
                    ],
                    "type": "text/javascript",
                    "id": "beaef89b-dc72-4ae8-846e-465b941f9c2c"
                  }
                }
              ],
              "id": "ccb74458-247d-4268-b7eb-3e7ca2d6a18d",
              "protocolProfileBehavior": {
                "disableBodyPruning": true
              },
              "request": {
                "method": "DELETE",
                "header": [
                  {
                    "key": "Content-Type",
                    "value": "application/json"
                  }
                ],
                "url": {
                  "raw": "{{SERVER_URL}}/api/users/{{user_id}}",
                  "host": ["{{SERVER_URL}}"],
                  "path": ["api", "users", "{{user_id}}"]
                }
              },
              "response": []
            },
            {
              "name": "DELETE /api/users/delete/{{user_id}}",
              "event": [
                {
                  "listen": "prerequest",
                  "script": {
                    "id": "8b67eee3-dccc-40f8-ad5f-19919fab1184",
                    "exec": [
                      "// Send a GET request to fetch the user list\r",
                      "pm.sendRequest({\r",
                      "    url: pm.environment.get(\"SERVER_URL\") + '/api/users/all',\r",
                      "    method: 'GET',\r",
                      "    header: {\r",
                      "        'Content-Type': 'application/json'\r",
                      "    }\r",
                      "}, function (err, res) {\r",
                      "    if (err) {\r",
                      "        console.log(\"Error fetching users:\", err);\r",
                      "    } else {\r",
                      "        const responseData = res.json();\r",
                      "        const users = responseData.data;\r",
                      "\r",
                      "        if (users && users.length > 0) {\r",
                      "            // Select a random user from the list\r",
                      "            const randomUser = users[Math.floor(Math.random() * users.length)];\r",
                      "\r",
                      "            console.log(\"Selected User:\", randomUser);\r",
                      "\r",
                      "            // Set the _id as an environment variable\r",
                      "            pm.environment.set(\"user_id\", randomUser._id);\r",
                      "            console.log(\"User ID set:\", randomUser._id);\r",
                      "        } else {\r",
                      "            console.log(\"No users found in the response.\");\r",
                      "        }\r",
                      "    }\r",
                      "});\r",
                      ""
                    ],
                    "type": "text/javascript",
                    "packages": {}
                  }
                },
                {
                  "listen": "test",
                  "script": {
                    "exec": [
                      "pm.test(\"Response status code is 200\", function () {",
                      "  pm.response.to.have.status(200);",
                      "});",
                      "",
                      "",
                      "pm.test(\"Content-Type is application/json\", function () {",
                      "    pm.expect(pm.response.headers.get(\"Content-Type\")).to.include(\"application/json\");",
                      "});",
                      "",
                      "",
                      "pm.test(\"Response has a meta object\", function () {",
                      "  const responseData = pm.response.json();",
                      "  ",
                      "  pm.expect(responseData).to.have.property('meta');",
                      "});",
                      "",
                      "",
                      "pm.test(\"Verify that the 'success' key inside the 'status' object is true\", function () {",
                      "  const responseData = pm.response.json();",
                      "  ",
                      "  pm.expect(responseData.status).to.exist;",
                      "  pm.expect(responseData.status.success).to.be.true;",
                      "});",
                      "",
                      "",
                      "pm.test(\"Data and errors objects should be empty\", function () {",
                      "    const responseData = pm.response.json();",
                      "",
                      "    pm.expect(responseData).to.be.an('object');",
                      "    pm.expect(responseData.data).to.be.an('object').that.is.empty;",
                      "    pm.expect(responseData.errors).to.be.an('object').that.is.empty;",
                      "});"
                    ],
                    "type": "text/javascript",
                    "id": "d35dbfa0-9a72-4ebc-8421-8e0206c85a8e"
                  }
                }
              ],
              "id": "8afeeae1-7efc-40d1-bbe6-87e8b9a125d2",
              "protocolProfileBehavior": {
                "disableBodyPruning": true
              },
              "request": {
                "method": "DELETE",
                "header": [
                  {
                    "key": "Content-Type",
                    "value": "application/json"
                  }
                ],
                "url": {
                  "raw": "{{SERVER_URL}}/api/users/delete/{{user_id}}",
                  "host": ["{{SERVER_URL}}"],
                  "path": ["api", "users", "delete", "{{user_id}}"]
                }
              },
              "response": []
            },
            {
              "name": "DELETE /api/users/destroy/{{user_id}}",
              "event": [
                {
                  "listen": "prerequest",
                  "script": {
                    "id": "b5277f2e-8c98-4b8e-ba68-92eee9973cfd",
                    "exec": [
                      "// Send a GET request to fetch the user list\r",
                      "pm.sendRequest({\r",
                      "    url: pm.environment.get(\"SERVER_URL\") + '/api/users/all',\r",
                      "    method: 'GET',\r",
                      "    header: {\r",
                      "        'Content-Type': 'application/json'\r",
                      "    }\r",
                      "}, function (err, res) {\r",
                      "    if (err) {\r",
                      "        console.log(\"Error fetching users:\", err);\r",
                      "    } else {\r",
                      "        const responseData = res.json();\r",
                      "        const users = responseData.data;\r",
                      "\r",
                      "        if (users && users.length > 0) {\r",
                      "            // Select a random user from the list\r",
                      "            const randomUser = users[Math.floor(Math.random() * users.length)];\r",
                      "\r",
                      "            console.log(\"Selected User:\", randomUser);\r",
                      "\r",
                      "            // Set the _id as an environment variable\r",
                      "            pm.environment.set(\"user_id\", randomUser._id);\r",
                      "            console.log(\"User ID set:\", randomUser._id);\r",
                      "        } else {\r",
                      "            console.log(\"No users found in the response.\");\r",
                      "        }\r",
                      "    }\r",
                      "});\r",
                      ""
                    ],
                    "type": "text/javascript",
                    "packages": {}
                  }
                },
                {
                  "listen": "test",
                  "script": {
                    "exec": [
                      "pm.test(\"Response status code is 200\", function () {",
                      "  pm.response.to.have.status(200);",
                      "});",
                      "",
                      "",
                      "pm.test(\"Content-Type is application/json\", function () {",
                      "    pm.expect(pm.response.headers.get(\"Content-Type\")).to.include(\"application/json\");",
                      "});",
                      "",
                      "",
                      "pm.test(\"Meta object exists in the response\", function () {",
                      "    const responseData = pm.response.json();",
                      "    ",
                      "    pm.expect(responseData.meta).to.exist.and.to.be.an('object');",
                      "});",
                      "",
                      "",
                      "pm.test(\"Success status is true\", function () {",
                      "    const responseData = pm.response.json();",
                      "    ",
                      "    pm.expect(responseData.status.success).to.be.true;",
                      "});",
                      "",
                      "",
                      "pm.test(\"Data object is empty\", function () {",
                      "  const responseData = pm.response.json();",
                      "  ",
                      "  pm.expect(responseData.data).to.eql({});",
                      "});"
                    ],
                    "type": "text/javascript",
                    "id": "95268fbe-9aea-4295-96da-5bc8dabfde16"
                  }
                }
              ],
              "id": "25a9ee97-f5b7-4e53-9ea0-add574cfdd55",
              "protocolProfileBehavior": {
                "disableBodyPruning": true
              },
              "request": {
                "method": "DELETE",
                "header": [
                  {
                    "key": "Content-Type",
                    "value": "application/json"
                  }
                ],
                "url": {
                  "raw": "{{SERVER_URL}}/api/users/destroy/{{user_id}}",
                  "host": ["{{SERVER_URL}}"],
                  "path": ["api", "users", "destroy", "{{user_id}}"]
                }
              },
              "response": []
            },
            {
              "name": "DELETE /api/users?ids={{docIds}}",
              "event": [
                {
                  "listen": "prerequest",
                  "script": {
                    "id": "cd553437-e290-4df1-9466-cefd12f3ddf1",
                    "exec": [
                      "// Send a GET request to fetch the user list\r",
                      "pm.sendRequest({\r",
                      "    url: pm.environment.get(\"SERVER_URL\") + '/api/users/all',\r",
                      "    method: 'GET',\r",
                      "    header: {\r",
                      "        'Content-Type': 'application/json'\r",
                      "    }\r",
                      "}, function (err, res) {\r",
                      "    if (err) {\r",
                      "        console.log(\"Error fetching users:\", err);\r",
                      "    } else {\r",
                      "        const responseData = res.json();\r",
                      "        const users = responseData.data;\r",
                      "\r",
                      "        console.log(users)\r",
                      "\r",
                      "        if (users && users.length > 0) {\r",
                      "            // Extract all user IDs\r",
                      "            const userIds = users.map(user => user._id);\r",
                      "\r",
                      "            // Convert the array of IDs into a comma-separated string\r",
                      "            const ids = userIds.join(',');\r",
                      "\r",
                      "            // Set as an environment variable\r",
                      "            pm.environment.set(\"docIds\", ids);\r",
                      "\r",
                      "            console.log(\"Document IDs set:\", ids);\r",
                      "        } else {\r",
                      "            console.log(\"No users found in the response.\");\r",
                      "        }\r",
                      "    }\r",
                      "});\r",
                      ""
                    ],
                    "type": "text/javascript",
                    "packages": {}
                  }
                },
                {
                  "listen": "test",
                  "script": {
                    "exec": [
                      "pm.test(\"Response status code is 200\", function () {",
                      "    pm.response.to.have.status(200);",
                      "});",
                      "",
                      "",
                      "pm.test(\"Content-Type is application/json\", function () {",
                      "    pm.expect(pm.response.headers.get(\"Content-Type\")).to.include(\"application/json\");",
                      "});",
                      "",
                      "",
                      "pm.test(\"Validate the meta object\", function () {",
                      "  const responseData = pm.response.json();",
                      "  ",
                      "  pm.expect(responseData.meta).to.exist.and.to.be.an('object');",
                      "});",
                      "",
                      "",
                      "pm.test(\"Validate the status object\", function () {",
                      "    const responseData = pm.response.json();",
                      "    ",
                      "    pm.expect(responseData.status).to.exist.and.to.be.an('object');",
                      "});",
                      "",
                      "",
                      "pm.test(\"Data and errors objects should be empty\", function () {",
                      "  const responseData = pm.response.json();",
                      "  ",
                      "  pm.expect(responseData.data).to.be.an('object').that.is.empty;",
                      "  pm.expect(responseData.errors).to.be.an('object').that.is.empty;",
                      "});"
                    ],
                    "type": "text/javascript",
                    "id": "df733871-4337-4a92-aad9-d066eff0a466"
                  }
                }
              ],
              "id": "da900f05-c923-4934-8282-e821e8d42f90",
              "protocolProfileBehavior": {
                "disableBodyPruning": true
              },
              "request": {
                "method": "DELETE",
                "header": [
                  {
                    "key": "Content-Type",
                    "value": "application/json"
                  }
                ],
                "url": {
                  "raw": "{{SERVER_URL}}/api/users?ids={{docIds}}",
                  "host": ["{{SERVER_URL}}"],
                  "path": ["api", "users"],
                  "query": [
                    {
                      "key": "ids",
                      "value": "{{docIds}}"
                    }
                  ]
                }
              },
              "response": []
            },
            {
              "name": "DELETE /api/users/delete-list?ids={{docIds}}",
              "event": [
                {
                  "listen": "prerequest",
                  "script": {
                    "id": "a268e880-294a-49fb-a41a-80a5da4552e4",
                    "exec": [
                      "// Send a GET request to fetch the user list\r",
                      "pm.sendRequest({\r",
                      "    url: pm.environment.get(\"SERVER_URL\") + '/api/users/all',\r",
                      "    method: 'GET',\r",
                      "    header: {\r",
                      "        'Content-Type': 'application/json'\r",
                      "    }\r",
                      "}, function (err, res) {\r",
                      "    if (err) {\r",
                      "        console.log(\"Error fetching users:\", err);\r",
                      "    } else {\r",
                      "        const responseData = res.json();\r",
                      "        const users = responseData.data;\r",
                      "\r",
                      "        console.log(users)\r",
                      "\r",
                      "        if (users && users.length > 0) {\r",
                      "            // Extract all user IDs\r",
                      "            const userIds = users.map(user => user._id);\r",
                      "\r",
                      "            // Convert the array of IDs into a comma-separated string\r",
                      "            const ids = userIds.join(',');\r",
                      "\r",
                      "            // Set as an environment variable\r",
                      "            pm.environment.set(\"docIds\", ids);\r",
                      "\r",
                      "            console.log(\"Document IDs set:\", ids);\r",
                      "        } else {\r",
                      "            console.log(\"No users found in the response.\");\r",
                      "        }\r",
                      "    }\r",
                      "});\r",
                      ""
                    ],
                    "type": "text/javascript",
                    "packages": {}
                  }
                },
                {
                  "listen": "test",
                  "script": {
                    "exec": [
                      "pm.test(\"Response status code is 400\", function () {",
                      "    pm.expect(pm.response.code).to.equal(400);",
                      "});",
                      "",
                      "",
                      "pm.test(\"Content-Type header is present and has a valid value\", function () {",
                      "    pm.expect(pm.response.headers.has(\"Content-Type\")).to.be.true;",
                      "    pm.expect(pm.response.headers.get(\"Content-Type\")).to.match(/^application\\/json/);",
                      "});",
                      "",
                      "",
                      "pm.test(\"Response has the required fields\", function () {",
                      "    const responseData = pm.response.json();",
                      "",
                      "    pm.expect(responseData).to.be.an('object');",
                      "    pm.expect(responseData.meta).to.exist;",
                      "    pm.expect(responseData.status).to.exist;",
                      "    pm.expect(responseData.data).to.exist;",
                      "    pm.expect(responseData.errors).to.exist;",
                      "});",
                      "",
                      "",
                      "pm.test(\"Errors array is not empty\", function () {",
                      "  const responseData = pm.response.json();",
                      "  ",
                      "  pm.expect(responseData.errors).to.be.an('array').and.to.have.lengthOf.at.least(1);",
                      "});",
                      "",
                      "",
                      "pm.test(\"Verify that the 'ids' parameter is correctly parsed and processed by the API\", function () {",
                      "    const responseData = pm.response.json();",
                      "    ",
                      "    pm.expect(responseData).to.be.an('object');",
                      "    pm.expect(responseData.errors).to.be.an('array').and.to.have.lengthOf.at.least(1);",
                      "    responseData.errors.forEach(function(error) {",
                      "        pm.expect(error.field).to.equal('ids');",
                      "    });",
                      "});"
                    ],
                    "type": "text/javascript",
                    "id": "0ecef01f-b10d-482b-aa31-70cdadc7c5b2"
                  }
                }
              ],
              "id": "f350a093-3c20-45b4-80e2-7ebba587f4dd",
              "protocolProfileBehavior": {
                "disableBodyPruning": true
              },
              "request": {
                "method": "DELETE",
                "header": [
                  {
                    "key": "Content-Type",
                    "value": "application/json"
                  }
                ],
                "url": {
                  "raw": "{{SERVER_URL}}/api/users/delete-list?ids={{docIds}}",
                  "host": ["{{SERVER_URL}}"],
                  "path": ["api", "users", "delete-list"],
                  "query": [
                    {
                      "key": "ids",
                      "value": "{{docIds}}"
                    }
                  ]
                }
              },
              "response": []
            },
            {
              "name": "DELETE /api/users/delete-by-list?ids={{docIds}}",
              "event": [
                {
                  "listen": "prerequest",
                  "script": {
                    "id": "c7b86e71-c996-482a-ae9d-361920c8506a",
                    "exec": [
                      "// Send a GET request to fetch the user list\r",
                      "pm.sendRequest({\r",
                      "    url: pm.environment.get(\"SERVER_URL\") + '/api/users/all',\r",
                      "    method: 'GET',\r",
                      "    header: {\r",
                      "        'Content-Type': 'application/json'\r",
                      "    }\r",
                      "}, function (err, res) {\r",
                      "    if (err) {\r",
                      "        console.log(\"Error fetching users:\", err);\r",
                      "    } else {\r",
                      "        const responseData = res.json();\r",
                      "        const users = responseData.data;\r",
                      "\r",
                      "        console.log(users)\r",
                      "\r",
                      "        if (users && users.length > 0) {\r",
                      "            // Extract all user IDs\r",
                      "            const userIds = users.map(user => user._id);\r",
                      "\r",
                      "            // Convert the array of IDs into a comma-separated string\r",
                      "            const ids = userIds.join(',');\r",
                      "\r",
                      "            // Set as an environment variable\r",
                      "            pm.environment.set(\"docIds\", ids);\r",
                      "\r",
                      "            console.log(\"Document IDs set:\", ids);\r",
                      "        } else {\r",
                      "            console.log(\"No users found in the response.\");\r",
                      "        }\r",
                      "    }\r",
                      "});\r",
                      ""
                    ],
                    "type": "text/javascript",
                    "packages": {}
                  }
                },
                {
                  "listen": "test",
                  "script": {
                    "exec": [
                      "pm.test(\"Response status code is 400\", function () {",
                      "  pm.expect(pm.response.code).to.equal(400);",
                      "});",
                      "",
                      "",
                      "pm.test(\"Response has the required fields\", function () {",
                      "    const responseData = pm.response.json();",
                      "    ",
                      "    pm.expect(responseData).to.have.property('meta');",
                      "    pm.expect(responseData).to.have.property('status');",
                      "    pm.expect(responseData).to.have.property('data');",
                      "    pm.expect(responseData).to.have.property('errors');",
                      "});",
                      "",
                      "",
                      "pm.test(\"Content-Type header is present and has a valid value\", function () {",
                      "    pm.response.to.have.header(\"Content-Type\");",
                      "    pm.expect(pm.response.headers.get(\"Content-Type\")).to.include(\"application/json\");",
                      "});",
                      "",
                      "",
                      "pm.test(\"Errors array is present and contains the expected number of elements\", function () {",
                      "    const responseData = pm.response.json();",
                      "    ",
                      "    pm.expect(responseData.errors).to.exist;",
                      "    pm.expect(responseData.errors).to.be.an('array');",
                      "    pm.expect(responseData.errors).to.have.lengthOf(1);",
                      "});",
                      "",
                      "",
                      "pm.test(\"Field and message in errors array are non-empty strings\", function () {",
                      "    const responseData = pm.response.json();",
                      "",
                      "    pm.expect(responseData.errors).to.be.an('array');",
                      "    responseData.errors.forEach(function(error) {",
                      "        pm.expect(error.field).to.be.a('string').and.to.have.lengthOf.at.least(1, \"Field should not be empty\");",
                      "        pm.expect(error.message).to.be.a('string').and.to.have.lengthOf.at.least(1, \"Message should not be empty\");",
                      "    });",
                      "});"
                    ],
                    "type": "text/javascript",
                    "id": "273026f3-1fb9-4024-9628-fcb788ce4544"
                  }
                }
              ],
              "id": "5d73a893-488f-4671-8f2f-b64aa70b8685",
              "protocolProfileBehavior": {
                "disableBodyPruning": true
              },
              "request": {
                "method": "DELETE",
                "header": [
                  {
                    "key": "Content-Type",
                    "value": "application/json"
                  }
                ],
                "url": {
                  "raw": "{{SERVER_URL}}/api/users/delete-by-list?ids={{docIds}}",
                  "host": ["{{SERVER_URL}}"],
                  "path": ["api", "users", "delete-by-list"],
                  "query": [
                    {
                      "key": "ids",
                      "value": "{{docIds}}"
                    }
                  ]
                }
              },
              "response": []
            },
            {
              "name": "DELETE /api/users/destroy-list?ids={{docIds}}",
              "event": [
                {
                  "listen": "prerequest",
                  "script": {
                    "id": "462fd29d-2ea3-4079-9922-4e730d9c8bb3",
                    "exec": [
                      "// Send a GET request to fetch the user list\r",
                      "pm.sendRequest({\r",
                      "    url: pm.environment.get(\"SERVER_URL\") + '/api/users/all',\r",
                      "    method: 'GET',\r",
                      "    header: {\r",
                      "        'Content-Type': 'application/json'\r",
                      "    }\r",
                      "}, function (err, res) {\r",
                      "    if (err) {\r",
                      "        console.log(\"Error fetching users:\", err);\r",
                      "    } else {\r",
                      "        const responseData = res.json();\r",
                      "        const users = responseData.data;\r",
                      "\r",
                      "        console.log(users)\r",
                      "\r",
                      "        if (users && users.length > 0) {\r",
                      "            // Extract all user IDs\r",
                      "            const userIds = users.map(user => user._id);\r",
                      "\r",
                      "            // Convert the array of IDs into a comma-separated string\r",
                      "            const ids = userIds.join(',');\r",
                      "\r",
                      "            // Set as an environment variable\r",
                      "            pm.environment.set(\"docIds\", ids);\r",
                      "\r",
                      "            console.log(\"Document IDs set:\", ids);\r",
                      "        } else {\r",
                      "            console.log(\"No users found in the response.\");\r",
                      "        }\r",
                      "    }\r",
                      "});\r",
                      ""
                    ],
                    "type": "text/javascript",
                    "packages": {}
                  }
                },
                {
                  "listen": "test",
                  "script": {
                    "exec": [
                      "pm.test(\"Response status code is 400\", function () {",
                      "  pm.expect(pm.response.code).to.equal(400);",
                      "});",
                      "",
                      "",
                      "pm.test(\"Response has the required fields - meta, status, data, errors\", function () {",
                      "    const responseData = pm.response.json();",
                      "    ",
                      "    pm.expect(responseData).to.have.property('meta');",
                      "    pm.expect(responseData).to.have.property('status');",
                      "    pm.expect(responseData).to.have.property('data');",
                      "    pm.expect(responseData).to.have.property('errors');",
                      "});",
                      "",
                      "",
                      "pm.test(\"Content-Type header is present and has a valid value\", function () {",
                      "    pm.expect(pm.response.headers.get(\"Content-Type\")).to.exist;",
                      "    pm.expect(pm.response.headers.get(\"Content-Type\")).to.be.oneOf(['application/json', 'text/plain', 'application/xml']);",
                      "});",
                      "",
                      "",
                      "pm.test(\"Ids parameter is present in the request URL\", function () {",
                      "    const requestUrl = pm.request.url.toString();",
                      "    pm.expect(requestUrl).to.include(\"ids=\", \"Ids parameter is present in the request URL\");",
                      "});",
                      "",
                      "",
                      "pm.test(\"Errors array contains non-empty field and message for each error\", function () {",
                      "    const responseData = pm.response.json();",
                      "    ",
                      "    pm.expect(responseData.errors).to.be.an('array');",
                      "    ",
                      "    responseData.errors.forEach(function(error) {",
                      "        pm.expect(error.field).to.be.a('string').and.to.have.lengthOf.at.least(1, \"Field should not be empty\");",
                      "        pm.expect(error.message).to.be.a('string').and.to.have.lengthOf.at.least(1, \"Message should not be empty\");",
                      "    });",
                      "});"
                    ],
                    "type": "text/javascript",
                    "id": "2473575a-894b-4fdd-a586-0df1d1f335ec"
                  }
                }
              ],
              "id": "25490f9e-77e6-4ece-aea4-b90499c9d2ad",
              "protocolProfileBehavior": {
                "disableBodyPruning": true
              },
              "request": {
                "method": "DELETE",
                "header": [
                  {
                    "key": "Content-Type",
                    "value": "application/json"
                  }
                ],
                "url": {
                  "raw": "{{SERVER_URL}}/api/users/destroy-list?ids={{docIds}}",
                  "host": ["{{SERVER_URL}}"],
                  "path": ["api", "users", "destroy-list"],
                  "query": [
                    {
                      "key": "ids",
                      "value": "{{docIds}}"
                    }
                  ]
                }
              },
              "response": []
            },
            {
              "name": "DELETE /api/users/destroy-by-list?ids={{docIds}}",
              "event": [
                {
                  "listen": "prerequest",
                  "script": {
                    "id": "9241754d-83e5-4811-ae4f-6c59ee5ced22",
                    "exec": [
                      "// Send a GET request to fetch the user list\r",
                      "pm.sendRequest({\r",
                      "    url: pm.environment.get(\"SERVER_URL\") + '/api/users/all',\r",
                      "    method: 'GET',\r",
                      "    header: {\r",
                      "        'Content-Type': 'application/json'\r",
                      "    }\r",
                      "}, function (err, res) {\r",
                      "    if (err) {\r",
                      "        console.log(\"Error fetching users:\", err);\r",
                      "    } else {\r",
                      "        const responseData = res.json();\r",
                      "        const users = responseData.data;\r",
                      "\r",
                      "        console.log(users)\r",
                      "\r",
                      "        if (users && users.length > 0) {\r",
                      "            // Extract all user IDs\r",
                      "            const userIds = users.map(user => user._id);\r",
                      "\r",
                      "            // Convert the array of IDs into a comma-separated string\r",
                      "            const ids = userIds.join(',');\r",
                      "\r",
                      "            // Set as an environment variable\r",
                      "            pm.environment.set(\"docIds\", ids);\r",
                      "\r",
                      "            console.log(\"Document IDs set:\", ids);\r",
                      "        } else {\r",
                      "            console.log(\"No users found in the response.\");\r",
                      "        }\r",
                      "    }\r",
                      "});\r",
                      ""
                    ],
                    "type": "text/javascript",
                    "packages": {}
                  }
                },
                {
                  "listen": "test",
                  "script": {
                    "exec": [
                      "pm.test(\"Response status code is 400\", function () {",
                      "    pm.expect(pm.response.code).to.equal(400);",
                      "});",
                      "",
                      "",
                      "pm.test(\"Response has the required fields - meta, status, data, and errors\", function () {",
                      "    const responseData = pm.response.json();",
                      "    ",
                      "    pm.expect(responseData).to.be.an('object');",
                      "    pm.expect(responseData.meta).to.exist;",
                      "    pm.expect(responseData.status).to.exist;",
                      "    pm.expect(responseData.data).to.exist;",
                      "    pm.expect(responseData.errors).to.exist;",
                      "});",
                      "",
                      "",
                      "pm.test(\"Content-Type header is present and has a valid format\", function () {",
                      "    pm.expect(pm.response.headers.get(\"Content-Type\")).to.exist;",
                      "    pm.expect(pm.response.headers.get(\"Content-Type\")).to.match(/^application\\/json/);",
                      "});",
                      "",
                      "",
                      "pm.test(\"Errors array is present and contains at least one element\", function () {",
                      "    const responseData = pm.response.json();",
                      "    ",
                      "    pm.expect(responseData.errors).to.exist;",
                      "    pm.expect(responseData.errors).to.be.an('array').and.to.have.lengthOf.at.least(1);",
                      "});",
                      "",
                      "",
                      "pm.test(\"Field and message in errors array are non-empty strings\", function () {",
                      "    const responseData = pm.response.json();",
                      "    ",
                      "    pm.expect(responseData.errors).to.be.an('array').and.to.have.lengthOf.at.least(1);",
                      "    ",
                      "    responseData.errors.forEach(function(error) {",
                      "        pm.expect(error.field).to.be.a('string').and.to.have.lengthOf.at.least(1, \"Field should not be empty\");",
                      "        pm.expect(error.message).to.be.a('string').and.to.have.lengthOf.at.least(1, \"Message should not be empty\");",
                      "    });",
                      "});"
                    ],
                    "type": "text/javascript",
                    "id": "7ab38767-5382-49a2-8f29-4e6baf4a3521"
                  }
                }
              ],
              "id": "ccfed97e-800b-4970-b3cb-58f8a4e56400",
              "protocolProfileBehavior": {
                "disableBodyPruning": true
              },
              "request": {
                "method": "DELETE",
                "header": [
                  {
                    "key": "Content-Type",
                    "value": "application/json"
                  }
                ],
                "url": {
                  "raw": "{{SERVER_URL}}/api/users/destroy-by-list?ids={{docIds}}",
                  "host": ["{{SERVER_URL}}"],
                  "path": ["api", "users", "destroy-by-list"],
                  "query": [
                    {
                      "key": "ids",
                      "value": "{{docIds}}"
                    }
                  ]
                }
              },
              "response": []
            }
          ],
          "id": "bd01266c-98ad-4626-bda2-9febe80bd7a7",
          "description": "Routes for DELETE requests for users"
        }
      ],
      "id": "384ec40e-5268-4e3e-ad17-a6034db4b7fc",
      "description": "Dynamic routes for users"
    },
    {
      "name": "admins",
      "item": [
        {
          "name": "POST",
          "item": [
            {
              "name": "POST /api/admins/",
              "event": [
                {
                  "listen": "prerequest",
                  "script": {
                    "id": "df34aca9-e17f-426a-a5e9-41d650d92a05",
                    "exec": [
                      "// Generate random data with valid name\r",
                      "const randomId = Math.floor(Math.random() * 1000);\r",
                      "const isActive = Math.random() < 0.5;\r",
                      "\r",
                      "// Generate a valid name (3-50 characters, letters, and spaces only)\r",
                      "const names = [\"Admin John Doe\", \"Admin Jane Smith\", \"Admin Alice Johnson\", \"Admin Michael Brown\", \"Admin Emily Davis\"];\r",
                      "const randomName = names[Math.floor(Math.random() * names.length)];\r",
                      "\r",
                      "pm.environment.set(\"name\", randomName);\r",
                      "pm.environment.set(\"email\", `user${randomId}@example.com`);\r",
                      "pm.environment.set(\"isActive\", isActive);"
                    ],
                    "type": "text/javascript",
                    "packages": {}
                  }
                },
                {
                  "listen": "test",
                  "script": {
                    "id": "29f0e19f-5387-41c2-83fb-f41b288fadf1",
                    "exec": [
                      "pm.test(\"Status code is 409 or 201\", function () {",
                      "    pm.expect(pm.response.code).to.be.oneOf([409, 201]);",
                      "});",
                      "",
                      "pm.test(\"Content-Type is application/json\", function () { pm.expect(pm.response.headers.get('Content-Type')).to.include('application/json'); });",
                      "",
                      "pm.test(\"Response time is less than 500ms\", function () {",
                      "    pm.expect(pm.response.responseTime).to.be.below(500);",
                      "});",
                      "",
                      "pm.test(\"Response body contains data\", function () { pm.expect(pm.response.json()).to.be.an('object').that.is.not.empty; });",
                      "",
                      "// pm.test(\"Cache-Control header is present\", function () { pm.expect(pm.response.headers.has('Cache-Control')).to.be.true; });",
                      "",
                      "// pm.test(\"Cache-Control value is no-cache\", function () { pm.expect(pm.response.headers.get('Cache-Control')).to.equal('no-cache'); });",
                      "",
                      "pm.test(\"Verify the response body format\", function () {",
                      "    const responseBody = pm.response.json();",
                      "",
                      "    if (pm.response.code === 201) {",
                      "        pm.expect(responseBody).to.have.all.keys('meta', 'status', 'data', 'errors');",
                      "        pm.expect(responseBody.meta).to.have.property('route', '/');",
                      "        pm.expect(responseBody.status).to.have.property('success', true);",
                      "        pm.expect(responseBody.status).to.have.property('message').that.contains(\"Success: New Admins created with ID\"); // More flexible message check",
                      "        pm.expect(responseBody.data).to.have.all.keys('_id', 'name', 'email', 'isActive', 'createdAt', 'updatedAt');",
                      "",
                      "        // Dynamically check types and values within data",
                      "        pm.expect(responseBody.data._id).to.be.a('string');",
                      "        pm.expect(responseBody.data.name).to.be.a('string');",
                      "        pm.expect(responseBody.data.email).to.be.a('string');",
                      "        pm.expect(responseBody.data.isActive).to.be.a('boolean');",
                      "        pm.expect(responseBody.data.createdAt).to.be.a('string');",
                      "        pm.expect(responseBody.data.updatedAt).to.be.a('string');",
                      "",
                      "        // You can add more specific value checks here if needed, for example:",
                      "        // pm.expect(responseBody.data.email).to.match(/@example\\.com$/); // Check email domain",
                      "",
                      "    } else if (pm.response.code === 409) {",
                      "        pm.expect(responseBody).to.have.all.keys('meta', 'status', 'data', 'errors');",
                      "        pm.expect(responseBody.meta).to.have.property('route', '/');",
                      "        pm.expect(responseBody.status).to.have.property('message').that.contains(\"Conflict: Admins with email\"); // More flexible message check",
                      "        pm.expect(responseBody.data).to.be.empty; // Check if data is empty",
                      "        pm.expect(responseBody.errors).to.be.empty;",
                      "    } else {",
                      "        pm.expect.fail(\"Unexpected status code: \" + pm.response.code); // Fail if code is not 201 or 409",
                      "    }",
                      "});"
                    ],
                    "type": "text/javascript",
                    "packages": {}
                  }
                }
              ],
              "id": "fe1981c3-6d6c-4406-ac80-52b764bd5fbd",
              "protocolProfileBehavior": {
                "disableBodyPruning": true
              },
              "request": {
                "method": "POST",
                "header": [
                  {
                    "key": "Content-Type",
                    "value": "application/json"
                  }
                ],
                "body": {
                  "mode": "raw",
                  "raw": "{\n    \"name\": \"{{name}}\",\n    \"email\": \"{{email}}\",\n    \"isActive\": {{isActive}}\n}\n",
                  "options": {
                    "raw": {
                      "language": "json"
                    }
                  }
                },
                "url": {
                  "raw": "{{SERVER_URL}}/api/admins",
                  "host": ["{{SERVER_URL}}"],
                  "path": ["api", "admins"]
                }
              },
              "response": []
            },
            {
              "name": "POST /api/admins/create-dummy?count={{count}}",
              "event": [
                {
                  "listen": "prerequest",
                  "script": {
                    "id": "51ea9c0a-d1d5-4a65-8ad8-173b5f7ab893",
                    "exec": [
                      "pm.environment.set(\"count\", Math.floor(Math.random() * 50) + 18);"
                    ],
                    "type": "text/javascript",
                    "packages": {}
                  }
                },
                {
                  "listen": "test",
                  "script": {
                    "exec": [
                      "pm.test(\"Response status code is 404\", function () {",
                      "    pm.expect(pm.response.code).to.equal(404);",
                      "});",
                      "",
                      "",
                      "pm.test(\"Content-Type header is present and has a valid value\", function () {",
                      "    pm.expect(pm.response.headers.has(\"Content-Type\")).to.be.true;",
                      "    pm.expect(pm.response.headers.get(\"Content-Type\")).to.match(/^[\\w\\/\\+\\-]+$/);",
                      "});",
                      "",
                      "",
                      "pm.test(\"Validate the structure of the response\", function () {",
                      "    const responseData = pm.response.json();",
                      "    ",
                      "    pm.expect(responseData).to.be.an('object');",
                      "    pm.expect(responseData).to.have.property('meta');",
                      "    pm.expect(responseData).to.have.property('status');",
                      "    pm.expect(responseData).to.have.property('data');",
                      "    pm.expect(responseData).to.have.property('errors');",
                      "});",
                      "",
                      "",
                      "pm.test(\"Route in meta object should be empty\", function () {",
                      "  const responseData = pm.response.json();",
                      "  ",
                      "  pm.expect(responseData.meta.route).to.be.empty;",
                      "});",
                      "",
                      "",
                      "pm.test(\"Ensure that the message in the status object is empty\", function () {",
                      "    const responseData = pm.response.json();",
                      "    ",
                      "    pm.expect(responseData.status.message).to.equal(\"\");",
                      "});"
                    ],
                    "type": "text/javascript",
                    "id": "403b47cb-80eb-49ad-b1c5-731805deffa3"
                  }
                }
              ],
              "id": "a47c951d-8c28-4d83-9fb4-ad93d36b9067",
              "protocolProfileBehavior": {
                "disableBodyPruning": true
              },
              "request": {
                "method": "POST",
                "header": [
                  {
                    "key": "Content-Type",
                    "value": "application/json"
                  }
                ],
                "url": {
                  "raw": "{{SERVER_URL}}/api/admins/create-dummy?count={{count}}",
                  "host": ["{{SERVER_URL}}"],
                  "path": ["api", "admins", "create-dummy"],
                  "query": [
                    {
                      "key": "count",
                      "value": "{{count}}"
                    }
                  ]
                }
              },
              "response": []
            }
          ],
          "id": "f66f088b-7cba-484a-b85f-5063f3f31350",
          "description": "Routes for POST requests for admins"
        },
        {
          "name": "GET",
          "item": [
            {
              "name": "GET /api/admins/",
              "event": [
                {
                  "listen": "test",
                  "script": {
                    "exec": [
                      "pm.test(\"Response status code is 200\", function () {",
                      "    pm.response.to.have.status(200);",
                      "});",
                      "",
                      "",
                      "pm.test(\"Content-Type header is application/json\", function () {",
                      "    pm.expect(pm.response.headers.get(\"Content-Type\")).to.include(\"application/json\");",
                      "});",
                      "",
                      "",
                      "pm.test(\"Meta object should exist and be an object\", function () {",
                      "    const responseData = pm.response.json();",
                      "    ",
                      "    pm.expect(responseData.meta).to.exist.and.to.be.an('object');",
                      "});",
                      "",
                      "",
                      "pm.test(\"Data array is present and contains expected fields\", function () {",
                      "    const responseData = pm.response.json();",
                      "    ",
                      "    pm.expect(responseData).to.be.an('object');",
                      "    pm.expect(responseData.data).to.exist.and.to.be.an('array');",
                      "    ",
                      "    responseData.data.forEach(function(item) {",
                      "        pm.expect(item).to.have.property('_id');",
                      "        pm.expect(item).to.have.property('name');",
                      "        pm.expect(item).to.have.property('email');",
                      "        pm.expect(item).to.have.property('isActive');",
                      "        pm.expect(item).to.have.property('createdAt');",
                      "        pm.expect(item).to.have.property('updatedAt');",
                      "    });",
                      "});",
                      "",
                      "",
                      "pm.test(\"Email is in a valid format\", function () {",
                      "  const responseData = pm.response.json();",
                      "  ",
                      "  pm.expect(responseData.data).to.be.an('array');",
                      "  ",
                      "  responseData.data.forEach(function(admin) {",
                      "    pm.expect(admin.email).to.be.a('string').and.to.match(/^[^\\s@]+@[^\\s@]+\\.[^\\s@]+$/);",
                      "  });",
                      "});"
                    ],
                    "type": "text/javascript",
                    "id": "688b9b89-ae24-4509-aa63-0f3e44c94f26"
                  }
                }
              ],
              "id": "dbfca924-8951-4bb0-86f1-8df958cf7b58",
              "protocolProfileBehavior": {
                "disableBodyPruning": true
              },
              "request": {
                "method": "GET",
                "header": [
                  {
                    "key": "Content-Type",
                    "value": "application/json"
                  }
                ],
                "url": {
                  "raw": "{{SERVER_URL}}/api/admins",
                  "host": ["{{SERVER_URL}}"],
                  "path": ["api", "admins"]
                }
              },
              "response": []
            },
            {
              "name": "GET /api/admins/all",
              "event": [
                {
                  "listen": "test",
                  "script": {
                    "exec": [
                      "pm.test(\"Response status code is 200\", function () {",
                      "    pm.response.to.have.status(200);",
                      "});",
                      "",
                      "",
                      "pm.test(\"Content-Type is application/json\", function () {",
                      "    pm.expect(pm.response.headers.get(\"Content-Type\")).to.include(\"application/json\");",
                      "});",
                      "",
                      "",
                      "pm.test(\"Meta object should exist and be an object\", function () {",
                      "  const responseData = pm.response.json();",
                      "  ",
                      "  pm.expect(responseData.meta).to.exist.and.to.be.an('object');",
                      "});",
                      "",
                      "",
                      "pm.test(\"Data array should not be empty\", function () {",
                      "    const responseData = pm.response.json();",
                      "    ",
                      "    pm.expect(responseData.data).to.be.an('array').that.is.not.empty;",
                      "});",
                      "",
                      "",
                      "pm.test(\"Each object in the data array contains non-empty values for _id, name, email, isActive, createdAt, and updatedAt properties\", function () {",
                      "    const responseData = pm.response.json();",
                      "    ",
                      "    pm.expect(responseData.data).to.be.an('array').that.is.not.empty;",
                      "",
                      "    responseData.data.forEach(function(item) {",
                      "        pm.expect(item._id).to.exist.and.to.not.be.empty;",
                      "        pm.expect(item.name).to.exist.and.to.not.be.empty;",
                      "        pm.expect(item.email).to.exist.and.to.not.be.empty;",
                      "        pm.expect(item.isActive).to.exist;",
                      "        pm.expect(item.createdAt).to.exist.and.to.not.be.empty;",
                      "        pm.expect(item.updatedAt).to.exist.and.to.not.be.empty;",
                      "    });",
                      "});"
                    ],
                    "type": "text/javascript",
                    "id": "b5ac24a4-7bf2-4c5b-8011-4ba6dd462e16"
                  }
                }
              ],
              "id": "f4fc28bd-a81c-4c7f-965c-5e767d4da496",
              "protocolProfileBehavior": {
                "disableBodyPruning": true
              },
              "request": {
                "method": "GET",
                "header": [
                  {
                    "key": "Content-Type",
                    "value": "application/json"
                  }
                ],
                "url": {
                  "raw": "{{SERVER_URL}}/api/admins/all",
                  "host": ["{{SERVER_URL}}"],
                  "path": ["api", "admins", "all"]
                }
              },
              "response": []
            },
            {
              "name": "GET /api/admins/list",
              "event": [
                {
                  "listen": "test",
                  "script": {
                    "exec": [
                      "pm.test(\"Response status code is 200\", function () {",
                      "    pm.expect(pm.response.code).to.equal(200);",
                      "});",
                      "",
                      "",
                      "pm.test(\"Content-Type header is application/json\", function () {",
                      "    pm.expect(pm.response.headers.get(\"Content-Type\")).to.include(\"application/json\");",
                      "});",
                      "",
                      "",
                      "pm.test(\"Meta object should exist and be an object\", function () {",
                      "    const responseData = pm.response.json();",
                      "    ",
                      "    pm.expect(responseData).to.be.an('object');",
                      "    pm.expect(responseData.meta).to.exist.and.to.be.an('object');",
                      "});",
                      "",
                      "",
                      "pm.test(\"Ensure the data array contains the required fields\", function () {",
                      "    const responseData = pm.response.json();",
                      "",
                      "    pm.expect(responseData.data).to.be.an('array').that.is.not.empty;",
                      "",
                      "    responseData.data.forEach(function(item) {",
                      "        pm.expect(item).to.include.all.keys('_id', 'name', 'email', 'isActive', 'createdAt', 'updatedAt');",
                      "    });",
                      "});",
                      "",
                      "",
                      "pm.test(\"Verify that isActive field in the data array is a boolean value\", function () {",
                      "  const responseData = pm.response.json();",
                      "",
                      "  pm.expect(responseData.data).to.be.an('array');",
                      "  responseData.data.forEach(function(item) {",
                      "    pm.expect(item.isActive).to.be.a('boolean');",
                      "  });",
                      "});"
                    ],
                    "type": "text/javascript",
                    "id": "ec44b1c5-329a-415b-afbe-d877d6f46bbc"
                  }
                }
              ],
              "id": "3747517d-e2f9-4528-8881-b763cf595298",
              "protocolProfileBehavior": {
                "disableBodyPruning": true
              },
              "request": {
                "method": "GET",
                "header": [
                  {
                    "key": "Content-Type",
                    "value": "application/json"
                  }
                ],
                "url": {
                  "raw": "{{SERVER_URL}}/api/admins/list",
                  "host": ["{{SERVER_URL}}"],
                  "path": ["api", "admins", "list"]
                }
              },
              "response": []
            },
            {
              "name": "GET /api/admins/{{admin_id}}",
              "event": [
                {
                  "listen": "prerequest",
                  "script": {
                    "id": "5d3b3dcf-a859-47d2-8aa8-9a4424d3a584",
                    "exec": [
                      "// Send a GET request to fetch the admin list\r",
                      "pm.sendRequest({\r",
                      "    url: pm.environment.get(\"SERVER_URL\") + '/api/admins/all',\r",
                      "    method: 'GET',\r",
                      "    header: {\r",
                      "        'Content-Type': 'application/json'\r",
                      "    }\r",
                      "}, function (err, res) {\r",
                      "    if (err) {\r",
                      "        console.log(\"Error fetching admins:\", err);\r",
                      "    } else {\r",
                      "        // Parse the response to extract admin data\r",
                      "        const responseData = res.json();\r",
                      "        const admins = responseData.data;\r",
                      "\r",
                      "        if (admins && admins.length > 0) {\r",
                      "            // Select a random admin from the list\r",
                      "            const randomadmin = admins[Math.floor(Math.random() * admins.length)];\r",
                      "\r",
                      "            // Set the _id as an environment variable\r",
                      "            pm.environment.set(\"admin_id\", randomadmin._id);\r",
                      "            console.log(\"admin ID set:\", randomadmin._id);\r",
                      "        } else {\r",
                      "            console.log(\"No admins found in the response.\");\r",
                      "        }\r",
                      "    }\r",
                      "});\r",
                      ""
                    ],
                    "type": "text/javascript",
                    "packages": {}
                  }
                },
                {
                  "listen": "test",
                  "script": {
                    "exec": [
                      "pm.test(\"Response status code is 200\", function () {",
                      "  pm.response.to.have.status(200);",
                      "});",
                      "",
                      "",
                      "pm.test(\"Response has the required fields\", function () {",
                      "    const responseData = pm.response.json();",
                      "    ",
                      "    pm.expect(responseData).to.be.an('object');",
                      "    pm.expect(responseData).to.have.property('_id');",
                      "    pm.expect(responseData).to.have.property('name');",
                      "    pm.expect(responseData).to.have.property('email');",
                      "    pm.expect(responseData).to.have.property('isActive');",
                      "    pm.expect(responseData).to.have.property('createdAt');",
                      "    pm.expect(responseData).to.have.property('updatedAt');",
                      "});",
                      "",
                      "",
                      "pm.test(\"Email is in a valid format\", function () {",
                      "  const responseData = pm.response.json();",
                      "  ",
                      "  pm.expect(responseData).to.be.an('object');",
                      "  pm.expect(responseData.data.email).to.be.a('string').and.to.match(/^[\\w-]+@([\\w-]+\\.)+[\\w-]{2,4}$/);",
                      "});",
                      "",
                      "",
                      "pm.test(\"Meta object is present and contains expected keys\", function () {",
                      "    const responseData = pm.response.json();",
                      "    ",
                      "    pm.expect(responseData).to.be.an('object');",
                      "    pm.expect(responseData.meta).to.exist;",
                      "    pm.expect(responseData.meta).to.have.all.keys('route');",
                      "});",
                      "",
                      "",
                      "pm.test(\"Status object is present and has a boolean 'success' value\", function () {",
                      "    const responseData = pm.response.json();",
                      "    ",
                      "    pm.expect(responseData).to.have.property('status').that.is.an('object');",
                      "    pm.expect(responseData.status).to.have.property('success').that.is.a('boolean');",
                      "});"
                    ],
                    "type": "text/javascript",
                    "id": "749df075-e620-48b5-a812-0e10298681a5"
                  }
                }
              ],
              "id": "1c0e5ef1-3f3c-4c80-b019-521a148cb7d8",
              "protocolProfileBehavior": {
                "disableBodyPruning": true
              },
              "request": {
                "method": "GET",
                "header": [
                  {
                    "key": "Content-Type",
                    "value": "application/json"
                  }
                ],
                "url": {
                  "raw": "{{SERVER_URL}}/api/admins/{{admin_id}}",
                  "host": ["{{SERVER_URL}}"],
                  "path": ["api", "admins", "{{admin_id}}"]
                }
              },
              "response": []
            }
          ],
          "id": "72eab150-bbf3-450d-b21d-29a190199bc4",
          "description": "Routes for GET requests for admins"
        },
        {
          "name": "PATCH",
          "item": [
            {
              "name": "PATCH /api/admins/{{admin_id}}",
              "event": [
                {
                  "listen": "prerequest",
                  "script": {
                    "id": "e36d73fb-547d-4577-85fe-f629c2fa1f79",
                    "exec": [
                      "// Step 1: Fetch the admin list\r",
                      "pm.sendRequest({\r",
                      "    url: pm.environment.get(\"SERVER_URL\") + '/api/admins/all',\r",
                      "    method: 'GET',\r",
                      "    header: {\r",
                      "        'Content-Type': 'application/json'\r",
                      "    }\r",
                      "}, function (err, res) {\r",
                      "    if (err) {\r",
                      "        console.log(\"Error fetching admins:\", err);\r",
                      "    } else {\r",
                      "        const responseData = res.json();\r",
                      "        const admins = responseData.data;\r",
                      "\r",
                      "        if (admins && admins.length > 0) {\r",
                      "            // Step 2: Select a random admin\r",
                      "            const randomadmin = admins[Math.floor(Math.random() * admins.length)];\r",
                      "\r",
                      "            // Set the _id as an environment variable\r",
                      "            pm.environment.set(\"admin_id\", randomadmin._id);\r",
                      "            console.log(\"admin ID set:\", randomadmin._id);\r",
                      "\r",
                      "            // Step 3: Generate random data\r",
                      "            const randomId = Math.floor(Math.random() * 1000);\r",
                      "            const isActive = Math.random() < 0.5;\r",
                      "\r",
                      "            const names = [\"Admin John Doe\", \"Admin Jane Smith\", \"Admin Alice Johnson\", \"Admin Michael Brown\", \"Admin Emily Davis\"];\r",
                      "            const randomName = names[Math.floor(Math.random() * names.length)];\r",
                      "\r",
                      "            pm.environment.set(\"name\", randomName);\r",
                      "            pm.environment.set(\"email\", `admin${randomId}@example.com`);\r",
                      "            pm.environment.set(\"isActive\", isActive);\r",
                      "        } else {\r",
                      "            console.log(\"No admins found in the response.\");\r",
                      "        }\r",
                      "    }\r",
                      "});\r",
                      ""
                    ],
                    "type": "text/javascript",
                    "packages": {}
                  }
                },
                {
                  "listen": "test",
                  "script": {
                    "exec": [
                      "pm.test(\"Response status code is 200\", function () {",
                      "  pm.response.to.have.status(200);",
                      "});",
                      "",
                      "",
                      "pm.test(\"Content-Type is application/json\", function () {",
                      "    pm.expect(pm.response.headers.get('Content-Type')).to.include('application/json');",
                      "});",
                      "",
                      "",
                      "pm.test(\"Meta object should exist and be an object\", function () {",
                      "    const responseData = pm.response.json();",
                      "    ",
                      "    pm.expect(responseData).to.be.an('object');",
                      "    pm.expect(responseData.meta).to.exist.and.to.be.an('object');",
                      "});",
                      "",
                      "",
                      "pm.test(\"Status object should exist and have properties\", function () {",
                      "  const responseData = pm.response.json();",
                      "  ",
                      "  pm.expect(responseData).to.be.an('object');",
                      "  pm.expect(responseData.status).to.exist.and.to.be.an('object');",
                      "  pm.expect(responseData.status.success).to.exist.and.to.be.a('boolean');",
                      "  pm.expect(responseData.status.message).to.exist.and.to.be.a('string');",
                      "});",
                      "",
                      "",
                      "pm.test(\"Data object properties are present\", function () {",
                      "    const responseData = pm.response.json();",
                      "    ",
                      "    pm.expect(responseData.data).to.be.an('object');",
                      "    pm.expect(responseData.data).to.have.property('name');",
                      "    pm.expect(responseData.data).to.have.property('email');",
                      "    pm.expect(responseData.data).to.have.property('isActive');",
                      "    pm.expect(responseData.data).to.have.property('createdAt');",
                      "    pm.expect(responseData.data).to.have.property('updatedAt');",
                      "});"
                    ],
                    "type": "text/javascript",
                    "id": "b9a2f713-7291-4e13-a20b-7bac4df4addf"
                  }
                }
              ],
              "id": "00c6ed35-b003-4d75-9c87-c137c4a79a28",
              "protocolProfileBehavior": {
                "disableBodyPruning": true
              },
              "request": {
                "method": "PATCH",
                "header": [
                  {
                    "key": "Content-Type",
                    "value": "application/json"
                  }
                ],
                "body": {
                  "mode": "raw",
                  "raw": "{\n    \"name\": \"{{name}}\",\n    \"email\": \"{{email}}\",\n    \"isActive\": {{isActive}}\n}\n",
                  "options": {
                    "raw": {
                      "language": "json"
                    }
                  }
                },
                "url": {
                  "raw": "{{SERVER_URL}}/api/admins/{{admin_id}}",
                  "host": ["{{SERVER_URL}}"],
                  "path": ["api", "admins", "{{admin_id}}"]
                }
              },
              "response": []
            }
          ],
          "id": "018993ba-b77a-418d-980b-133a04ac0a83",
          "description": "Routes for PATCH requests for admins"
        },
        {
          "name": "DELETE",
          "item": [
            {
              "name": "DELETE /api/admins/{{admin_id}}",
              "event": [
                {
                  "listen": "prerequest",
                  "script": {
                    "id": "a29ea3cf-e23d-4b31-a791-bade59e2770b",
                    "exec": [
                      "// Send a GET request to fetch the admin list\r",
                      "pm.sendRequest({\r",
                      "    url: pm.environment.get(\"SERVER_URL\") + '/api/admins/all',\r",
                      "    method: 'GET',\r",
                      "    header: {\r",
                      "        'Content-Type': 'application/json'\r",
                      "    }\r",
                      "}, function (err, res) {\r",
                      "    if (err) {\r",
                      "        console.log(\"Error fetching admins:\", err);\r",
                      "    } else {\r",
                      "        const responseData = res.json();\r",
                      "        const admins = responseData.data;\r",
                      "\r",
                      "        if (admins && admins.length > 0) {\r",
                      "            // Select a random admin from the list\r",
                      "            const randomadmin = admins[Math.floor(Math.random() * admins.length)];\r",
                      "\r",
                      "            console.log(\"Selected admin:\", randomadmin);\r",
                      "\r",
                      "            // Set the _id as an environment variable\r",
                      "            pm.environment.set(\"admin_id\", randomadmin._id);\r",
                      "            console.log(\"admin ID set:\", randomadmin._id);\r",
                      "        } else {\r",
                      "            console.log(\"No admins found in the response.\");\r",
                      "        }\r",
                      "    }\r",
                      "});\r",
                      ""
                    ],
                    "type": "text/javascript",
                    "packages": {}
                  }
                },
                {
                  "listen": "test",
                  "script": {
                    "exec": [
                      "pm.test(\"Response status code is 200\", function () {",
                      "  pm.expect(pm.response.code).to.equal(200);",
                      "});",
                      "",
                      "",
                      "pm.test(\"Content-Type header is application/json\", function () {",
                      "    pm.expect(pm.response.headers.get(\"Content-Type\")).to.include(\"application/json\");",
                      "});",
                      "",
                      "",
                      "pm.test(\"Validate the meta object\", function () {",
                      "    const responseData = pm.response.json();",
                      "    ",
                      "    pm.expect(responseData.meta).to.exist.and.to.be.an('object');",
                      "});",
                      "",
                      "",
                      "pm.test(\"Ensure that the status object has a 'success' key with a value of true\", function () {",
                      "  const responseData = pm.response.json();",
                      "  ",
                      "  pm.expect(responseData.status.success).to.be.true;",
                      "});",
                      "",
                      "",
                      "pm.test(\"Data and errors objects should be empty\", function () {",
                      "  const responseData = pm.response.json();",
                      "",
                      "  pm.expect(responseData.data).to.be.an('object').that.is.empty;",
                      "  pm.expect(responseData.errors).to.be.an('object').that.is.empty;",
                      "});"
                    ],
                    "type": "text/javascript",
                    "id": "8c37347d-4e07-4707-a5fe-20f38f35b6d4"
                  }
                }
              ],
              "id": "955b0f20-bde7-432d-baa3-e87038bea58d",
              "protocolProfileBehavior": {
                "disableBodyPruning": true
              },
              "request": {
                "method": "DELETE",
                "header": [
                  {
                    "key": "Content-Type",
                    "value": "application/json"
                  }
                ],
                "url": {
                  "raw": "{{SERVER_URL}}/api/admins/{{admin_id}}",
                  "host": ["{{SERVER_URL}}"],
                  "path": ["api", "admins", "{{admin_id}}"]
                }
              },
              "response": []
            },
            {
              "name": "DELETE /api/admins?ids={{docIds}}",
              "event": [
                {
                  "listen": "prerequest",
                  "script": {
                    "id": "3a5a65a8-ff03-472f-8211-96ebe2e89a40",
                    "exec": [
                      "// Send a GET request to fetch the admin list\r",
                      "pm.sendRequest({\r",
                      "    url: pm.environment.get(\"SERVER_URL\") + '/api/admins/all',\r",
                      "    method: 'GET',\r",
                      "    header: {\r",
                      "        'Content-Type': 'application/json'\r",
                      "    }\r",
                      "}, function (err, res) {\r",
                      "    if (err) {\r",
                      "        console.log(\"Error fetching admins:\", err);\r",
                      "    } else {\r",
                      "        const responseData = res.json();\r",
                      "        const admins = responseData.data;\r",
                      "\r",
                      "        console.log(admins)\r",
                      "\r",
                      "        if (admins && admins.length > 0) {\r",
                      "            // Extract all admin IDs\r",
                      "            const adminIds = admins.map(admin => admin._id);\r",
                      "\r",
                      "            // Convert the array of IDs into a comma-separated string\r",
                      "            const ids = adminIds.join(',');\r",
                      "\r",
                      "            // Set as an environment variable\r",
                      "            pm.environment.set(\"docIds\", ids);\r",
                      "\r",
                      "            console.log(\"Document IDs set:\", ids);\r",
                      "        } else {\r",
                      "            console.log(\"No admins found in the response.\");\r",
                      "        }\r",
                      "    }\r",
                      "});\r",
                      ""
                    ],
                    "type": "text/javascript",
                    "packages": {}
                  }
                },
                {
                  "listen": "test",
                  "script": {
                    "exec": [
                      "pm.test(\"Response status code is 200\", function () {",
                      "    pm.expect(pm.response.to.have.status(200));",
                      "});",
                      "",
                      "",
                      "pm.test(\"Response has the required fields - meta, status, data, and errors\", function () {",
                      "    const responseData = pm.response.json();",
                      "    ",
                      "    pm.expect(responseData).to.be.an('object');",
                      "    pm.expect(responseData.meta).to.exist;",
                      "    pm.expect(responseData.status).to.exist;",
                      "    pm.expect(responseData.data).to.exist;",
                      "    pm.expect(responseData.errors).to.exist;",
                      "});",
                      "",
                      "",
                      "pm.test(\"Route in meta is a non-empty string\", function () {",
                      "    const responseData = pm.response.json();",
                      "    ",
                      "    pm.expect(responseData.meta).to.exist.and.to.be.an('object');",
                      "    pm.expect(responseData.meta.route).to.exist.and.to.be.a('string').and.to.have.lengthOf.at.least(1, \"Value should not be empty\");",
                      "});",
                      "",
                      "",
                      "pm.test(\"Success in status is a boolean value\", function () {",
                      "    const responseData = pm.response.json();",
                      "    ",
                      "    pm.expect(responseData.status.success).to.be.a('boolean');",
                      "});",
                      "",
                      "",
                      "pm.test(\"Message in status is a non-empty string\", function () {",
                      "  const responseData = pm.response.json();",
                      "  ",
                      "  pm.expect(responseData.status.message).to.be.a('string').and.to.have.lengthOf.at.least(1, \"Value should not be empty\");",
                      "});"
                    ],
                    "type": "text/javascript",
                    "id": "356b9972-06f2-4d18-93e2-5bbf80b69d5c"
                  }
                }
              ],
              "id": "1c1beb75-8ff9-4c50-a6e3-655a10957967",
              "protocolProfileBehavior": {
                "disableBodyPruning": true
              },
              "request": {
                "method": "DELETE",
                "header": [
                  {
                    "key": "Content-Type",
                    "value": "application/json"
                  }
                ],
                "url": {
                  "raw": "{{SERVER_URL}}/api/admins?ids={{docIds}}",
                  "host": ["{{SERVER_URL}}"],
                  "path": ["api", "admins"],
                  "query": [
                    {
                      "key": "ids",
                      "value": "{{docIds}}"
                    }
                  ]
                }
              },
              "response": []
            },
            {
              "name": "DELETE /api/admins/delete-list?ids={{docIds}}",
              "event": [
                {
                  "listen": "prerequest",
                  "script": {
                    "id": "cf0103f8-5edd-4763-a90d-4ecbafebc14c",
                    "exec": [
                      "// Send a GET request to fetch the admin list\r",
                      "pm.sendRequest({\r",
                      "    url: pm.environment.get(\"SERVER_URL\") + '/api/admins/all',\r",
                      "    method: 'GET',\r",
                      "    header: {\r",
                      "        'Content-Type': 'application/json'\r",
                      "    }\r",
                      "}, function (err, res) {\r",
                      "    if (err) {\r",
                      "        console.log(\"Error fetching admins:\", err);\r",
                      "    } else {\r",
                      "        const responseData = res.json();\r",
                      "        const admins = responseData.data;\r",
                      "\r",
                      "        console.log(admins)\r",
                      "\r",
                      "        if (admins && admins.length > 0) {\r",
                      "            // Extract all admin IDs\r",
                      "            const adminIds = admins.map(admin => admin._id);\r",
                      "\r",
                      "            // Convert the array of IDs into a comma-separated string\r",
                      "            const ids = adminIds.join(',');\r",
                      "\r",
                      "            // Set as an environment variable\r",
                      "            pm.environment.set(\"docIds\", ids);\r",
                      "\r",
                      "            console.log(\"Document IDs set:\", ids);\r",
                      "        } else {\r",
                      "            console.log(\"No admins found in the response.\");\r",
                      "        }\r",
                      "    }\r",
                      "});\r",
                      ""
                    ],
                    "type": "text/javascript",
                    "packages": {}
                  }
                }
              ],
              "id": "7e40f440-41d9-42dd-947b-374f839ae6a4",
              "protocolProfileBehavior": {
                "disableBodyPruning": true
              },
              "request": {
                "method": "DELETE",
                "header": [
                  {
                    "key": "Content-Type",
                    "value": "application/json"
                  }
                ],
                "url": {
                  "raw": "{{SERVER_URL}}/api/admins/delete-list",
                  "host": ["{{SERVER_URL}}"],
                  "path": ["api", "admins", "delete-list"]
                }
              },
              "response": []
            },
            {
              "name": "DELETE /api/admins/delete-by-list?ids={{docIds}}",
              "event": [
                {
                  "listen": "prerequest",
                  "script": {
                    "id": "b806e665-1b2e-43e5-8151-2dc17a0e9e17",
                    "exec": [
                      "// Send a GET request to fetch the admin list\r",
                      "pm.sendRequest({\r",
                      "    url: pm.environment.get(\"SERVER_URL\") + '/api/admins/all',\r",
                      "    method: 'GET',\r",
                      "    header: {\r",
                      "        'Content-Type': 'application/json'\r",
                      "    }\r",
                      "}, function (err, res) {\r",
                      "    if (err) {\r",
                      "        console.log(\"Error fetching admins:\", err);\r",
                      "    } else {\r",
                      "        const responseData = res.json();\r",
                      "        const admins = responseData.data;\r",
                      "\r",
                      "        console.log(admins)\r",
                      "\r",
                      "        if (admins && admins.length > 0) {\r",
                      "            // Extract all admin IDs\r",
                      "            const adminIds = admins.map(admin => admin._id);\r",
                      "\r",
                      "            // Convert the array of IDs into a comma-separated string\r",
                      "            const ids = adminIds.join(',');\r",
                      "\r",
                      "            // Set as an environment variable\r",
                      "            pm.environment.set(\"docIds\", ids);\r",
                      "\r",
                      "            console.log(\"Document IDs set:\", ids);\r",
                      "        } else {\r",
                      "            console.log(\"No admins found in the response.\");\r",
                      "        }\r",
                      "    }\r",
                      "});\r",
                      ""
                    ],
                    "type": "text/javascript",
                    "packages": {}
                  }
                }
              ],
              "id": "7a1bb5f3-aeb6-4ab9-9bd6-1dc35fa9a3e6",
              "protocolProfileBehavior": {
                "disableBodyPruning": true
              },
              "request": {
                "method": "DELETE",
                "header": [
                  {
                    "key": "Content-Type",
                    "value": "application/json"
                  }
                ],
                "url": {
                  "raw": "{{SERVER_URL}}/api/admins/delete-by-list",
                  "host": ["{{SERVER_URL}}"],
                  "path": ["api", "admins", "delete-by-list"]
                }
              },
              "response": []
            },
            {
              "name": "DELETE /api/admins/destroy-list?ids={{docIds}}",
              "event": [
                {
                  "listen": "prerequest",
                  "script": {
                    "id": "f735628d-7d83-4458-83c7-6604acfcf301",
                    "exec": [
                      "// Send a GET request to fetch the admin list\r",
                      "pm.sendRequest({\r",
                      "    url: pm.environment.get(\"SERVER_URL\") + '/api/admins/all',\r",
                      "    method: 'GET',\r",
                      "    header: {\r",
                      "        'Content-Type': 'application/json'\r",
                      "    }\r",
                      "}, function (err, res) {\r",
                      "    if (err) {\r",
                      "        console.log(\"Error fetching admins:\", err);\r",
                      "    } else {\r",
                      "        const responseData = res.json();\r",
                      "        const admins = responseData.data;\r",
                      "\r",
                      "        console.log(admins)\r",
                      "\r",
                      "        if (admins && admins.length > 0) {\r",
                      "            // Extract all admin IDs\r",
                      "            const adminIds = admins.map(admin => admin._id);\r",
                      "\r",
                      "            // Convert the array of IDs into a comma-separated string\r",
                      "            const ids = adminIds.join(',');\r",
                      "\r",
                      "            // Set as an environment variable\r",
                      "            pm.environment.set(\"docIds\", ids);\r",
                      "\r",
                      "            console.log(\"Document IDs set:\", ids);\r",
                      "        } else {\r",
                      "            console.log(\"No admins found in the response.\");\r",
                      "        }\r",
                      "    }\r",
                      "});\r",
                      ""
                    ],
                    "type": "text/javascript",
                    "packages": {}
                  }
                }
              ],
              "id": "ab9411e2-7ea5-49c8-9cf4-7e2aed93b58e",
              "protocolProfileBehavior": {
                "disableBodyPruning": true
              },
              "request": {
                "method": "DELETE",
                "header": [
                  {
                    "key": "Content-Type",
                    "value": "application/json"
                  }
                ],
                "url": {
                  "raw": "{{SERVER_URL}}/api/admins/destroy-list",
                  "host": ["{{SERVER_URL}}"],
                  "path": ["api", "admins", "destroy-list"]
                }
              },
              "response": []
            },
            {
              "name": "DELETE /api/admins/destroy-by-list?ids={{docIds}}",
              "event": [
                {
                  "listen": "prerequest",
                  "script": {
                    "id": "93bf184a-c28e-4186-9f0f-c55417e149c2",
                    "exec": [
                      "// Send a GET request to fetch the admin list\r",
                      "pm.sendRequest({\r",
                      "    url: pm.environment.get(\"SERVER_URL\") + '/api/admins/all',\r",
                      "    method: 'GET',\r",
                      "    header: {\r",
                      "        'Content-Type': 'application/json'\r",
                      "    }\r",
                      "}, function (err, res) {\r",
                      "    if (err) {\r",
                      "        console.log(\"Error fetching admins:\", err);\r",
                      "    } else {\r",
                      "        const responseData = res.json();\r",
                      "        const admins = responseData.data;\r",
                      "\r",
                      "        console.log(admins)\r",
                      "\r",
                      "        if (admins && admins.length > 0) {\r",
                      "            // Extract all admin IDs\r",
                      "            const adminIds = admins.map(admin => admin._id);\r",
                      "\r",
                      "            // Convert the array of IDs into a comma-separated string\r",
                      "            const ids = adminIds.join(',');\r",
                      "\r",
                      "            // Set as an environment variable\r",
                      "            pm.environment.set(\"docIds\", ids);\r",
                      "\r",
                      "            console.log(\"Document IDs set:\", ids);\r",
                      "        } else {\r",
                      "            console.log(\"No admins found in the response.\");\r",
                      "        }\r",
                      "    }\r",
                      "});\r",
                      ""
                    ],
                    "type": "text/javascript",
                    "packages": {}
                  }
                }
              ],
              "id": "c61777e2-8ff4-4a84-b0f5-ce02e4256a4c",
              "protocolProfileBehavior": {
                "disableBodyPruning": true
              },
              "request": {
                "method": "DELETE",
                "header": [
                  {
                    "key": "Content-Type",
                    "value": "application/json"
                  }
                ],
                "url": {
                  "raw": "{{SERVER_URL}}/api/admins/destroy-by-list",
                  "host": ["{{SERVER_URL}}"],
                  "path": ["api", "admins", "destroy-by-list"]
                }
              },
              "response": []
            }
          ],
          "id": "dfc88f51-b9c1-40b0-a913-c13211d91ce0",
          "description": "Routes for DELETE requests for admins"
        }
      ],
      "id": "b986bb57-8af3-4f07-aa1b-bd61c55626a1",
      "description": "Dynamic routes for admins"
    },
    {
      "name": "routes-info",
      "event": [
        {
          "listen": "test",
          "script": {
            "exec": [
              "pm.test(\"Response status code is 200\", function () {",
              "    pm.expect(pm.response.code).to.equal(200);",
              "});",
              "",
              "",
              "pm.test(\"Content-Type is application/json\", function () {",
              "  pm.expect(pm.response.headers.get(\"Content-Type\")).to.include(\"application/json\");",
              "});",
              "",
              "",
              "pm.test(\"Meta object should exist and be non-empty\", function () {",
              "  const responseData = pm.response.json();",
              "",
              "  pm.expect(responseData).to.be.an('object');",
              "  pm.expect(responseData.meta).to.exist.and.to.not.be.empty;",
              "});",
              "",
              "",
              "pm.test(\"Verify success status and message in the status object\", function () {",
              "  const responseData = pm.response.json();",
              "  ",
              "  pm.expect(responseData).to.have.property('status');",
              "  pm.expect(responseData.status).to.have.property('success', true);",
              "  pm.expect(responseData.status).to.have.property('message').that.is.a('string');",
              "});",
              "",
              "",
              "pm.test(\"Data object should contain users and admins with their respective HTTP methods and endpoints\", function () {",
              "  const responseData = pm.response.json();",
              "  ",
              "  pm.expect(responseData.data).to.be.an('object');",
              "  pm.expect(responseData.data.users).to.be.an('object');",
              "  pm.expect(responseData.data.users.POST).to.be.an('array');",
              "  pm.expect(responseData.data.users.GET).to.be.an('array');",
              "  pm.expect(responseData.data.users.PATCH).to.be.an('array');",
              "  pm.expect(responseData.data.users.DELETE).to.be.an('array');",
              "  ",
              "  pm.expect(responseData.data.admins).to.be.an('object');",
              "  pm.expect(responseData.data.admins.POST).to.be.an('array');",
              "  pm.expect(responseData.data.admins.GET).to.be.an('array');",
              "  pm.expect(responseData.data.admins.PATCH).to.be.an('array');",
              "  pm.expect(responseData.data.admins.DELETE).to.be.an('array');",
              "});"
            ],
            "type": "text/javascript",
            "id": "e10d1b9f-55ed-4cc8-9928-017c60cf6c1f"
          }
        }
      ],
      "id": "fb0926b6-cd2c-47a4-85f2-a2d5220ad0ab",
      "protocolProfileBehavior": {
        "disableBodyPruning": true
      },
      "request": {
        "method": "GET",
        "header": [],
        "url": {
          "raw": "{{SERVER_URL}}/api/routes-info",
          "host": ["{{SERVER_URL}}"],
          "path": ["api", "routes-info"]
        }
      },
      "response": [
        {
          "id": "57b1da71-58ef-4924-9e5e-b2116310a26f",
          "name": "OK 200",
          "originalRequest": {
            "method": "GET",
            "header": [],
            "url": {
              "raw": "{{SERVER_URL}}/api/routes-info",
              "host": ["{{SERVER_URL}}"],
              "path": ["api", "routes-info"]
            }
          },
          "status": "OK",
          "code": 200,
          "_postman_previewlanguage": "json",
          "_postman_previewtype": "html",
          "header": [
            {
              "key": "Content-Security-Policy-Report-Only",
              "value": "default-src 'self';script-src 'self';object-src 'none';img-src 'self';style-src 'self' 'unsafe-inline';upgrade-insecure-requests;report-uri /csp-violation-report;base-uri 'self';font-src 'self' https: data:;form-action 'self';frame-ancestors 'self';script-src-attr 'none'",
              "uuid": "dc713c40-01bc-413d-89e1-2b616d982eb6"
            },
            {
              "key": "Cross-Origin-Opener-Policy",
              "value": "same-origin",
              "uuid": "c5e4f11f-1291-40af-acb3-a0cc93f7ba21"
            },
            {
              "key": "Cross-Origin-Resource-Policy",
              "value": "same-origin",
              "uuid": "f41c19cd-9ebe-4197-bd48-e5d654a371ef"
            },
            {
              "key": "Origin-Agent-Cluster",
              "value": "?1",
              "uuid": "38c1ebfd-a117-41ac-9bd0-651e985165d6"
            },
            {
              "key": "Referrer-Policy",
              "value": "strict-origin-when-cross-origin",
              "uuid": "a00c1f27-cf63-4059-98d4-ea9deff3fdb0"
            },
            {
              "key": "Strict-Transport-Security",
              "value": "max-age=31536000; includeSubDomains",
              "uuid": "790c1864-760e-41e0-bae5-8747f4177e68"
            },
            {
              "key": "X-Content-Type-Options",
              "value": "nosniff",
              "uuid": "1f8c7929-284c-4fe8-a17d-9d4effcae0b9"
            },
            {
              "key": "X-DNS-Prefetch-Control",
              "value": "off",
              "uuid": "917ca45b-1b5f-44ef-b9d2-256bde2aa1c7"
            },
            {
              "key": "X-Download-Options",
              "value": "noopen",
              "uuid": "8ebf41d6-cabe-4271-b7e7-c2c806ae530e"
            },
            {
              "key": "X-Frame-Options",
              "value": "SAMEORIGIN",
              "uuid": "f63091bc-0d3f-4378-b68c-a46f61bcb3bd"
            },
            {
              "key": "X-Permitted-Cross-Domain-Policies",
              "value": "none",
              "uuid": "a5802bb5-d595-4cc5-a8c0-5f065de46135"
            },
            {
              "key": "X-XSS-Protection",
              "value": "0",
              "uuid": "d96e7df5-4cf9-49a3-82ce-9208b6cc080d"
            },
            {
              "key": "Vary",
              "value": "Origin, Accept-Encoding",
              "uuid": "d048b73c-29be-4cf8-8b46-a0923f034095"
            },
            {
              "key": "Access-Control-Allow-Credentials",
              "value": "true",
              "uuid": "8667e4b4-afae-4faa-a819-7b70bdd51a84"
            },
            {
              "key": "Content-Encoding",
              "value": "gzip",
              "uuid": "ab1edb13-ba2f-43b3-97dd-2a0c73a2ee61"
            },
            {
              "key": "Content-Length",
              "value": "344",
              "uuid": "5843e2e9-8cb6-446f-9b4d-513d60d5316b"
            },
            {
              "key": "Content-Type",
              "value": "application/json",
              "uuid": "3cf7325b-d50f-4ea4-902b-13d342adf36e"
            },
            {
              "key": "Date",
              "value": "Tue, 11 Feb 2025 11:02:53 GMT",
              "uuid": "ce8bc236-d67b-4ead-9316-6d5b7cd53849"
            },
            {
              "key": "Connection",
              "value": "keep-alive",
              "uuid": "1809052f-3714-445f-b591-7268fa6b2d72"
            },
            {
              "key": "Keep-Alive",
              "value": "timeout=5",
              "uuid": "feb91a02-ec8b-461f-b322-a2e5068a2a75"
            }
          ],
          "cookie": [],
          "body": "{\n    \"meta\": {\n        \"route\": \"/api/routes-info\"\n    },\n    \"status\": {\n        \"success\": true,\n        \"message\": \"Successfully retrieved available routes.\"\n    },\n    \"data\": {\n        \"users\": {\n            \"POST\": [\n                \"/api/users/\",\n                \"/api/users/create\",\n                \"/api/users/new\",\n                \"/api/users/create/dummy\",\n                \"/api/users/create-dummy\",\n                \"/api/users/create-dummy-data\",\n                \"/api/users/create-fake\",\n                \"/api/users/create-fake-data\",\n                \"/api/users/create-sample\",\n                \"/api/users/create-sample-data\",\n                \"/api/users/generate-sample\",\n                \"/api/users/generate-sample-data\"\n            ],\n            \"GET\": [\n                \"/api/users/\",\n                \"/api/users/all\",\n                \"/api/users/list\",\n                \"/api/users/read\",\n                \"/api/users/show\",\n                \"/api/users/view\",\n                \"/api/users/:id\",\n                \"/api/users/read/:id\",\n                \"/api/users/show/:id\",\n                \"/api/users/view/:id\"\n            ],\n            \"PATCH\": [\n                \"/api/users/:id\",\n                \"/api/users/edit/:id\",\n                \"/api/users/update/:id\"\n            ],\n            \"DELETE\": [\n                \"/api/users/:id\",\n                \"/api/users/delete/:id\",\n                \"/api/users/destroy/:id\",\n                \"/api/users/\",\n                \"/api/users/delete-list\",\n                \"/api/users/delete-by-list\",\n                \"/api/users/destroy-list\",\n                \"/api/users/destroy-by-list\"\n            ]\n        },\n        \"admins\": {\n            \"POST\": [\n                \"/api/admins/\"\n            ],\n            \"GET\": [\n                \"/api/admins/\",\n                \"/api/admins/all\",\n                \"/api/admins/list\",\n                \"/api/admins/:id\"\n            ],\n            \"PATCH\": [\n                \"/api/admins/:id\"\n            ],\n            \"DELETE\": [\n                \"/api/admins/:id\",\n                \"/api/admins/\",\n                \"/api/admins/delete-list\",\n                \"/api/admins/delete-by-list\",\n                \"/api/admins/destroy-list\",\n                \"/api/admins/destroy-by-list\"\n            ]\n        }\n    },\n    \"errors\": {}\n}"
        },
        {
          "id": "cea5e156-6f94-4810-8d5b-a2819bcc3247",
          "name": "NOT_FOUND 404",
          "originalRequest": {
            "method": "GET",
            "header": [],
            "url": {
              "raw": "{{SERVER_URL}}/api/routes-infos",
              "host": ["{{SERVER_URL}}"],
              "path": ["api", "routes-infos"]
            }
          },
          "status": "Not Found",
          "code": 404,
          "_postman_previewlanguage": "raw",
          "_postman_previewtype": "html",
          "header": [
            {
              "key": "Content-Security-Policy-Report-Only",
              "value": "default-src 'self';script-src 'self';object-src 'none';img-src 'self';style-src 'self' 'unsafe-inline';upgrade-insecure-requests;report-uri /csp-violation-report;base-uri 'self';font-src 'self' https: data:;form-action 'self';frame-ancestors 'self';script-src-attr 'none'",
              "uuid": "ae571548-230e-49a2-b0c7-b34c8dfe3b8a"
            },
            {
              "key": "Cross-Origin-Opener-Policy",
              "value": "same-origin",
              "uuid": "e3e14590-cfb6-4d77-9ea7-7e72fe42986f"
            },
            {
              "key": "Cross-Origin-Resource-Policy",
              "value": "same-origin",
              "uuid": "1f6cd24f-a4f6-4dff-ac1e-437c5837d736"
            },
            {
              "key": "Origin-Agent-Cluster",
              "value": "?1",
              "uuid": "2ef44edc-299e-4505-8107-fc04886abb12"
            },
            {
              "key": "Referrer-Policy",
              "value": "strict-origin-when-cross-origin",
              "uuid": "cc5f2365-64e6-42ea-996a-1001c63f6273"
            },
            {
              "key": "Strict-Transport-Security",
              "value": "max-age=31536000; includeSubDomains",
              "uuid": "7ca486a0-6941-4baa-8cab-fb7a931c463c"
            },
            {
              "key": "X-Content-Type-Options",
              "value": "nosniff",
              "uuid": "464bdfb3-f56b-4537-855b-9c286c31f096"
            },
            {
              "key": "X-DNS-Prefetch-Control",
              "value": "off",
              "uuid": "644cd143-ebbc-4be5-af37-135d345e7acb"
            },
            {
              "key": "X-Download-Options",
              "value": "noopen",
              "uuid": "29c54acb-1767-4a86-ab6d-53ef28ac6c8f"
            },
            {
              "key": "X-Frame-Options",
              "value": "SAMEORIGIN",
              "uuid": "21f43e4b-2397-420d-ae3c-d16208e1a375"
            },
            {
              "key": "X-Permitted-Cross-Domain-Policies",
              "value": "none",
              "uuid": "fde9f170-4b0a-46ca-97ae-d134dc918876"
            },
            {
              "key": "X-XSS-Protection",
              "value": "0",
              "uuid": "ca925d03-9590-4306-ab76-cc118d4eb107"
            },
            {
              "key": "Vary",
              "value": "Origin",
              "uuid": "c6a98e1f-1605-4f4b-8c0b-24a68f1b6ed9"
            },
            {
              "key": "Access-Control-Allow-Credentials",
              "value": "true",
              "uuid": "f910aee6-484f-4251-b4c9-bf9ea8e805ac"
            },
            {
              "key": "Content-Encoding",
              "value": "gzip",
              "uuid": "b31e8f6f-939d-4013-869f-430a7ddf8ca4"
            },
            {
              "key": "Content-Length",
              "value": "121",
              "uuid": "fd79a972-cc21-43a6-aa66-02331f3a17c3"
            },
            {
              "key": "Content-Type",
              "value": "[object Object]",
              "uuid": "05bcf042-02da-420f-99a9-32a7fc82b4ff"
            },
            {
              "key": "Date",
              "value": "Tue, 11 Feb 2025 11:03:07 GMT",
              "uuid": "41b63b78-d27d-4b3b-9e0f-db15eee2f390"
            },
            {
              "key": "Connection",
              "value": "keep-alive",
              "uuid": "571f6a3d-2d7a-4a78-8861-d94cf8fdddaa"
            },
            {
              "key": "Keep-Alive",
              "value": "timeout=5",
              "uuid": "39dc338c-4340-4dff-9fac-3c38c7ed5d48"
            }
          ],
          "cookie": [],
          "body": "{\"meta\":{\"route\":\"/api/routes-infos\"},\"status\":{\"message\":\"Not Found: The route GET /api/routes-infos does not exist.\"},\"data\":{},\"errors\":{}}"
        }
      ]
    }
  ]
=======
	"info": {
		"title": "auto-crud-api",
		"version": "3.0.0",
		"description": "A collection generated from dynamic API routes grouped by HTTP method."
	},
	"paths": [
		{
			"name": "users",
			"item": [
				{
					"name": "POST",
					"item": [
						{
							"name": "POST /api/users/",
							"event": [
								{
									"listen": "prerequest",
									"script": {
										"id": "da8129e0-168a-47c0-998b-9d500dd3268c",
										"exec": [
											"// Generate random data with valid name\r",
											"const randomId = Math.floor(Math.random() * 1000);\r",
											"const randomPhone = `+88017${Math.floor(10000000 + Math.random() * 90000000)}`;\r",
											"\r",
											"pm.environment.set(\"nid\", `${1000000000 + randomId}`);\r",
											"pm.environment.set(\"phone\", randomPhone);\r",
											"pm.environment.set(\"age\", Math.floor(Math.random() * 50) + 18);\r",
											""
										],
										"type": "text/javascript",
										"packages": {}
									}
								},
								{
									"listen": "test",
									"script": {
										"id": "3ed85972-c839-4a64-ab3d-4fc073ad27a9",
										"exec": [
											"pm.test(\"Status code is 409 or 201\", function () {\r",
											"    pm.expect(pm.response.code).to.be.oneOf([409, 201]);\r",
											"});\r",
											"\r",
											"\r",
											"pm.test(\"Content type is application/json\", function () {\r",
											"    pm.expect(pm.response.headers.get(\"Content-Type\")).to.include(\"application/json\");\r",
											"});\r",
											"\r",
											"\r",
											"pm.test(\"Response time is less than 500ms\", function () {\r",
											"    pm.expect(pm.response.responseTime).to.be.below(500);\r",
											"});\r",
											"\r",
											"\r",
											"// pm.test(\"Cache-Control header is present\", function () { pm.expect(pm.response.headers.has('Cache-Control')).to.be.true; });\r",
											"\r",
											"\r",
											"// pm.test(\"Cache-Control value is no-cache\", function () { pm.expect(pm.response.headers.get('Cache-Control')).to.equal('no-cache'); });\r",
											"\r",
											"\r",
											"pm.test(\"Verify the response body format\", function () {\r",
											"    const responseBody = pm.response.json();\r",
											"\r",
											"    if (pm.response.code === 201) {\r",
											"        pm.expect(responseBody).to.have.all.keys('meta', 'status', 'data', 'errors');\r",
											"        pm.expect(responseBody.meta).to.have.property('route', '/');\r",
											"        pm.expect(responseBody.status).to.have.property('success', true);\r",
											"        pm.expect(responseBody.status).to.have.property('message').that.contains(\"Success: New Users created with ID\"); // More flexible message check\r",
											"        pm.expect(responseBody.data).to.have.all.keys('_id', 'name', 'avatarUrl', 'email', 'nid', 'phone', 'bio', 'portfolio', 'age', 'isActive', 'createdAt', 'updatedAt');\r",
											"\r",
											"        // Dynamically check types and values within data\r",
											"        pm.expect(responseBody.data._id).to.be.a('string');\r",
											"        pm.expect(responseBody.data.name).to.be.a('string');\r",
											"        pm.expect(responseBody.data.avatarUrl).to.be.a('string');\r",
											"        pm.expect(responseBody.data.email).to.be.a('string');\r",
											"        pm.expect(responseBody.data.nid).to.be.a('string');\r",
											"        pm.expect(responseBody.data.phone).to.be.a('string');\r",
											"        pm.expect(responseBody.data.bio).to.be.a('string');\r",
											"        pm.expect(responseBody.data.portfolio).to.be.a('string');\r",
											"        pm.expect(responseBody.data.age).to.be.a('number');\r",
											"        pm.expect(responseBody.data.isActive).to.be.a('boolean');\r",
											"        pm.expect(responseBody.data.createdAt).to.be.a('string');\r",
											"        pm.expect(responseBody.data.updatedAt).to.be.a('string');\r",
											"\r",
											"        // You can add more specific value checks here if needed, for example:\r",
											"        // pm.expect(responseBody.data.email).to.match(/@example\\.com$/); // Check email domain\r",
											"\r",
											"    } else if (pm.response.code === 409) {\r",
											"        pm.expect(responseBody).to.have.all.keys('meta', 'status', 'data', 'errors');\r",
											"        pm.expect(responseBody.meta).to.have.property('route', '/');\r",
											"        pm.expect(responseBody.status).to.have.property('message').that.contains(\"Conflict: Users with email\"); // More flexible message check\r",
											"        pm.expect(responseBody.data).to.be.empty; // Check if data is empty\r",
											"        pm.expect(responseBody.errors).to.be.empty;\r",
											"    } else {\r",
											"        pm.expect.fail(\"Unexpected status code: \" + pm.response.code); // Fail if code is not 201 or 409\r",
											"    }\r",
											"});\r",
											"\r",
											""
										],
										"type": "text/javascript",
										"packages": {}
									}
								}
							],
							"id": "daf75592-cf54-43a6-befa-62235ce18bdc",
							"protocolProfileBehavior": {
								"disableBodyPruning": true
							},
							"request": {
								"method": "POST",
								"header": [
									{
										"key": "Content-Type",
										"value": "application/json"
									}
								],
								"body": {
									"mode": "raw",
									"raw": "{\n    \"name\": \"{{$randomFirstName}}\",\n    \"avatarUrl\": \"{{$randomAvatarImage}}\",\n    \"email\": \"{{$randomEmail}}\",\n    \"nid\": \"{{nid}}\",\n    \"phone\": \"{{phone}}\",\n    \"bio\": \"{{$randomLoremSentence}}\",\n    \"portfolio\": \"{{$randomUrl}}\",\n    \"age\": {{age}},\n    \"isActive\": {{$randomBoolean}}\n}\n",
									"options": {
										"raw": {
											"language": "json"
										}
									}
								},
								"url": {
									"raw": "{{SERVER_URL}}/api/users",
									"host": [
										"{{SERVER_URL}}"
									],
									"path": [
										"api",
										"users"
									]
								}
							},
							"response": [
								{
									"id": "14da3a85-3d13-44f1-a2c9-4c5b7b7f0ef8",
									"name": "OK 201",
									"originalRequest": {
										"method": "POST",
										"header": [
											{
												"key": "Content-Type",
												"value": "application/json"
											}
										],
										"body": {
											"mode": "raw",
											"raw": "{\n    \"name\": \"{{name}}\",\n    \"avatarUrl\": \"{{avatarUrl}}\",\n    \"email\": \"{{email}}\",\n    \"nid\": \"{{nid}}\",\n    \"phone\": \"{{phone}}\",\n    \"bio\": \"{{bio}}\",\n    \"portfolio\": \"{{portfolio}}\",\n    \"age\": {{age}},\n    \"isActive\": {{isActive}}\n}\n",
											"options": {
												"raw": {
													"language": "json"
												}
											}
										},
										"url": {
											"raw": "{{SERVER_URL}}/api/users",
											"host": [
												"{{SERVER_URL}}"
											],
											"path": [
												"api",
												"users"
											]
										}
									},
									"status": "Created",
									"code": 201,
									"_postman_previewlanguage": "json",
									"header": [
										{
											"key": "Content-Security-Policy-Report-Only",
											"value": "default-src 'self';script-src 'self';object-src 'none';img-src 'self';style-src 'self' 'unsafe-inline';upgrade-insecure-requests;report-uri /csp-violation-report;base-uri 'self';font-src 'self' https: data:;form-action 'self';frame-ancestors 'self';script-src-attr 'none'",
											"uuid": "b90f2e7e-1b5d-4b9b-8beb-a0a701896ae7"
										},
										{
											"key": "Cross-Origin-Opener-Policy",
											"value": "same-origin",
											"uuid": "f6027205-f2fd-4faa-b845-59e5e9c77804"
										},
										{
											"key": "Cross-Origin-Resource-Policy",
											"value": "same-origin",
											"uuid": "62376eda-ba99-4d19-8107-96aeef2ab4cd"
										},
										{
											"key": "Origin-Agent-Cluster",
											"value": "?1",
											"uuid": "71b84e57-4c45-42fc-980f-3cf82d2b9b58"
										},
										{
											"key": "Referrer-Policy",
											"value": "strict-origin-when-cross-origin",
											"uuid": "8c3ed1e9-37fc-4a91-826b-8b4651149740"
										},
										{
											"key": "Strict-Transport-Security",
											"value": "max-age=31536000; includeSubDomains",
											"uuid": "0eee7e9a-8aac-435e-ac77-8a653f075c61"
										},
										{
											"key": "X-Content-Type-Options",
											"value": "nosniff",
											"uuid": "03daff5c-49d4-4126-862e-f035ae96310d"
										},
										{
											"key": "X-DNS-Prefetch-Control",
											"value": "off",
											"uuid": "61efc537-9f3b-427f-b440-500e14477591"
										},
										{
											"key": "X-Download-Options",
											"value": "noopen",
											"uuid": "b6e6cfb6-a75a-40f3-9986-214837784db9"
										},
										{
											"key": "X-Frame-Options",
											"value": "SAMEORIGIN",
											"uuid": "3eeae9d5-0a47-4bf7-859e-3932c1a9c8af"
										},
										{
											"key": "X-Permitted-Cross-Domain-Policies",
											"value": "none",
											"uuid": "9b7a7868-18e5-4a86-8e3d-43afade5812f"
										},
										{
											"key": "X-XSS-Protection",
											"value": "0",
											"uuid": "d6ad9d41-f003-4cd4-9220-781abf8a3cc3"
										},
										{
											"key": "Vary",
											"value": "Origin, Accept-Encoding",
											"uuid": "461b1eb2-c9d0-4302-8138-3f3380071ede"
										},
										{
											"key": "Access-Control-Allow-Credentials",
											"value": "true",
											"uuid": "22a5341c-95d3-4b80-a2eb-0b688cd9194e"
										},
										{
											"key": "RateLimit-Policy",
											"value": "100;w=60",
											"uuid": "26bf026f-0719-4a02-95cb-d09b4032b3d7"
										},
										{
											"key": "RateLimit-Limit",
											"value": "100",
											"uuid": "d1e2cf8c-861e-4e92-a87e-476525f8beee"
										},
										{
											"key": "RateLimit-Remaining",
											"value": "99",
											"uuid": "510a6c7e-7ebe-46fc-8e31-418bc6cd1a9f"
										},
										{
											"key": "RateLimit-Reset",
											"value": "60",
											"uuid": "47b688c6-509a-4246-bd18-48f9c0316e24"
										},
										{
											"key": "Content-Encoding",
											"value": "gzip",
											"uuid": "75a7b49d-99c5-47c1-8176-a7434242cf9f"
										},
										{
											"key": "Content-Length",
											"value": "314",
											"uuid": "f47aaf90-610d-4bef-bce5-3d1ded12b654"
										},
										{
											"key": "Content-Type",
											"value": "application/json",
											"uuid": "78153416-e872-4b43-bab0-f816905eefea"
										},
										{
											"key": "Date",
											"value": "Tue, 11 Feb 2025 09:35:28 GMT",
											"uuid": "18195a79-58c4-4429-a1c8-e02c5c315616"
										},
										{
											"key": "Connection",
											"value": "keep-alive",
											"uuid": "8ae0894c-d310-4b69-9fb6-4bb9a676b6dc"
										},
										{
											"key": "Keep-Alive",
											"value": "timeout=5",
											"uuid": "6723584a-4fdf-4559-83ee-014621a9a0fd"
										}
									],
									"cookie": [],
									"body": "{\n    \"meta\": {\n        \"route\": \"/\"\n    },\n    \"status\": {\n        \"success\": true,\n        \"message\": \"Success: New Users created with ID \\\"67ab19e051cb68b48e9a9146\\\".\"\n    },\n    \"data\": {\n        \"_id\": \"67ab19e051cb68b48e9a9146\",\n        \"name\": \"Emily Davis\",\n        \"avatarUrl\": \"http://example.com/avatar.png\",\n        \"email\": \"user553@example.com\",\n        \"nid\": \"1000000553\",\n        \"phone\": \"+8801758126687\",\n        \"bio\": \"This is a sample bio.\",\n        \"portfolio\": \"http://example.com/553\",\n        \"age\": 54,\n        \"isActive\": true,\n        \"createdAt\": \"2025-02-11T09:35:28.449Z\",\n        \"updatedAt\": \"2025-02-11T09:35:28.449Z\"\n    },\n    \"errors\": {}\n}"
								},
								{
									"id": "8180ab5a-efc3-47ea-8856-a0e4776d6a9c",
									"name": "BAD_REQUEST 400",
									"originalRequest": {
										"method": "POST",
										"header": [
											{
												"key": "Content-Type",
												"value": "application/json"
											}
										],
										"body": {
											"mode": "raw",
											"raw": "{\n    \"name\": \"{{name}}\",\n    \"avatarUrl\": \"{{avatarUrl}}\",\n    \"email\": \"{{email}}\",\n    \"nid\": \"{{nid}}\",\n    \"phone\": \"{{phone}}\",\n    \"bio\": \"{{bio}}\",\n    \"portfolio\": \"{{portfolio}}\",\n    \"age\": {{age}},\n    \"isActive\": {{isActive}}\n}\n",
											"options": {
												"raw": {
													"language": "json"
												}
											}
										},
										"url": {
											"raw": "{{SERVER_URL}}/api/users",
											"host": [
												"{{SERVER_URL}}"
											],
											"path": [
												"api",
												"users"
											]
										}
									},
									"status": "Bad Request",
									"code": 400,
									"_postman_previewlanguage": "raw",
									"header": [
										{
											"key": "Content-Security-Policy-Report-Only",
											"value": "default-src 'self';script-src 'self';object-src 'none';img-src 'self';style-src 'self' 'unsafe-inline';upgrade-insecure-requests;report-uri /csp-violation-report;base-uri 'self';font-src 'self' https: data:;form-action 'self';frame-ancestors 'self';script-src-attr 'none'",
											"uuid": "e955871b-9f5c-4556-8992-814b2868506b"
										},
										{
											"key": "Cross-Origin-Opener-Policy",
											"value": "same-origin",
											"uuid": "e95478e4-8c08-4d78-bf3e-195fe28362f2"
										},
										{
											"key": "Cross-Origin-Resource-Policy",
											"value": "same-origin",
											"uuid": "525e3571-667c-48bd-8a1f-413917987c97"
										},
										{
											"key": "Origin-Agent-Cluster",
											"value": "?1",
											"uuid": "3ea6431f-d78a-4753-929c-c85f3ce66a48"
										},
										{
											"key": "Referrer-Policy",
											"value": "strict-origin-when-cross-origin",
											"uuid": "8b9c7ee9-af21-4e61-81d1-a71a1ae0f15b"
										},
										{
											"key": "Strict-Transport-Security",
											"value": "max-age=31536000; includeSubDomains",
											"uuid": "f7129851-1e87-418f-84db-6b7189087019"
										},
										{
											"key": "X-Content-Type-Options",
											"value": "nosniff",
											"uuid": "4185b4dc-cdeb-49c5-bd80-be552acf6494"
										},
										{
											"key": "X-DNS-Prefetch-Control",
											"value": "off",
											"uuid": "96ae5132-c4cd-4b8f-a5ee-dd80b2c9b685"
										},
										{
											"key": "X-Download-Options",
											"value": "noopen",
											"uuid": "6bb174c6-9e6b-45a0-b90d-d80c7cc08bc8"
										},
										{
											"key": "X-Frame-Options",
											"value": "SAMEORIGIN",
											"uuid": "eee4ef09-78df-4745-bb99-3c00d7b9bfca"
										},
										{
											"key": "X-Permitted-Cross-Domain-Policies",
											"value": "none",
											"uuid": "666613ee-1566-4982-808a-959eccccba19"
										},
										{
											"key": "X-XSS-Protection",
											"value": "0",
											"uuid": "e193c26f-e6af-4335-8e2d-24266280caec"
										},
										{
											"key": "Vary",
											"value": "Origin",
											"uuid": "8d74d7ce-fb5f-4093-9841-17b411877d9a"
										},
										{
											"key": "Access-Control-Allow-Credentials",
											"value": "true",
											"uuid": "d738dc7c-708e-48f0-85ba-4defb76a229f"
										},
										{
											"key": "RateLimit-Policy",
											"value": "100;w=60",
											"uuid": "e0ee6a94-32ed-4a09-ac55-3e87e8633fab"
										},
										{
											"key": "RateLimit-Limit",
											"value": "100",
											"uuid": "44f41025-272d-4d52-9031-2acf5540c993"
										},
										{
											"key": "RateLimit-Remaining",
											"value": "98",
											"uuid": "83e13026-1cc7-42c5-a8ba-c70180eea2a6"
										},
										{
											"key": "RateLimit-Reset",
											"value": "27",
											"uuid": "6c86c1fb-9509-4c40-ac8a-4b0cb1b6af06"
										},
										{
											"key": "Content-Encoding",
											"value": "gzip",
											"uuid": "49fdfee8-796e-441a-9079-9ca5c8c22c5e"
										},
										{
											"key": "Content-Length",
											"value": "158",
											"uuid": "88fc0aca-a9b1-46f4-afc2-4ac2be4edbc0"
										},
										{
											"key": "Content-Type",
											"value": "[object Object]",
											"uuid": "80e0d047-6401-4f39-88bf-72569587b53b"
										},
										{
											"key": "Date",
											"value": "Tue, 11 Feb 2025 09:36:01 GMT",
											"uuid": "45afe95e-528e-4070-9b63-4e0a093b3387"
										},
										{
											"key": "Connection",
											"value": "keep-alive",
											"uuid": "11986cc3-8304-4101-b113-c00b08e015fc"
										},
										{
											"key": "Keep-Alive",
											"value": "timeout=5",
											"uuid": "6d7d9feb-cc59-4f80-b60b-5c02d6b11d0e"
										}
									],
									"cookie": [],
									"body": "{\"meta\":{\"route\":\"/\"},\"status\":{\"message\":\"Data validation failed\"},\"data\":{},\"errors\":[{\"field\":\"name\",\"message\":\"Name must be between 3 and 50 characters and contain only letters and spaces\"}]}"
								},
								{
									"id": "7a6070ed-4b60-42c0-94de-6156269eacac",
									"name": "FORBIDDEN 403",
									"originalRequest": {
										"method": "POST",
										"header": [
											{
												"key": "Content-Type",
												"value": "application/json"
											}
										],
										"body": {
											"mode": "raw",
											"raw": "{\n    \"name\": \"{{name}}\",\n    \"avatarUrl\": \"{{avatarUrl}}\",\n    \"email\": \"{{email}}\",\n    \"nid\": \"{{nid}}\",\n    \"phone\": \"{{phone}}\",\n    \"bio\": \"{{bio}}\",\n    \"portfolio\": \"{{portfolio}}\",\n    \"age\": {{age}},\n    \"isActive\": {{isActive}}\n}\n",
											"options": {
												"raw": {
													"language": "json"
												}
											}
										},
										"url": {
											"raw": "{{SERVER_URL}}/api/users",
											"host": [
												"{{SERVER_URL}}"
											],
											"path": [
												"api",
												"users"
											]
										}
									},
									"status": "Forbidden",
									"code": 403,
									"_postman_previewlanguage": "json",
									"header": [
										{
											"key": "Content-Security-Policy-Report-Only",
											"value": "default-src 'self';script-src 'self';object-src 'none';img-src 'self';style-src 'self' 'unsafe-inline';upgrade-insecure-requests;report-uri /csp-violation-report;base-uri 'self';font-src 'self' https: data:;form-action 'self';frame-ancestors 'self';script-src-attr 'none'",
											"uuid": "b0abb85f-2a5c-456c-adb7-43797e6d03a5"
										},
										{
											"key": "Cross-Origin-Opener-Policy",
											"value": "same-origin",
											"uuid": "3d33b94a-65ab-4f77-8f0a-83a76e188beb"
										},
										{
											"key": "Cross-Origin-Resource-Policy",
											"value": "same-origin",
											"uuid": "3b830e78-d186-4fcf-8c5c-7321e13166b5"
										},
										{
											"key": "Origin-Agent-Cluster",
											"value": "?1",
											"uuid": "9d338f83-968e-46a7-a166-e6b01d2497dd"
										},
										{
											"key": "Referrer-Policy",
											"value": "strict-origin-when-cross-origin",
											"uuid": "96be1cac-9bd4-4ffa-94bb-a3d97967c96b"
										},
										{
											"key": "Strict-Transport-Security",
											"value": "max-age=31536000; includeSubDomains",
											"uuid": "42b97b43-7279-47bb-9d3f-484397652863"
										},
										{
											"key": "X-Content-Type-Options",
											"value": "nosniff",
											"uuid": "61067c52-8a39-465a-aa25-fb7cdfcc9acf"
										},
										{
											"key": "X-DNS-Prefetch-Control",
											"value": "off",
											"uuid": "33f186a5-a250-4730-a982-dbe547d97263"
										},
										{
											"key": "X-Download-Options",
											"value": "noopen",
											"uuid": "f1d9922b-f157-4ec1-bf42-544c91a0c9af"
										},
										{
											"key": "X-Frame-Options",
											"value": "SAMEORIGIN",
											"uuid": "3f67c5c6-67a8-47a9-8f17-eac6aa2a21de"
										},
										{
											"key": "X-Permitted-Cross-Domain-Policies",
											"value": "none",
											"uuid": "cc94d379-8a80-4a1c-a84a-b0134029f202"
										},
										{
											"key": "X-XSS-Protection",
											"value": "0",
											"uuid": "b0f7f194-051f-404f-871e-9b679609a29e"
										},
										{
											"key": "Vary",
											"value": "Origin",
											"uuid": "1e97f6f6-d7a5-4968-af51-b2b98c227541"
										},
										{
											"key": "Access-Control-Allow-Credentials",
											"value": "true",
											"uuid": "e88e508d-e8e9-49f9-abe7-d447e46b9664"
										},
										{
											"key": "Content-Type",
											"value": "application/json; charset=utf-8",
											"uuid": "45e0e8b1-5c37-4591-b9c7-7b5a518f21f7"
										},
										{
											"key": "Content-Length",
											"value": "102",
											"uuid": "24c67bb2-8773-47a0-81af-f47e738aa043"
										},
										{
											"key": "ETag",
											"value": "W/\"66-RMZ3/ejO/1q/Hwq4XIYQOzOO7WU\"",
											"uuid": "ccd5f731-4114-4cfc-85f3-3f379c5ee387"
										},
										{
											"key": "Date",
											"value": "Tue, 11 Feb 2025 11:50:05 GMT",
											"uuid": "a730e9c3-2019-4978-9322-cea0dbf88988"
										},
										{
											"key": "Connection",
											"value": "keep-alive",
											"uuid": "bb64bf59-2e93-4b1c-9122-2fc33cecf171"
										},
										{
											"key": "Keep-Alive",
											"value": "timeout=5",
											"uuid": "28e373f1-398d-4d07-8923-23f5c52aa640"
										}
									],
									"cookie": [],
									"body": "{\n    \"error\": \"Missing 'X-Site-Identifier' header in the request.\",\n    \"errorCode\": \"MISSING_IDENTIFIER_HEADER\"\n}"
								}
							]
						},
						{
							"name": "POST /api/users/create",
							"event": [
								{
									"listen": "prerequest",
									"script": {
										"id": "650d957d-7f9d-4829-b945-86ff16899023",
										"exec": [
											"// Generate random data with valid name\r",
											"const randomId = Math.floor(Math.random() * 1000);\r",
											"const randomPhone = `+88017${Math.floor(10000000 + Math.random() * 90000000)}`;\r",
											"const isActive = Math.random() < 0.5;\r",
											"\r",
											"// Generate a valid name (3-50 characters, letters, and spaces only)\r",
											"const names = [\"John Doe\", \"Jane Smith\", \"Alice Johnson\", \"Michael Brown\", \"Emily Davis\"];\r",
											"const randomName = names[Math.floor(Math.random() * names.length)];\r",
											"\r",
											"pm.environment.set(\"name\", randomName);\r",
											"pm.environment.set(\"avatarUrl\", \"http://example.com/avatar.png\");\r",
											"pm.environment.set(\"email\", `user${randomId}@example.com`);\r",
											"pm.environment.set(\"nid\", `${1000000000 + randomId}`);\r",
											"pm.environment.set(\"bio\", \"This is a sample bio.\");\r",
											"pm.environment.set(\"portfolio\", `http://example.com/${randomId}`);\r",
											"pm.environment.set(\"phone\", randomPhone);\r",
											"pm.environment.set(\"age\", Math.floor(Math.random() * 50) + 18);\r",
											"pm.environment.set(\"isActive\", isActive);\r",
											""
										],
										"type": "text/javascript",
										"packages": {}
									}
								},
								{
									"listen": "test",
									"script": {
										"id": "d425aaa5-fcd8-4c64-b052-3d75673f05a0",
										"exec": [
											"pm.test(\"Status code is 409 or 201\", function () {",
											"    pm.expect(pm.response.code).to.be.oneOf([409, 201]);",
											"});",
											"",
											"pm.test(\"Content-Type is application/json\", function () { pm.expect(pm.response.headers.get('Content-Type')).to.include('application/json'); });",
											"",
											"pm.test(\"Response time is less than 500ms\", function () {",
											"    pm.expect(pm.response.responseTime).to.be.below(500);",
											"});",
											"",
											"pm.test(\"Response body contains data\", function () { pm.expect(pm.response.json()).to.be.an('object').that.is.not.empty; });",
											"",
											"// pm.test(\"Cache-Control header is present\", function () { pm.expect(pm.response.headers.has('Cache-Control')).to.be.true; });",
											"",
											"// pm.test(\"Cache-Control value is no-cache\", function () { pm.expect(pm.response.headers.get('Cache-Control')).to.equal('no-cache'); });",
											"",
											"pm.test(\"Verify the response body format\", function () {",
											"    const responseBody = pm.response.json();",
											"",
											"    if (pm.response.code === 201) {",
											"        pm.expect(responseBody).to.have.all.keys('meta', 'status', 'data', 'errors');",
											"        pm.expect(responseBody.meta).to.have.property('route', '/create');",
											"        pm.expect(responseBody.status).to.have.property('success', true);",
											"        pm.expect(responseBody.status).to.have.property('message').that.contains(\"Success: New Users created with ID\"); // More flexible message check",
											"        pm.expect(responseBody.data).to.have.all.keys('_id', 'name', 'avatarUrl', 'email', 'nid', 'phone', 'bio', 'portfolio', 'age', 'isActive', 'createdAt', 'updatedAt');",
											"",
											"        // Dynamically check types and values within data",
											"        pm.expect(responseBody.data._id).to.be.a('string');",
											"        pm.expect(responseBody.data.name).to.be.a('string');",
											"        pm.expect(responseBody.data.avatarUrl).to.be.a('string');",
											"        pm.expect(responseBody.data.email).to.be.a('string');",
											"        pm.expect(responseBody.data.nid).to.be.a('string');",
											"        pm.expect(responseBody.data.phone).to.be.a('string');",
											"        pm.expect(responseBody.data.bio).to.be.a('string');",
											"        pm.expect(responseBody.data.portfolio).to.be.a('string');",
											"        pm.expect(responseBody.data.age).to.be.a('number');",
											"        pm.expect(responseBody.data.isActive).to.be.a('boolean');",
											"        pm.expect(responseBody.data.createdAt).to.be.a('string');",
											"        pm.expect(responseBody.data.updatedAt).to.be.a('string');",
											"",
											"        // You can add more specific value checks here if needed, for example:",
											"        // pm.expect(responseBody.data.email).to.match(/@example\\.com$/); // Check email domain",
											"",
											"    } else if (pm.response.code === 409) {",
											"        pm.expect(responseBody).to.have.all.keys('meta', 'status', 'data', 'errors');",
											"        pm.expect(responseBody.meta).to.have.property('route', '/');",
											"        pm.expect(responseBody.status).to.have.property('message').that.contains(\"Conflict: Users with email\"); // More flexible message check",
											"        pm.expect(responseBody.data).to.be.empty; // Check if data is empty",
											"        pm.expect(responseBody.errors).to.be.empty;",
											"    } else {",
											"        pm.expect.fail(\"Unexpected status code: \" + pm.response.code); // Fail if code is not 201 or 409",
											"    }",
											"});"
										],
										"type": "text/javascript",
										"packages": {}
									}
								}
							],
							"id": "4b60b186-7b1b-486c-aab6-5390265e4122",
							"protocolProfileBehavior": {
								"disableBodyPruning": true
							},
							"request": {
								"method": "POST",
								"header": [
									{
										"key": "Content-Type",
										"value": "application/json"
									}
								],
								"body": {
									"mode": "raw",
									"raw": "{\n    \"name\": \"{{name}}\",\n    \"avatarUrl\": \"{{avatarUrl}}\",\n    \"email\": \"{{email}}\",\n    \"nid\": \"{{nid}}\",\n    \"phone\": \"{{phone}}\",\n    \"bio\": \"{{bio}}\",\n    \"portfolio\": \"{{portfolio}}\",\n    \"age\": {{age}},\n    \"isActive\": {{isActive}}\n}\n",
									"options": {
										"raw": {
											"language": "json"
										}
									}
								},
								"url": {
									"raw": "{{SERVER_URL}}/api/users/create",
									"host": [
										"{{SERVER_URL}}"
									],
									"path": [
										"api",
										"users",
										"create"
									]
								}
							},
							"response": []
						},
						{
							"name": "POST /api/users/new",
							"event": [
								{
									"listen": "prerequest",
									"script": {
										"id": "d2dc817b-f7e4-4de4-9b79-0037757af45e",
										"exec": [
											"// Generate random data with valid name\r",
											"const randomId = Math.floor(Math.random() * 1000);\r",
											"const randomPhone = `+88017${Math.floor(10000000 + Math.random() * 90000000)}`;\r",
											"const isActive = Math.random() < 0.5;\r",
											"\r",
											"// Generate a valid name (3-50 characters, letters, and spaces only)\r",
											"const names = [\"John Doe\", \"Jane Smith\", \"Alice Johnson\", \"Michael Brown\", \"Emily Davis\"];\r",
											"const randomName = names[Math.floor(Math.random() * names.length)];\r",
											"\r",
											"pm.environment.set(\"name\", randomName);\r",
											"pm.environment.set(\"avatarUrl\", \"http://example.com/avatar.png\");\r",
											"pm.environment.set(\"email\", `user${randomId}@example.com`);\r",
											"pm.environment.set(\"nid\", `${1000000000 + randomId}`);\r",
											"pm.environment.set(\"bio\", \"This is a sample bio.\");\r",
											"pm.environment.set(\"portfolio\", `http://example.com/${randomId}`);\r",
											"pm.environment.set(\"phone\", randomPhone);\r",
											"pm.environment.set(\"age\", Math.floor(Math.random() * 50) + 18);\r",
											"pm.environment.set(\"isActive\", isActive);\r",
											""
										],
										"type": "text/javascript",
										"packages": {}
									}
								},
								{
									"listen": "test",
									"script": {
										"id": "b3118d36-cdbf-473e-95e4-3db0b583563c",
										"exec": [
											"pm.test(\"Status code is 409 or 201\", function () {",
											"    pm.expect(pm.response.code).to.be.oneOf([409, 201]);",
											"});",
											"",
											"pm.test(\"Content-Type is application/json\", function () { pm.expect(pm.response.headers.get('Content-Type')).to.include('application/json'); });",
											"",
											"pm.test(\"Response time is less than 500ms\", function () {",
											"    pm.expect(pm.response.responseTime).to.be.below(500);",
											"});",
											"",
											"pm.test(\"Response body contains data\", function () { pm.expect(pm.response.json()).to.be.an('object').that.is.not.empty; });",
											"",
											"// pm.test(\"Cache-Control header is present\", function () { pm.expect(pm.response.headers.has('Cache-Control')).to.be.true; });",
											"",
											"// pm.test(\"Cache-Control value is no-cache\", function () { pm.expect(pm.response.headers.get('Cache-Control')).to.equal('no-cache'); });",
											"",
											"pm.test(\"Verify the response body format\", function () {",
											"    const responseBody = pm.response.json();",
											"",
											"    if (pm.response.code === 201) {",
											"        pm.expect(responseBody).to.have.all.keys('meta', 'status', 'data', 'errors');",
											"        pm.expect(responseBody.meta).to.have.property('route', '/new');",
											"        pm.expect(responseBody.status).to.have.property('success', true);",
											"        pm.expect(responseBody.status).to.have.property('message').that.contains(\"Success: New Users created with ID\"); // More flexible message check",
											"        pm.expect(responseBody.data).to.have.all.keys('_id', 'name', 'avatarUrl', 'email', 'nid', 'phone', 'bio', 'portfolio', 'age', 'isActive', 'createdAt', 'updatedAt');",
											"",
											"        // Dynamically check types and values within data",
											"        pm.expect(responseBody.data._id).to.be.a('string');",
											"        pm.expect(responseBody.data.name).to.be.a('string');",
											"        pm.expect(responseBody.data.avatarUrl).to.be.a('string');",
											"        pm.expect(responseBody.data.email).to.be.a('string');",
											"        pm.expect(responseBody.data.nid).to.be.a('string');",
											"        pm.expect(responseBody.data.phone).to.be.a('string');",
											"        pm.expect(responseBody.data.bio).to.be.a('string');",
											"        pm.expect(responseBody.data.portfolio).to.be.a('string');",
											"        pm.expect(responseBody.data.age).to.be.a('number');",
											"        pm.expect(responseBody.data.isActive).to.be.a('boolean');",
											"        pm.expect(responseBody.data.createdAt).to.be.a('string');",
											"        pm.expect(responseBody.data.updatedAt).to.be.a('string');",
											"",
											"        // You can add more specific value checks here if needed, for example:",
											"        // pm.expect(responseBody.data.email).to.match(/@example\\.com$/); // Check email domain",
											"",
											"    } else if (pm.response.code === 409) {",
											"        pm.expect(responseBody).to.have.all.keys('meta', 'status', 'data', 'errors');",
											"        pm.expect(responseBody.meta).to.have.property('route', '/');",
											"        pm.expect(responseBody.status).to.have.property('message').that.contains(\"Conflict: Users with email\"); // More flexible message check",
											"        pm.expect(responseBody.data).to.be.empty; // Check if data is empty",
											"        pm.expect(responseBody.errors).to.be.empty;",
											"    } else {",
											"        pm.expect.fail(\"Unexpected status code: \" + pm.response.code); // Fail if code is not 201 or 409",
											"    }",
											"});"
										],
										"type": "text/javascript",
										"packages": {}
									}
								}
							],
							"id": "c6f2b47b-e80f-49b5-ae37-fba947deea75",
							"protocolProfileBehavior": {
								"disableBodyPruning": true
							},
							"request": {
								"method": "POST",
								"header": [
									{
										"key": "Content-Type",
										"value": "application/json"
									}
								],
								"body": {
									"mode": "raw",
									"raw": "{\n    \"name\": \"{{name}}\",\n    \"avatarUrl\": \"{{avatarUrl}}\",\n    \"email\": \"{{email}}\",\n    \"nid\": \"{{nid}}\",\n    \"phone\": \"{{phone}}\",\n    \"bio\": \"{{bio}}\",\n    \"portfolio\": \"{{portfolio}}\",\n    \"age\": {{age}},\n    \"isActive\": {{isActive}}\n}\n",
									"options": {
										"raw": {
											"language": "json"
										}
									}
								},
								"url": {
									"raw": "{{SERVER_URL}}/api/users/new",
									"host": [
										"{{SERVER_URL}}"
									],
									"path": [
										"api",
										"users",
										"new"
									]
								}
							},
							"response": []
						},
						{
							"name": "POST /api/users/create/dummy?count={{count}}",
							"event": [
								{
									"listen": "prerequest",
									"script": {
										"id": "df72f033-305d-4273-a84b-2a29bcc98150",
										"exec": [
											"pm.environment.set(\"count\", Math.floor(Math.random() * 50) + 18);"
										],
										"type": "text/javascript",
										"packages": {}
									}
								},
								{
									"listen": "test",
									"script": {
										"id": "2b7ad0c5-64d3-43e9-880d-a68e66a56e22",
										"exec": [
											"pm.test(\"Status code is 409 or 201\", function () {",
											"    pm.expect(pm.response.code).to.be.oneOf([409, 201]);",
											"});",
											"",
											"pm.test(\"Content-Type is application/json\", function () { pm.expect(pm.response.headers.get('Content-Type')).to.include('application/json'); });",
											"",
											"pm.test(\"Response time is less than 500ms\", function () {",
											"    pm.expect(pm.response.responseTime).to.be.below(500);",
											"});",
											"",
											"pm.test(\"Response body contains data\", function () { pm.expect(pm.response.json()).to.be.an('object').that.is.not.empty; });",
											"",
											"// pm.test(\"Cache-Control header is present\", function () { pm.expect(pm.response.headers.has('Cache-Control')).to.be.true; });",
											"",
											"// pm.test(\"Cache-Control value is no-cache\", function () { pm.expect(pm.response.headers.get('Cache-Control')).to.equal('no-cache'); });",
											"",
											"pm.test(\"Verify the response body format\", function () {",
											"    const responseData = pm.response.json();",
											"    ",
											"    if (pm.response.code === 201) {",
											"        pm.expect(responseData.data).to.be.an('array').that.is.not.empty;",
											"",
											"        responseData.data.forEach(function (user) {",
											"            pm.expect(user).to.be.an('object');",
											"            pm.expect(user._id).to.be.a('string');",
											"            pm.expect(user.name).to.be.a('string');",
											"            pm.expect(user.avatarUrl).to.be.a('string');",
											"            pm.expect(user.email).to.be.a('string');",
											"            pm.expect(user.nid).to.be.a('string');",
											"            pm.expect(user.phone).to.be.a('string');",
											"            pm.expect(user.bio).to.be.a('string');",
											"            pm.expect(user.portfolio).to.be.a('string');",
											"            pm.expect(user.age).to.be.a('number');",
											"            pm.expect(user.isActive).to.be.a('boolean');",
											"            pm.expect(user.createdAt).to.be.a('string');",
											"            pm.expect(user.updatedAt).to.be.a('string');",
											"        });",
											"",
											"        // You can add more specific value checks here if needed, for example:",
											"        // pm.expect(responseBody.data.email).to.match(/@example\\.com$/); // Check email domain",
											"",
											"    } else if (pm.response.code === 409) {",
											"        pm.expect(responseBody).to.have.all.keys('meta', 'status', 'data', 'errors');",
											"        pm.expect(responseBody.meta).to.have.property('route', '/');",
											"        pm.expect(responseBody.status).to.have.property('message').that.contains(\"Conflict: Users with email\"); // More flexible message check",
											"        pm.expect(responseBody.data).to.be.empty; // Check if data is empty",
											"        pm.expect(responseBody.errors).to.be.empty;",
											"    } else {",
											"        pm.expect.fail(\"Unexpected status code: \" + pm.response.code); // Fail if code is not 201 or 409",
											"    }",
											"});"
										],
										"type": "text/javascript",
										"packages": {}
									}
								}
							],
							"id": "c42f3694-e0e6-4b8b-95fc-8d594ddb04c7",
							"protocolProfileBehavior": {
								"disableBodyPruning": true
							},
							"request": {
								"method": "POST",
								"header": [
									{
										"key": "Content-Type",
										"value": "application/json"
									}
								],
								"url": {
									"raw": "{{SERVER_URL}}/api/users/create/dummy?count={{count}}",
									"host": [
										"{{SERVER_URL}}"
									],
									"path": [
										"api",
										"users",
										"create",
										"dummy"
									],
									"query": [
										{
											"key": "count",
											"value": "{{count}}"
										}
									]
								}
							},
							"response": [
								{
									"id": "dd3b3e57-1d4b-4497-8165-5a607caa18e8",
									"name": "OK 200",
									"originalRequest": {
										"method": "POST",
										"header": [
											{
												"key": "Content-Type",
												"value": "application/json"
											}
										],
										"url": {
											"raw": "{{SERVER_URL}}/api/users/create/dummy?count={{count}}",
											"host": [
												"{{SERVER_URL}}"
											],
											"path": [
												"api",
												"users",
												"create",
												"dummy"
											],
											"query": [
												{
													"key": "count",
													"value": "{{count}}"
												}
											]
										}
									},
									"status": "Created",
									"code": 201,
									"_postman_previewlanguage": "json",
									"header": [
										{
											"key": "Content-Security-Policy-Report-Only",
											"value": "default-src 'self';script-src 'self';object-src 'none';img-src 'self';style-src 'self' 'unsafe-inline';upgrade-insecure-requests;report-uri /csp-violation-report;base-uri 'self';font-src 'self' https: data:;form-action 'self';frame-ancestors 'self';script-src-attr 'none'",
											"uuid": "4e8f7c03-d588-4fe2-81d8-611b78d8ec1c"
										},
										{
											"key": "Cross-Origin-Opener-Policy",
											"value": "same-origin",
											"uuid": "7105608b-8601-4dc0-93f2-61c8e69783d9"
										},
										{
											"key": "Cross-Origin-Resource-Policy",
											"value": "same-origin",
											"uuid": "3a46d480-31bd-4f02-8eaa-4000136ec9af"
										},
										{
											"key": "Origin-Agent-Cluster",
											"value": "?1",
											"uuid": "32e077ab-1866-4d53-9118-5740fff9645f"
										},
										{
											"key": "Referrer-Policy",
											"value": "strict-origin-when-cross-origin",
											"uuid": "dace2d50-c816-4e4d-bed0-21ee9613e5cf"
										},
										{
											"key": "Strict-Transport-Security",
											"value": "max-age=31536000; includeSubDomains",
											"uuid": "fb4cdba7-dfde-4f88-b0fe-648fd8f1ebc5"
										},
										{
											"key": "X-Content-Type-Options",
											"value": "nosniff",
											"uuid": "7dba5a95-23dd-450e-9fdd-9071eb497d32"
										},
										{
											"key": "X-DNS-Prefetch-Control",
											"value": "off",
											"uuid": "b4afb81e-1851-4aed-bc70-e7e5ee9e01d9"
										},
										{
											"key": "X-Download-Options",
											"value": "noopen",
											"uuid": "253b1c8a-2c78-4dff-814d-f624cc4a200e"
										},
										{
											"key": "X-Frame-Options",
											"value": "SAMEORIGIN",
											"uuid": "ce0ae76e-cbac-450e-be5e-737be219cc5d"
										},
										{
											"key": "X-Permitted-Cross-Domain-Policies",
											"value": "none",
											"uuid": "cc19be1b-e485-4c2b-b8ba-7d9c107df843"
										},
										{
											"key": "X-XSS-Protection",
											"value": "0",
											"uuid": "10e22b66-d6d9-499c-b01d-c062dcf8ca44"
										},
										{
											"key": "Vary",
											"value": "Origin, Accept-Encoding",
											"uuid": "9265aced-65cf-456d-ab21-9d9ef3609ff9"
										},
										{
											"key": "Access-Control-Allow-Credentials",
											"value": "true",
											"uuid": "467aceb9-a9b0-439b-9daf-d63af27909e7"
										},
										{
											"key": "Content-Encoding",
											"value": "gzip",
											"uuid": "0575cd84-340a-40ea-94d4-3e0140cefb9c"
										},
										{
											"key": "Content-Length",
											"value": "6321",
											"uuid": "b8d30c45-4784-4f8c-816e-0927a7a57352"
										},
										{
											"key": "Content-Type",
											"value": "application/json",
											"uuid": "00779e5d-f83d-4f29-9ab7-7259afed3177"
										},
										{
											"key": "Date",
											"value": "Tue, 11 Feb 2025 10:33:20 GMT",
											"uuid": "02085061-b34c-46c0-80a0-2b96c66dbb42"
										},
										{
											"key": "Connection",
											"value": "keep-alive",
											"uuid": "8b835a13-d59e-4560-9956-f7c8d96d0fed"
										},
										{
											"key": "Keep-Alive",
											"value": "timeout=5",
											"uuid": "74136ee9-ff37-4f6f-a150-f01e68c634b1"
										}
									],
									"cookie": [],
									"body": "{\n    \"meta\": {\n        \"route\": \"/create/dummy?count=56\"\n    },\n    \"status\": {\n        \"success\": true,\n        \"message\": \"Success: 56 Userss created with dummy data.\"\n    },\n    \"data\": [\n        {\n            \"_id\": \"67ab276fe8de5d3e450769e6\",\n            \"name\": \"Usque molestiae \",\n            \"avatarUrl\": \"Templum aegrotatio\",\n            \"email\": \"jared93@gmail.com\",\n            \"nid\": \"4165601751\",\n            \"phone\": \"+01405606656\",\n            \"bio\": \"Defessus accedo fugiat utpote verecundia valeo.\",\n            \"portfolio\": \"https://example.com/PVGce\",\n            \"age\": 80,\n            \"isActive\": false,\n            \"createdAt\": \"2024-11-15T04:37:01.654Z\",\n            \"updatedAt\": \"2024-07-22T23:13:58.723Z\"\n        },\n        {\n            \"_id\": \"67ab276fe8de5d3e450769e8\",\n            \"name\": \"Fuga conculco am\",\n            \"avatarUrl\": \"Culpo amet demergo\",\n            \"email\": \"gabriella.rodriguez48@hotmail.com\",\n            \"nid\": \"2227024215\",\n            \"phone\": \"+01703237657\",\n            \"bio\": \"Sulum vicissitudo denique compello considero demonstro.\",\n            \"portfolio\": \"https://example.com/FUaOM\",\n            \"age\": 40,\n            \"isActive\": true,\n            \"createdAt\": \"2024-03-02T14:29:11.068Z\",\n            \"updatedAt\": \"2025-01-27T11:36:46.553Z\"\n        },\n        {\n            \"_id\": \"67ab276fe8de5d3e450769e9\",\n            \"name\": \"Voco aureus cano\",\n            \"avatarUrl\": \"Collum vivo\",\n            \"email\": \"luella69@hotmail.com\",\n            \"nid\": \"4020610221\",\n            \"phone\": \"8801424537746\",\n            \"bio\": \"Nisi defungo nesciunt umquam usitas nulla collum accendo valens conservo.\",\n            \"portfolio\": \"https://example.com/8jnIc\",\n            \"age\": 96,\n            \"isActive\": true,\n            \"createdAt\": \"2024-07-28T11:09:22.323Z\",\n            \"updatedAt\": \"2024-04-01T12:56:20.221Z\"\n        },\n        {\n            \"_id\": \"67ab276fe8de5d3e450769ea\",\n            \"name\": \"Caute cotidie te\",\n            \"avatarUrl\": \"Spargo tergum\",\n            \"email\": \"harold_wisozk67@gmail.com\",\n            \"nid\": \"1024083945\",\n            \"phone\": \"01718044037\",\n            \"bio\": \"Molestiae contego tamen volaticus blanditiis tumultus crudelis adfectus.\",\n            \"portfolio\": \"https://example.com/ZtFlg\",\n            \"age\": 69,\n            \"isActive\": false,\n            \"createdAt\": \"2024-02-17T17:17:35.021Z\",\n            \"updatedAt\": \"2024-10-03T06:48:29.341Z\"\n        },\n        {\n            \"_id\": \"67ab276fe8de5d3e450769ec\",\n            \"name\": \"Incidunt deduco \",\n            \"avatarUrl\": \"Angelus despecto\",\n            \"email\": \"myra.schmidt@yahoo.com\",\n            \"nid\": \"0519207223\",\n            \"phone\": \"8801557074366\",\n            \"bio\": \"Cauda tabella cervus ad corpus neque.\",\n            \"portfolio\": \"https://example.com/iOg9Z\",\n            \"age\": 64,\n            \"isActive\": true,\n            \"createdAt\": \"2024-03-26T12:10:13.888Z\",\n            \"updatedAt\": \"2024-11-21T04:20:07.786Z\"\n        },\n        {\n            \"_id\": \"67ab276fe8de5d3e450769ed\",\n            \"name\": \"Ater abstergo de\",\n            \"avatarUrl\": \"Suscipit officiis\",\n            \"email\": \"darron12@gmail.com\",\n            \"nid\": \"8017579556\",\n            \"phone\": \"8801760769413\",\n            \"bio\": \"Amplus amiculum spes.\",\n            \"portfolio\": \"https://example.com/ddLKg\",\n            \"age\": 39,\n            \"isActive\": false,\n            \"createdAt\": \"2024-11-27T05:38:58.172Z\",\n            \"updatedAt\": \"2024-12-05T17:45:23.356Z\"\n        },\n        {\n            \"_id\": \"67ab276fe8de5d3e450769ee\",\n            \"name\": \"Tonsor a adempti\",\n            \"avatarUrl\": \"Curtus custodia\",\n            \"email\": \"everardo.casper49@gmail.com\",\n            \"nid\": \"2506279295\",\n            \"phone\": \"8801848375950\",\n            \"bio\": \"Dicta error adipiscor.\",\n            \"portfolio\": \"https://example.com/1dh1A\",\n            \"age\": 43,\n            \"isActive\": true,\n            \"createdAt\": \"2024-02-17T04:59:18.749Z\",\n            \"updatedAt\": \"2024-12-14T13:09:35.570Z\"\n        },\n        {\n            \"_id\": \"67ab276fe8de5d3e450769ef\",\n            \"name\": \"Cerno approbo de\",\n            \"avatarUrl\": \"Tenax subiungo\",\n            \"email\": \"kyla6@yahoo.com\",\n            \"nid\": \"3100963505\",\n            \"phone\": \"+8801972516004\",\n            \"bio\": \"Corrumpo benevolentia deludo.\",\n            \"portfolio\": \"https://example.com/nS0ra\",\n            \"age\": 113,\n            \"isActive\": true,\n            \"createdAt\": \"2024-08-02T12:30:00.698Z\",\n            \"updatedAt\": \"2024-11-23T16:18:39.489Z\"\n        },\n        {\n            \"_id\": \"67ab276fe8de5d3e450769f0\",\n            \"name\": \"Coniuratio bland\",\n            \"avatarUrl\": \"Accusantium curvo\",\n            \"email\": \"bethel.nikolaus71@yahoo.com\",\n            \"nid\": \"3128702300\",\n            \"phone\": \"+8801859654199\",\n            \"bio\": \"Aspicio compono alo qui non animadverto.\",\n            \"portfolio\": \"https://example.com/MgqcE\",\n            \"age\": 36,\n            \"isActive\": true,\n            \"createdAt\": \"2024-08-22T16:07:48.867Z\",\n            \"updatedAt\": \"2024-08-21T12:21:41.959Z\"\n        },\n        {\n            \"_id\": \"67ab276fe8de5d3e450769f1\",\n            \"name\": \"Vivo sortitus pr\",\n            \"avatarUrl\": \"Averto dolor\",\n            \"email\": \"tillman10@gmail.com\",\n            \"nid\": \"5079988777\",\n            \"phone\": \"8801516030568\",\n            \"bio\": \"Beneficium artificiose circumvenio apud ademptio.\",\n            \"portfolio\": \"https://example.com/sMhEe\",\n            \"age\": 101,\n            \"isActive\": true,\n            \"createdAt\": \"2025-01-29T12:33:32.538Z\",\n            \"updatedAt\": \"2024-04-03T09:20:45.518Z\"\n        },\n        {\n            \"_id\": \"67ab276fe8de5d3e450769f2\",\n            \"name\": \"Umerus tener nam\",\n            \"avatarUrl\": \"Neque sophismata ex\",\n            \"email\": \"jarret_dach48@yahoo.com\",\n            \"nid\": \"0270582586\",\n            \"phone\": \"+8801920285783\",\n            \"bio\": \"Defaeco absum aestas tunc chirographum auctus.\",\n            \"portfolio\": \"https://example.com/BQfI2\",\n            \"age\": 87,\n            \"isActive\": true,\n            \"createdAt\": \"2024-08-29T15:04:02.983Z\",\n            \"updatedAt\": \"2024-07-05T22:01:37.027Z\"\n        },\n        {\n            \"_id\": \"67ab276fe8de5d3e450769f3\",\n            \"name\": \"Tui clarus porro\",\n            \"avatarUrl\": \"Tribuo fuga sollers\",\n            \"email\": \"brandi_lockman@hotmail.com\",\n            \"nid\": \"4823128419\",\n            \"phone\": \"+01985496511\",\n            \"bio\": \"Cupio debitis depereo cibo sonitus.\",\n            \"portfolio\": \"https://example.com/edqr2\",\n            \"age\": 82,\n            \"isActive\": false,\n            \"createdAt\": \"2024-11-26T05:20:28.040Z\",\n            \"updatedAt\": \"2024-03-14T14:27:37.180Z\"\n        },\n        {\n            \"_id\": \"67ab276fe8de5d3e450769f4\",\n            \"name\": \"Aliquam ustilo c\",\n            \"avatarUrl\": \"Conscendo\",\n            \"email\": \"fatima.runolfsson@gmail.com\",\n            \"nid\": \"1674663504\",\n            \"phone\": \"8801663526141\",\n            \"bio\": \"Deprecator aliquid spiritus suscipit alioqui angulus tamen.\",\n            \"portfolio\": \"https://example.com/HC0sA\",\n            \"age\": 23,\n            \"isActive\": true,\n            \"createdAt\": \"2024-09-10T02:04:24.815Z\",\n            \"updatedAt\": \"2024-11-06T09:10:47.112Z\"\n        },\n        {\n            \"_id\": \"67ab276fe8de5d3e450769f5\",\n            \"name\": \"Ab pectus conspe\",\n            \"avatarUrl\": \"Nihil auxilium\",\n            \"email\": \"aditya.goyette68@hotmail.com\",\n            \"nid\": \"6574413698\",\n            \"phone\": \"+01695828022\",\n            \"bio\": \"Facilis avaritia desino ut aestivus ciminatio defungo corrumpo coaegresco.\",\n            \"portfolio\": \"https://example.com/xhQmw\",\n            \"age\": 90,\n            \"isActive\": true,\n            \"createdAt\": \"2024-04-15T06:50:43.951Z\",\n            \"updatedAt\": \"2024-06-02T04:28:32.396Z\"\n        },\n        {\n            \"_id\": \"67ab276fe8de5d3e450769f6\",\n            \"name\": \"Confero pecus an\",\n            \"avatarUrl\": \"Totus ulciscor\",\n            \"email\": \"adolph.kunde71@yahoo.com\",\n            \"nid\": \"6164094261\",\n            \"phone\": \"01929911501\",\n            \"bio\": \"Alter turbo cernuus.\",\n            \"portfolio\": \"https://example.com/z3GiJ\",\n            \"age\": 96,\n            \"isActive\": true,\n            \"createdAt\": \"2024-11-04T09:16:20.749Z\",\n            \"updatedAt\": \"2024-07-11T04:28:53.890Z\"\n        },\n        {\n            \"_id\": \"67ab276fe8de5d3e450769f7\",\n            \"name\": \"Demitto vos alia\",\n            \"avatarUrl\": \"Desolo deputo\",\n            \"email\": \"marian99@hotmail.com\",\n            \"nid\": \"0504320085\",\n            \"phone\": \"01482042777\",\n            \"bio\": \"Fugiat alioqui quam altus architecto colo colo sufficio.\",\n            \"portfolio\": \"https://example.com/voH76\",\n            \"age\": 42,\n            \"isActive\": false,\n            \"createdAt\": \"2024-09-25T13:06:11.678Z\",\n            \"updatedAt\": \"2024-07-12T10:52:55.251Z\"\n        },\n        {\n            \"_id\": \"67ab276fe8de5d3e450769f8\",\n            \"name\": \"Eaque aeternus e\",\n            \"avatarUrl\": \"Corrigo esse\",\n            \"email\": \"myriam8@hotmail.com\",\n            \"nid\": \"4170951397\",\n            \"phone\": \"+8801904475854\",\n            \"bio\": \"Benigne annus carus depereo demum sapiente.\",\n            \"portfolio\": \"https://example.com/hDLti\",\n            \"age\": 105,\n            \"isActive\": false,\n            \"createdAt\": \"2024-11-23T21:56:35.849Z\",\n            \"updatedAt\": \"2025-02-02T20:51:24.590Z\"\n        },\n        {\n            \"_id\": \"67ab276fe8de5d3e450769f9\",\n            \"name\": \"Vinco vinco repu\",\n            \"avatarUrl\": \"Ulciscor damnatio\",\n            \"email\": \"lafayette5@gmail.com\",\n            \"nid\": \"7719992680\",\n            \"phone\": \"+8801322240239\",\n            \"bio\": \"Trepide censura quo.\",\n            \"portfolio\": \"https://example.com/RShxt\",\n            \"age\": 83,\n            \"isActive\": false,\n            \"createdAt\": \"2024-07-14T11:49:10.367Z\",\n            \"updatedAt\": \"2024-08-13T00:39:42.739Z\"\n        },\n        {\n            \"_id\": \"67ab276fe8de5d3e450769fa\",\n            \"name\": \"Templum decet te\",\n            \"avatarUrl\": \"Curatio video cito\",\n            \"email\": \"hailie.senger16@gmail.com\",\n            \"nid\": \"9084989709\",\n            \"phone\": \"8801920949522\",\n            \"bio\": \"Tener bibo cribro censura vesper.\",\n            \"portfolio\": \"https://example.com/gG5yi\",\n            \"age\": 96,\n            \"isActive\": true,\n            \"createdAt\": \"2024-05-25T03:14:12.070Z\",\n            \"updatedAt\": \"2024-07-06T08:10:30.950Z\"\n        },\n        {\n            \"_id\": \"67ab276fe8de5d3e450769fb\",\n            \"name\": \"Debitis tersus a\",\n            \"avatarUrl\": \"Cetera adsidue via.\",\n            \"email\": \"beryl98@gmail.com\",\n            \"nid\": \"6858515636\",\n            \"phone\": \"01802038028\",\n            \"bio\": \"Terror vito currus creta nesciunt turbo.\",\n            \"portfolio\": \"https://example.com/t61cs\",\n            \"age\": 64,\n            \"isActive\": true,\n            \"createdAt\": \"2024-06-01T06:02:23.836Z\",\n            \"updatedAt\": \"2024-02-13T04:17:15.846Z\"\n        },\n        {\n            \"_id\": \"67ab276fe8de5d3e450769fc\",\n            \"name\": \"Nemo tandem carp\",\n            \"avatarUrl\": \"Delinquo bene\",\n            \"email\": \"gerry_pfeffer6@yahoo.com\",\n            \"nid\": \"9225230893\",\n            \"phone\": \"8801403120329\",\n            \"bio\": \"Umbra spiculum validus thesis optio sono decipio.\",\n            \"portfolio\": \"https://example.com/s4vWD\",\n            \"age\": 39,\n            \"isActive\": false,\n            \"createdAt\": \"2024-02-19T03:36:12.755Z\",\n            \"updatedAt\": \"2024-04-02T17:25:44.501Z\"\n        },\n        {\n            \"_id\": \"67ab276fe8de5d3e450769fd\",\n            \"name\": \"Reprehenderit ce\",\n            \"avatarUrl\": \"Caecus nesciunt\",\n            \"email\": \"ruthe.maggio25@gmail.com\",\n            \"nid\": \"4087375185\",\n            \"phone\": \"+01751730054\",\n            \"bio\": \"Pauci rerum coruscus accusamus uterque.\",\n            \"portfolio\": \"https://example.com/gPdM0\",\n            \"age\": 68,\n            \"isActive\": false,\n            \"createdAt\": \"2024-02-24T06:24:38.257Z\",\n            \"updatedAt\": \"2024-03-27T04:00:29.208Z\"\n        },\n        {\n            \"_id\": \"67ab276fe8de5d3e450769fe\",\n            \"name\": \"Corporis comis v\",\n            \"avatarUrl\": \"Dolores coepi adamo.\",\n            \"email\": \"camren79@yahoo.com\",\n            \"nid\": \"0047494867\",\n            \"phone\": \"+01765802496\",\n            \"bio\": \"Accusator quod veritatis colo.\",\n            \"portfolio\": \"https://example.com/bv2oA\",\n            \"age\": 28,\n            \"isActive\": true,\n            \"createdAt\": \"2025-02-07T02:14:40.539Z\",\n            \"updatedAt\": \"2024-12-07T21:13:24.086Z\"\n        },\n        {\n            \"_id\": \"67ab276fe8de5d3e450769ff\",\n            \"name\": \"Appositus tenus \",\n            \"avatarUrl\": \"Ascit ater\",\n            \"email\": \"annabel_purdy@yahoo.com\",\n            \"nid\": \"0639936859\",\n            \"phone\": \"8801808175718\",\n            \"bio\": \"Capio curtus bis damnatio voluntarius arceo caute totus suscipit.\",\n            \"portfolio\": \"https://example.com/oPciC\",\n            \"age\": 107,\n            \"isActive\": true,\n            \"createdAt\": \"2024-07-17T09:01:44.244Z\",\n            \"updatedAt\": \"2024-04-16T19:42:42.813Z\"\n        },\n        {\n            \"_id\": \"67ab276fe8de5d3e45076a00\",\n            \"name\": \"Nam statua appel\",\n            \"avatarUrl\": \"Demonstro adipiscor\",\n            \"email\": \"brody26@hotmail.com\",\n            \"nid\": \"4963682076\",\n            \"phone\": \"+01370023155\",\n            \"bio\": \"Tenus cibus eum verbum tantillus adnuo cura tutamen debilito.\",\n            \"portfolio\": \"https://example.com/ngvnY\",\n            \"age\": 80,\n            \"isActive\": false,\n            \"createdAt\": \"2024-08-12T05:13:18.054Z\",\n            \"updatedAt\": \"2024-04-23T15:29:23.435Z\"\n        },\n        {\n            \"_id\": \"67ab276fe8de5d3e45076a01\",\n            \"name\": \"Iusto magnam cur\",\n            \"avatarUrl\": \"Perspiciatis\",\n            \"email\": \"guido72@yahoo.com\",\n            \"nid\": \"8411411792\",\n            \"phone\": \"8801315883112\",\n            \"bio\": \"Tabula appello blandior tepesco cras depromo.\",\n            \"portfolio\": \"https://example.com/gGGN6\",\n            \"age\": 77,\n            \"isActive\": false,\n            \"createdAt\": \"2024-04-10T19:54:01.148Z\",\n            \"updatedAt\": \"2024-04-25T13:26:58.518Z\"\n        },\n        {\n            \"_id\": \"67ab276fe8de5d3e45076a02\",\n            \"name\": \"Dicta spes suppo\",\n            \"avatarUrl\": \"Subnecto tyrannus\",\n            \"email\": \"cristina13@yahoo.com\",\n            \"nid\": \"4450546006\",\n            \"phone\": \"+01807783221\",\n            \"bio\": \"Articulus amicitia sed antiquus utrum censura cur vere quisquam.\",\n            \"portfolio\": \"https://example.com/oGIzl\",\n            \"age\": 51,\n            \"isActive\": true,\n            \"createdAt\": \"2024-10-30T09:48:57.350Z\",\n            \"updatedAt\": \"2025-01-31T13:24:53.990Z\"\n        },\n        {\n            \"_id\": \"67ab276fe8de5d3e45076a03\",\n            \"name\": \"Volaticus creber\",\n            \"avatarUrl\": \"Utrimque velociter\",\n            \"email\": \"perry.heidenreich-abshire@gmail.com\",\n            \"nid\": \"8571318683\",\n            \"phone\": \"+01844628900\",\n            \"bio\": \"Sui bibo cornu deinde tot certe.\",\n            \"portfolio\": \"https://example.com/y0kPU\",\n            \"age\": 115,\n            \"isActive\": false,\n            \"createdAt\": \"2025-01-01T06:36:28.134Z\",\n            \"updatedAt\": \"2024-04-30T12:14:13.586Z\"\n        },\n        {\n            \"_id\": \"67ab276fe8de5d3e45076a04\",\n            \"name\": \"Caries adsuesco \",\n            \"avatarUrl\": \"Universe numquam\",\n            \"email\": \"claudie53@gmail.com\",\n            \"nid\": \"0490873132\",\n            \"phone\": \"01828531262\",\n            \"bio\": \"Desino ventosus ter.\",\n            \"portfolio\": \"https://example.com/7OiKm\",\n            \"age\": 117,\n            \"isActive\": true,\n            \"createdAt\": \"2024-05-28T12:01:56.389Z\",\n            \"updatedAt\": \"2024-03-31T11:27:28.094Z\"\n        },\n        {\n            \"_id\": \"67ab276fe8de5d3e45076a05\",\n            \"name\": \"Sumo toties perf\",\n            \"avatarUrl\": \"Vomica tergo\",\n            \"email\": \"marley93@yahoo.com\",\n            \"nid\": \"7545461286\",\n            \"phone\": \"+01401478565\",\n            \"bio\": \"Confugo sum eligendi utrum.\",\n            \"portfolio\": \"https://example.com/hW8CB\",\n            \"age\": 72,\n            \"isActive\": false,\n            \"createdAt\": \"2024-04-13T04:52:40.603Z\",\n            \"updatedAt\": \"2024-10-29T01:56:18.368Z\"\n        },\n        {\n            \"_id\": \"67ab276fe8de5d3e45076a06\",\n            \"name\": \"Defungo accommod\",\n            \"avatarUrl\": \"Degusto quod uredo\",\n            \"email\": \"darion33@gmail.com\",\n            \"nid\": \"6290918144\",\n            \"phone\": \"01958837049\",\n            \"bio\": \"Vos tandem aegrus.\",\n            \"portfolio\": \"https://example.com/EblFe\",\n            \"age\": 30,\n            \"isActive\": true,\n            \"createdAt\": \"2024-05-19T12:41:20.756Z\",\n            \"updatedAt\": \"2024-05-22T06:16:08.834Z\"\n        },\n        {\n            \"_id\": \"67ab276fe8de5d3e45076a07\",\n            \"name\": \"Audio sonitus co\",\n            \"avatarUrl\": \"Demum tui ager\",\n            \"email\": \"zelma80@yahoo.com\",\n            \"nid\": \"3827989719\",\n            \"phone\": \"01588428062\",\n            \"bio\": \"Veniam sophismata combibo conatus atqui suasoria amplitudo commodi denego vivo.\",\n            \"portfolio\": \"https://example.com/GzuG9\",\n            \"age\": 56,\n            \"isActive\": false,\n            \"createdAt\": \"2025-01-21T08:58:42.212Z\",\n            \"updatedAt\": \"2024-07-26T08:43:38.586Z\"\n        },\n        {\n            \"_id\": \"67ab276fe8de5d3e45076a08\",\n            \"name\": \"Creta advenio al\",\n            \"avatarUrl\": \"Tamdiu una\",\n            \"email\": \"savanna49@hotmail.com\",\n            \"nid\": \"8493653373\",\n            \"phone\": \"+01859947328\",\n            \"bio\": \"Territo delicate torqueo dolorem carmen.\",\n            \"portfolio\": \"https://example.com/DIUcF\",\n            \"age\": 120,\n            \"isActive\": true,\n            \"createdAt\": \"2024-09-18T07:43:18.833Z\",\n            \"updatedAt\": \"2025-01-27T21:41:42.483Z\"\n        },\n        {\n            \"_id\": \"67ab276fe8de5d3e45076a09\",\n            \"name\": \"Pecus thymum tho\",\n            \"avatarUrl\": \"Fugit repellendus\",\n            \"email\": \"amy_conroy@gmail.com\",\n            \"nid\": \"8978868946\",\n            \"phone\": \"01397088338\",\n            \"bio\": \"Clementia depulso cupiditas mollitia velut celebrer uberrime clamo.\",\n            \"portfolio\": \"https://example.com/yEbDN\",\n            \"age\": 26,\n            \"isActive\": false,\n            \"createdAt\": \"2024-07-16T14:56:14.760Z\",\n            \"updatedAt\": \"2024-07-10T23:25:16.425Z\"\n        },\n        {\n            \"_id\": \"67ab276fe8de5d3e45076a0a\",\n            \"name\": \"Umerus vorax cal\",\n            \"avatarUrl\": \"Vomito benigne\",\n            \"email\": \"bernie.bruen-ondricka59@gmail.com\",\n            \"nid\": \"6808190207\",\n            \"phone\": \"+01422881828\",\n            \"bio\": \"Beatus verto sed voco carcer cursus.\",\n            \"portfolio\": \"https://example.com/ksRoy\",\n            \"age\": 72,\n            \"isActive\": true,\n            \"createdAt\": \"2024-02-16T11:24:14.198Z\",\n            \"updatedAt\": \"2024-09-02T13:25:53.319Z\"\n        },\n        {\n            \"_id\": \"67ab276fe8de5d3e45076a0b\",\n            \"name\": \"Advoco subnecto \",\n            \"avatarUrl\": \"Abundans damno\",\n            \"email\": \"orin.mayert@hotmail.com\",\n            \"nid\": \"3588566313\",\n            \"phone\": \"+01331438527\",\n            \"bio\": \"Credo est textus adsuesco capillus talus decumbo est vix thorax.\",\n            \"portfolio\": \"https://example.com/POvh2\",\n            \"age\": 55,\n            \"isActive\": true,\n            \"createdAt\": \"2024-06-11T10:21:41.988Z\",\n            \"updatedAt\": \"2024-07-30T16:22:51.938Z\"\n        },\n        {\n            \"_id\": \"67ab276fe8de5d3e45076a0c\",\n            \"name\": \"Assentator solli\",\n            \"avatarUrl\": \"Tepidus amo\",\n            \"email\": \"isaias_waelchi70@hotmail.com\",\n            \"nid\": \"3443123639\",\n            \"phone\": \"+8801895785858\",\n            \"bio\": \"Qui utilis conculco audax antea.\",\n            \"portfolio\": \"https://example.com/WTPlD\",\n            \"age\": 21,\n            \"isActive\": true,\n            \"createdAt\": \"2025-01-22T17:52:08.377Z\",\n            \"updatedAt\": \"2024-12-05T03:35:44.855Z\"\n        },\n        {\n            \"_id\": \"67ab276fe8de5d3e45076a0d\",\n            \"name\": \"Turpis pauper as\",\n            \"avatarUrl\": \"Nostrum et desidero\",\n            \"email\": \"marley_smitham23@yahoo.com\",\n            \"nid\": \"3655890641\",\n            \"phone\": \"01795231643\",\n            \"bio\": \"Truculenter vulgivagus vallum crinis eligendi.\",\n            \"portfolio\": \"https://example.com/jrcM7\",\n            \"age\": 45,\n            \"isActive\": true,\n            \"createdAt\": \"2024-09-17T22:37:05.681Z\",\n            \"updatedAt\": \"2024-06-28T12:53:59.732Z\"\n        },\n        {\n            \"_id\": \"67ab276fe8de5d3e45076a0e\",\n            \"name\": \"Quaerat bellicus\",\n            \"avatarUrl\": \"Aiunt antea\",\n            \"email\": \"cedrick_kuvalis@gmail.com\",\n            \"nid\": \"0031691223\",\n            \"phone\": \"01999840662\",\n            \"bio\": \"Adfectus contigo comparo custodia creator animus voco.\",\n            \"portfolio\": \"https://example.com/LccHZ\",\n            \"age\": 68,\n            \"isActive\": false,\n            \"createdAt\": \"2025-01-19T19:04:42.112Z\",\n            \"updatedAt\": \"2024-08-03T10:10:17.860Z\"\n        },\n        {\n            \"_id\": \"67ab276fe8de5d3e45076a0f\",\n            \"name\": \"Surculus magni p\",\n            \"avatarUrl\": \"Derelinquo capto\",\n            \"email\": \"edmund_vonrueden@hotmail.com\",\n            \"nid\": \"0010936746\",\n            \"phone\": \"01434535142\",\n            \"bio\": \"Creta assentator acceptus laborum varius cur decens.\",\n            \"portfolio\": \"https://example.com/ZjuSb\",\n            \"age\": 28,\n            \"isActive\": false,\n            \"createdAt\": \"2025-01-10T13:13:04.660Z\",\n            \"updatedAt\": \"2024-07-04T22:26:38.177Z\"\n        },\n        {\n            \"_id\": \"67ab276fe8de5d3e45076a10\",\n            \"name\": \"Viscus aspicio t\",\n            \"avatarUrl\": \"Blandior corrupti\",\n            \"email\": \"buddy85@hotmail.com\",\n            \"nid\": \"0338402204\",\n            \"phone\": \"+01725589888\",\n            \"bio\": \"Credo decretum conspergo quasi.\",\n            \"portfolio\": \"https://example.com/qmszV\",\n            \"age\": 84,\n            \"isActive\": true,\n            \"createdAt\": \"2024-09-08T05:46:06.913Z\",\n            \"updatedAt\": \"2025-02-10T05:02:15.968Z\"\n        },\n        {\n            \"_id\": \"67ab276fe8de5d3e45076a11\",\n            \"name\": \"Strenuus vigor v\",\n            \"avatarUrl\": \"Cena tricesimus qui\",\n            \"email\": \"raegan58@gmail.com\",\n            \"nid\": \"9826221883\",\n            \"phone\": \"+01837549031\",\n            \"bio\": \"Acsi coerceo sequi arcesso.\",\n            \"portfolio\": \"https://example.com/V8uBn\",\n            \"age\": 21,\n            \"isActive\": true,\n            \"createdAt\": \"2024-09-12T12:28:07.953Z\",\n            \"updatedAt\": \"2024-09-27T08:11:52.379Z\"\n        },\n        {\n            \"_id\": \"67ab276fe8de5d3e45076a12\",\n            \"name\": \"Turpis corrigo v\",\n            \"avatarUrl\": \"Voluptatem urbanus\",\n            \"email\": \"hazle_bins@yahoo.com\",\n            \"nid\": \"8801535029\",\n            \"phone\": \"+8801809545006\",\n            \"bio\": \"Uredo territo civis carus uterque vir.\",\n            \"portfolio\": \"https://example.com/busP9\",\n            \"age\": 40,\n            \"isActive\": false,\n            \"createdAt\": \"2024-10-26T20:51:08.661Z\",\n            \"updatedAt\": \"2024-03-16T01:49:27.253Z\"\n        },\n        {\n            \"_id\": \"67ab276fe8de5d3e45076a13\",\n            \"name\": \"Aqua correptius \",\n            \"avatarUrl\": \"Vigilo vix apto\",\n            \"email\": \"eloy_jaskolski@gmail.com\",\n            \"nid\": \"8118323352\",\n            \"phone\": \"8801549362998\",\n            \"bio\": \"Xiphias tibi audeo vesper vicinus laudantium.\",\n            \"portfolio\": \"https://example.com/7ZKUh\",\n            \"age\": 84,\n            \"isActive\": false,\n            \"createdAt\": \"2024-07-07T17:39:32.304Z\",\n            \"updatedAt\": \"2024-03-18T19:14:27.206Z\"\n        },\n        {\n            \"_id\": \"67ab276fe8de5d3e45076a14\",\n            \"name\": \"Centum altus app\",\n            \"avatarUrl\": \"Templum comburo\",\n            \"email\": \"irma.hermiston-ruecker@hotmail.com\",\n            \"nid\": \"4670756720\",\n            \"phone\": \"8801678481273\",\n            \"bio\": \"Terga cum claudeo cunabula cursus appono dicta quaerat astrum spes.\",\n            \"portfolio\": \"https://example.com/f7V5U\",\n            \"age\": 67,\n            \"isActive\": false,\n            \"createdAt\": \"2025-01-02T10:53:14.541Z\",\n            \"updatedAt\": \"2024-10-08T23:47:51.198Z\"\n        },\n        {\n            \"_id\": \"67ab276fe8de5d3e45076a15\",\n            \"name\": \"Carmen vis confo\",\n            \"avatarUrl\": \"Auctor surculus\",\n            \"email\": \"annamae_gerhold58@yahoo.com\",\n            \"nid\": \"0284379838\",\n            \"phone\": \"+01724602837\",\n            \"bio\": \"Contego traho verus appello animus acidus.\",\n            \"portfolio\": \"https://example.com/HoWCH\",\n            \"age\": 108,\n            \"isActive\": false,\n            \"createdAt\": \"2024-03-07T00:11:32.612Z\",\n            \"updatedAt\": \"2024-09-01T19:50:46.405Z\"\n        },\n        {\n            \"_id\": \"67ab276fe8de5d3e45076a16\",\n            \"name\": \"Crustulum vapulu\",\n            \"avatarUrl\": \"Rerum causa benigne\",\n            \"email\": \"anita3@gmail.com\",\n            \"nid\": \"9181455743\",\n            \"phone\": \"+01889490291\",\n            \"bio\": \"Curatio tot cura deinde tutis sonitus subiungo summa.\",\n            \"portfolio\": \"https://example.com/rXDeS\",\n            \"age\": 35,\n            \"isActive\": true,\n            \"createdAt\": \"2024-11-10T08:36:06.892Z\",\n            \"updatedAt\": \"2024-09-19T05:59:51.245Z\"\n        },\n        {\n            \"_id\": \"67ab276fe8de5d3e45076a17\",\n            \"name\": \"Urbs clibanus vu\",\n            \"avatarUrl\": \"Vobis adulescens\",\n            \"email\": \"victoria_ledner56@gmail.com\",\n            \"nid\": \"2674253851\",\n            \"phone\": \"8801904963730\",\n            \"bio\": \"Umerus cursim cenaculum surculus cultura blanditiis.\",\n            \"portfolio\": \"https://example.com/qkLDD\",\n            \"age\": 80,\n            \"isActive\": false,\n            \"createdAt\": \"2024-06-23T17:30:33.320Z\",\n            \"updatedAt\": \"2024-08-23T02:48:38.898Z\"\n        },\n        {\n            \"_id\": \"67ab276fe8de5d3e45076a18\",\n            \"name\": \"Tergeo unde amit\",\n            \"avatarUrl\": \"Cras occaecati iste\",\n            \"email\": \"rashawn92@gmail.com\",\n            \"nid\": \"5723803331\",\n            \"phone\": \"01965293619\",\n            \"bio\": \"Dedecor utroque creber aliquid trans.\",\n            \"portfolio\": \"https://example.com/HObzu\",\n            \"age\": 56,\n            \"isActive\": true,\n            \"createdAt\": \"2024-09-26T02:30:23.658Z\",\n            \"updatedAt\": \"2025-02-04T22:35:51.647Z\"\n        },\n        {\n            \"_id\": \"67ab276fe8de5d3e45076a19\",\n            \"name\": \"Commemoro suasor\",\n            \"avatarUrl\": \"Coruscus curto\",\n            \"email\": \"lue.walsh25@yahoo.com\",\n            \"nid\": \"2005062830\",\n            \"phone\": \"+8801384918375\",\n            \"bio\": \"Toties adiuvo patior sulum asporto terminatio vetus viduo exercitationem.\",\n            \"portfolio\": \"https://example.com/Pijph\",\n            \"age\": 22,\n            \"isActive\": true,\n            \"createdAt\": \"2024-10-04T17:58:18.346Z\",\n            \"updatedAt\": \"2024-03-06T18:35:28.441Z\"\n        },\n        {\n            \"_id\": \"67ab276fe8de5d3e45076a1a\",\n            \"name\": \"Conitor caritas \",\n            \"avatarUrl\": \"Cenaculum uredo\",\n            \"email\": \"sage_stark37@gmail.com\",\n            \"nid\": \"8135499898\",\n            \"phone\": \"8801617432400\",\n            \"bio\": \"Vulnus vel rem.\",\n            \"portfolio\": \"https://example.com/kVf8N\",\n            \"age\": 18,\n            \"isActive\": true,\n            \"createdAt\": \"2024-06-07T04:45:25.849Z\",\n            \"updatedAt\": \"2024-06-21T13:39:45.183Z\"\n        },\n        {\n            \"_id\": \"67ab276fe8de5d3e45076a1b\",\n            \"name\": \"Curatio tenax va\",\n            \"avatarUrl\": \"Fuga quod cetera\",\n            \"email\": \"alfonzo7@hotmail.com\",\n            \"nid\": \"8258919865\",\n            \"phone\": \"+01526774098\",\n            \"bio\": \"Cimentarius ascit defetiscor spargo.\",\n            \"portfolio\": \"https://example.com/OSGJX\",\n            \"age\": 79,\n            \"isActive\": false,\n            \"createdAt\": \"2024-11-05T22:44:18.577Z\",\n            \"updatedAt\": \"2024-05-08T13:12:31.676Z\"\n        },\n        {\n            \"_id\": \"67ab276fe8de5d3e45076a1c\",\n            \"name\": \"Curriculum compo\",\n            \"avatarUrl\": \"Quos pax verbera\",\n            \"email\": \"raphaelle.crist77@gmail.com\",\n            \"nid\": \"7972140208\",\n            \"phone\": \"+8801504720084\",\n            \"bio\": \"Volutabrum vicissitudo vulgivagus votum terga.\",\n            \"portfolio\": \"https://example.com/ecR8s\",\n            \"age\": 117,\n            \"isActive\": true,\n            \"createdAt\": \"2024-07-15T09:32:38.365Z\",\n            \"updatedAt\": \"2024-02-18T01:15:28.834Z\"\n        },\n        {\n            \"_id\": \"67ab276fe8de5d3e45076a1d\",\n            \"name\": \"Claudeo accusant\",\n            \"avatarUrl\": \"Tolero velociter\",\n            \"email\": \"amely55@yahoo.com\",\n            \"nid\": \"0215393649\",\n            \"phone\": \"+8801861044705\",\n            \"bio\": \"Depono veritas solitudo comes coniecto velut admitto sonitus.\",\n            \"portfolio\": \"https://example.com/nHrXn\",\n            \"age\": 81,\n            \"isActive\": true,\n            \"createdAt\": \"2024-04-10T07:04:37.760Z\",\n            \"updatedAt\": \"2025-02-07T06:30:56.425Z\"\n        }\n    ],\n    \"errors\": {}\n}"
								},
								{
									"id": "de2d40f9-9f75-4f59-8faa-2bc78e796009",
									"name": "BAD_REQUEST 400",
									"originalRequest": {
										"method": "POST",
										"header": [
											{
												"key": "Content-Type",
												"value": "application/json"
											}
										],
										"url": {
											"raw": "{{SERVER_URL}}/api/users/create/dummy?counts={{count}}",
											"host": [
												"{{SERVER_URL}}"
											],
											"path": [
												"api",
												"users",
												"create",
												"dummy"
											],
											"query": [
												{
													"key": "counts",
													"value": "{{count}}"
												}
											]
										}
									},
									"status": "Bad Request",
									"code": 400,
									"_postman_previewlanguage": "json",
									"header": [
										{
											"key": "Content-Security-Policy-Report-Only",
											"value": "default-src 'self';script-src 'self';object-src 'none';img-src 'self';style-src 'self' 'unsafe-inline';upgrade-insecure-requests;report-uri /csp-violation-report;base-uri 'self';font-src 'self' https: data:;form-action 'self';frame-ancestors 'self';script-src-attr 'none'",
											"uuid": "b548feec-adb4-41df-bde9-2b2d4c916aed"
										},
										{
											"key": "Cross-Origin-Opener-Policy",
											"value": "same-origin",
											"uuid": "69a44dfc-a599-4d48-87e4-8a56d2899c21"
										},
										{
											"key": "Cross-Origin-Resource-Policy",
											"value": "same-origin",
											"uuid": "5b7dfaf6-ed2e-45c8-95b6-78757b3521a3"
										},
										{
											"key": "Origin-Agent-Cluster",
											"value": "?1",
											"uuid": "b92d81fd-7034-4238-887c-835a632bdc55"
										},
										{
											"key": "Referrer-Policy",
											"value": "strict-origin-when-cross-origin",
											"uuid": "969371ff-6ad1-4be6-a23c-932509c0595f"
										},
										{
											"key": "Strict-Transport-Security",
											"value": "max-age=31536000; includeSubDomains",
											"uuid": "6a307ba0-1825-4118-87d1-d2a236f8af5d"
										},
										{
											"key": "X-Content-Type-Options",
											"value": "nosniff",
											"uuid": "48f7d9a2-994b-4ecc-88f8-22d33a5a2644"
										},
										{
											"key": "X-DNS-Prefetch-Control",
											"value": "off",
											"uuid": "e953c4dd-e2e5-4411-8266-8bcff56270fc"
										},
										{
											"key": "X-Download-Options",
											"value": "noopen",
											"uuid": "04288c18-1651-4e5e-8eb6-823190dd1f07"
										},
										{
											"key": "X-Frame-Options",
											"value": "SAMEORIGIN",
											"uuid": "ca8ec609-8a95-4ccf-a09e-95635d8a00d3"
										},
										{
											"key": "X-Permitted-Cross-Domain-Policies",
											"value": "none",
											"uuid": "f85609e0-0464-416e-bfc9-f8a2448a541f"
										},
										{
											"key": "X-XSS-Protection",
											"value": "0",
											"uuid": "5c3fbe77-762e-4c01-a7cb-a4f54581c57c"
										},
										{
											"key": "Vary",
											"value": "Origin, Accept-Encoding",
											"uuid": "c37831dd-fbef-45b0-ada7-81f93832407b"
										},
										{
											"key": "Access-Control-Allow-Credentials",
											"value": "true",
											"uuid": "b0ea7113-f259-4ab6-b39d-553c25fa9cd6"
										},
										{
											"key": "Content-Encoding",
											"value": "gzip",
											"uuid": "aaab2b2c-1a78-4730-b309-94897bffd352"
										},
										{
											"key": "Content-Length",
											"value": "142",
											"uuid": "1bf2d8b9-1cbe-41b0-bdc8-578b10f2d178"
										},
										{
											"key": "Content-Type",
											"value": "application/json",
											"uuid": "10664a92-18ed-47bc-98b5-28cc63e6499c"
										},
										{
											"key": "Date",
											"value": "Tue, 11 Feb 2025 10:37:05 GMT",
											"uuid": "6d6ccabe-2545-4cda-8728-565b40fd05e3"
										},
										{
											"key": "Connection",
											"value": "keep-alive",
											"uuid": "305a0db5-b716-41b9-b623-0a7da6d87052"
										},
										{
											"key": "Keep-Alive",
											"value": "timeout=5",
											"uuid": "9d1f7d1b-5f3b-4991-a580-fb01e58a74ca"
										}
									],
									"cookie": [],
									"body": "{\n    \"meta\": {\n        \"route\": \"/create/dummy?counts=34\"\n    },\n    \"status\": {\n        \"message\": \"Bad Request: The \\\"count\\\" parameter is required to create dummy data.\"\n    },\n    \"data\": {},\n    \"errors\": {}\n}"
								}
							]
						},
						{
							"name": "POST /api/users/create-dummy?count={{count}}",
							"event": [
								{
									"listen": "prerequest",
									"script": {
										"id": "8c466ff2-d2f3-4414-8b80-f8a4b4d6f47c",
										"exec": [
											"pm.environment.set(\"count\", Math.floor(Math.random() * 50) + 18);"
										],
										"type": "text/javascript",
										"packages": {}
									}
								},
								{
									"listen": "test",
									"script": {
										"id": "cefbcb44-8c33-49d6-8536-3277adcea8ba",
										"exec": [
											"pm.test(\"Status code is 409 or 201\", function () {",
											"    pm.expect(pm.response.code).to.be.oneOf([409, 201]);",
											"});",
											"",
											"pm.test(\"Content-Type is application/json\", function () { pm.expect(pm.response.headers.get('Content-Type')).to.include('application/json'); });",
											"",
											"pm.test(\"Response time is less than 500ms\", function () {",
											"    pm.expect(pm.response.responseTime).to.be.below(500);",
											"});",
											"",
											"pm.test(\"Response body contains data\", function () { pm.expect(pm.response.json()).to.be.an('object').that.is.not.empty; });",
											"",
											"// pm.test(\"Cache-Control header is present\", function () { pm.expect(pm.response.headers.has('Cache-Control')).to.be.true; });",
											"",
											"// pm.test(\"Cache-Control value is no-cache\", function () { pm.expect(pm.response.headers.get('Cache-Control')).to.equal('no-cache'); });",
											"",
											"pm.test(\"Verify the response body format\", function () {",
											"    const responseData = pm.response.json();",
											"    ",
											"    if (pm.response.code === 201) {",
											"        pm.expect(responseData.data).to.be.an('array').that.is.not.empty;",
											"",
											"        responseData.data.forEach(function (user) {",
											"            pm.expect(user).to.be.an('object');",
											"            pm.expect(user._id).to.be.a('string');",
											"            pm.expect(user.name).to.be.a('string');",
											"            pm.expect(user.avatarUrl).to.be.a('string');",
											"            pm.expect(user.email).to.be.a('string');",
											"            pm.expect(user.nid).to.be.a('string');",
											"            pm.expect(user.phone).to.be.a('string');",
											"            pm.expect(user.bio).to.be.a('string');",
											"            pm.expect(user.portfolio).to.be.a('string');",
											"            pm.expect(user.age).to.be.a('number');",
											"            pm.expect(user.isActive).to.be.a('boolean');",
											"            pm.expect(user.createdAt).to.be.a('string');",
											"            pm.expect(user.updatedAt).to.be.a('string');",
											"        });",
											"",
											"        // You can add more specific value checks here if needed, for example:",
											"        // pm.expect(responseBody.data.email).to.match(/@example\\.com$/); // Check email domain",
											"",
											"    } else if (pm.response.code === 409) {",
											"        pm.expect(responseBody).to.have.all.keys('meta', 'status', 'data', 'errors');",
											"        pm.expect(responseBody.meta).to.have.property('route', '/');",
											"        pm.expect(responseBody.status).to.have.property('message').that.contains(\"Conflict: Users with email\"); // More flexible message check",
											"        pm.expect(responseBody.data).to.be.empty; // Check if data is empty",
											"        pm.expect(responseBody.errors).to.be.empty;",
											"    } else {",
											"        pm.expect.fail(\"Unexpected status code: \" + pm.response.code); // Fail if code is not 201 or 409",
											"    }",
											"});"
										],
										"type": "text/javascript",
										"packages": {}
									}
								}
							],
							"id": "8dc38268-7d15-498b-80e6-b3ab1df0f83b",
							"protocolProfileBehavior": {
								"disableBodyPruning": true
							},
							"request": {
								"method": "POST",
								"header": [
									{
										"key": "Content-Type",
										"value": "application/json"
									}
								],
								"url": {
									"raw": "{{SERVER_URL}}/api/users/create-dummy?count={{count}}",
									"host": [
										"{{SERVER_URL}}"
									],
									"path": [
										"api",
										"users",
										"create-dummy"
									],
									"query": [
										{
											"key": "count",
											"value": "{{count}}"
										}
									]
								}
							},
							"response": []
						},
						{
							"name": "POST /api/users/create-dummy-data?count={{count}}",
							"event": [
								{
									"listen": "prerequest",
									"script": {
										"id": "6fe73e60-3a0e-4d80-a196-6b30a9fe9c5a",
										"exec": [
											"pm.environment.set(\"count\", Math.floor(Math.random() * 50) + 18);"
										],
										"type": "text/javascript",
										"packages": {}
									}
								},
								{
									"listen": "test",
									"script": {
										"id": "c669f7f8-7cf5-4d83-82a4-360bf43acac6",
										"exec": [
											"pm.test(\"Status code is 409 or 201\", function () {",
											"    pm.expect(pm.response.code).to.be.oneOf([409, 201]);",
											"});",
											"",
											"pm.test(\"Content-Type is application/json\", function () { pm.expect(pm.response.headers.get('Content-Type')).to.include('application/json'); });",
											"",
											"pm.test(\"Response time is less than 500ms\", function () {",
											"    pm.expect(pm.response.responseTime).to.be.below(500);",
											"});",
											"",
											"pm.test(\"Response body contains data\", function () { pm.expect(pm.response.json()).to.be.an('object').that.is.not.empty; });",
											"",
											"// pm.test(\"Cache-Control header is present\", function () { pm.expect(pm.response.headers.has('Cache-Control')).to.be.true; });",
											"",
											"// pm.test(\"Cache-Control value is no-cache\", function () { pm.expect(pm.response.headers.get('Cache-Control')).to.equal('no-cache'); });",
											"",
											"pm.test(\"Verify the response body format\", function () {",
											"    const responseData = pm.response.json();",
											"    ",
											"    if (pm.response.code === 201) {",
											"        pm.expect(responseData.data).to.be.an('array').that.is.not.empty;",
											"",
											"        responseData.data.forEach(function (user) {",
											"            pm.expect(user).to.be.an('object');",
											"            pm.expect(user._id).to.be.a('string');",
											"            pm.expect(user.name).to.be.a('string');",
											"            pm.expect(user.avatarUrl).to.be.a('string');",
											"            pm.expect(user.email).to.be.a('string');",
											"            pm.expect(user.nid).to.be.a('string');",
											"            pm.expect(user.phone).to.be.a('string');",
											"            pm.expect(user.bio).to.be.a('string');",
											"            pm.expect(user.portfolio).to.be.a('string');",
											"            pm.expect(user.age).to.be.a('number');",
											"            pm.expect(user.isActive).to.be.a('boolean');",
											"            pm.expect(user.createdAt).to.be.a('string');",
											"            pm.expect(user.updatedAt).to.be.a('string');",
											"        });",
											"",
											"        // You can add more specific value checks here if needed, for example:",
											"        // pm.expect(responseBody.data.email).to.match(/@example\\.com$/); // Check email domain",
											"",
											"    } else if (pm.response.code === 409) {",
											"        pm.expect(responseBody).to.have.all.keys('meta', 'status', 'data', 'errors');",
											"        pm.expect(responseBody.meta).to.have.property('route', '/');",
											"        pm.expect(responseBody.status).to.have.property('message').that.contains(\"Conflict: Users with email\"); // More flexible message check",
											"        pm.expect(responseBody.data).to.be.empty; // Check if data is empty",
											"        pm.expect(responseBody.errors).to.be.empty;",
											"    } else {",
											"        pm.expect.fail(\"Unexpected status code: \" + pm.response.code); // Fail if code is not 201 or 409",
											"    }",
											"});"
										],
										"type": "text/javascript",
										"packages": {}
									}
								}
							],
							"id": "13e0443f-03d1-4e2f-a735-9ec84be0a630",
							"protocolProfileBehavior": {
								"disableBodyPruning": true
							},
							"request": {
								"method": "POST",
								"header": [
									{
										"key": "Content-Type",
										"value": "application/json"
									}
								],
								"url": {
									"raw": "{{SERVER_URL}}/api/users/create-dummy-data?count={{count}}",
									"host": [
										"{{SERVER_URL}}"
									],
									"path": [
										"api",
										"users",
										"create-dummy-data"
									],
									"query": [
										{
											"key": "count",
											"value": "{{count}}"
										}
									]
								}
							},
							"response": []
						},
						{
							"name": "POST /api/users/create-fake?count={{count}}",
							"event": [
								{
									"listen": "prerequest",
									"script": {
										"id": "0d051aa9-228d-4216-8ca7-e1a28d818e68",
										"exec": [
											"pm.environment.set(\"count\", Math.floor(Math.random() * 50) + 18);"
										],
										"type": "text/javascript",
										"packages": {}
									}
								},
								{
									"listen": "test",
									"script": {
										"id": "bd88cc2c-3f1e-4941-90ee-94b779cb0434",
										"exec": [
											"pm.test(\"Status code is 409 or 201\", function () {",
											"    pm.expect(pm.response.code).to.be.oneOf([409, 201]);",
											"});",
											"",
											"pm.test(\"Content-Type is application/json\", function () { pm.expect(pm.response.headers.get('Content-Type')).to.include('application/json'); });",
											"",
											"pm.test(\"Response time is less than 500ms\", function () {",
											"    pm.expect(pm.response.responseTime).to.be.below(500);",
											"});",
											"",
											"pm.test(\"Response body contains data\", function () { pm.expect(pm.response.json()).to.be.an('object').that.is.not.empty; });",
											"",
											"// pm.test(\"Cache-Control header is present\", function () { pm.expect(pm.response.headers.has('Cache-Control')).to.be.true; });",
											"",
											"// pm.test(\"Cache-Control value is no-cache\", function () { pm.expect(pm.response.headers.get('Cache-Control')).to.equal('no-cache'); });",
											"",
											"pm.test(\"Verify the response body format\", function () {",
											"    const responseData = pm.response.json();",
											"    ",
											"    if (pm.response.code === 201) {",
											"        pm.expect(responseData.data).to.be.an('array').that.is.not.empty;",
											"",
											"        responseData.data.forEach(function (user) {",
											"            pm.expect(user).to.be.an('object');",
											"            pm.expect(user._id).to.be.a('string');",
											"            pm.expect(user.name).to.be.a('string');",
											"            pm.expect(user.avatarUrl).to.be.a('string');",
											"            pm.expect(user.email).to.be.a('string');",
											"            pm.expect(user.nid).to.be.a('string');",
											"            pm.expect(user.phone).to.be.a('string');",
											"            pm.expect(user.bio).to.be.a('string');",
											"            pm.expect(user.portfolio).to.be.a('string');",
											"            pm.expect(user.age).to.be.a('number');",
											"            pm.expect(user.isActive).to.be.a('boolean');",
											"            pm.expect(user.createdAt).to.be.a('string');",
											"            pm.expect(user.updatedAt).to.be.a('string');",
											"        });",
											"",
											"        // You can add more specific value checks here if needed, for example:",
											"        // pm.expect(responseBody.data.email).to.match(/@example\\.com$/); // Check email domain",
											"",
											"    } else if (pm.response.code === 409) {",
											"        pm.expect(responseBody).to.have.all.keys('meta', 'status', 'data', 'errors');",
											"        pm.expect(responseBody.meta).to.have.property('route', '/');",
											"        pm.expect(responseBody.status).to.have.property('message').that.contains(\"Conflict: Users with email\"); // More flexible message check",
											"        pm.expect(responseBody.data).to.be.empty; // Check if data is empty",
											"        pm.expect(responseBody.errors).to.be.empty;",
											"    } else {",
											"        pm.expect.fail(\"Unexpected status code: \" + pm.response.code); // Fail if code is not 201 or 409",
											"    }",
											"});"
										],
										"type": "text/javascript",
										"packages": {}
									}
								}
							],
							"id": "81cb00db-e7c8-45f5-b8db-3c6884ee5f5d",
							"protocolProfileBehavior": {
								"disableBodyPruning": true
							},
							"request": {
								"method": "POST",
								"header": [
									{
										"key": "Content-Type",
										"value": "application/json"
									}
								],
								"url": {
									"raw": "{{SERVER_URL}}/api/users/create-fake?count={{count}}",
									"host": [
										"{{SERVER_URL}}"
									],
									"path": [
										"api",
										"users",
										"create-fake"
									],
									"query": [
										{
											"key": "count",
											"value": "{{count}}"
										}
									]
								}
							},
							"response": []
						},
						{
							"name": "POST /api/users/create-fake-data?count={{count}}",
							"event": [
								{
									"listen": "prerequest",
									"script": {
										"id": "1ff10d69-5d73-4721-92f7-35b6848ea9ca",
										"exec": [
											"pm.environment.set(\"count\", Math.floor(Math.random() * 50) + 18);"
										],
										"type": "text/javascript",
										"packages": {}
									}
								},
								{
									"listen": "test",
									"script": {
										"id": "59769bf0-4140-4678-a03f-b5b225debe8a",
										"exec": [
											"pm.test(\"Status code is 409 or 201\", function () {",
											"    pm.expect(pm.response.code).to.be.oneOf([409, 201]);",
											"});",
											"",
											"pm.test(\"Content-Type is application/json\", function () { pm.expect(pm.response.headers.get('Content-Type')).to.include('application/json'); });",
											"",
											"pm.test(\"Response time is less than 500ms\", function () {",
											"    pm.expect(pm.response.responseTime).to.be.below(500);",
											"});",
											"",
											"pm.test(\"Response body contains data\", function () { pm.expect(pm.response.json()).to.be.an('object').that.is.not.empty; });",
											"",
											"// pm.test(\"Cache-Control header is present\", function () { pm.expect(pm.response.headers.has('Cache-Control')).to.be.true; });",
											"",
											"// pm.test(\"Cache-Control value is no-cache\", function () { pm.expect(pm.response.headers.get('Cache-Control')).to.equal('no-cache'); });",
											"",
											"pm.test(\"Verify the response body format\", function () {",
											"    const responseData = pm.response.json();",
											"    ",
											"    if (pm.response.code === 201) {",
											"        pm.expect(responseData.data).to.be.an('array').that.is.not.empty;",
											"",
											"        responseData.data.forEach(function (user) {",
											"            pm.expect(user).to.be.an('object');",
											"            pm.expect(user._id).to.be.a('string');",
											"            pm.expect(user.name).to.be.a('string');",
											"            pm.expect(user.avatarUrl).to.be.a('string');",
											"            pm.expect(user.email).to.be.a('string');",
											"            pm.expect(user.nid).to.be.a('string');",
											"            pm.expect(user.phone).to.be.a('string');",
											"            pm.expect(user.bio).to.be.a('string');",
											"            pm.expect(user.portfolio).to.be.a('string');",
											"            pm.expect(user.age).to.be.a('number');",
											"            pm.expect(user.isActive).to.be.a('boolean');",
											"            pm.expect(user.createdAt).to.be.a('string');",
											"            pm.expect(user.updatedAt).to.be.a('string');",
											"        });",
											"",
											"        // You can add more specific value checks here if needed, for example:",
											"        // pm.expect(responseBody.data.email).to.match(/@example\\.com$/); // Check email domain",
											"",
											"    } else if (pm.response.code === 409) {",
											"        pm.expect(responseBody).to.have.all.keys('meta', 'status', 'data', 'errors');",
											"        pm.expect(responseBody.meta).to.have.property('route', '/');",
											"        pm.expect(responseBody.status).to.have.property('message').that.contains(\"Conflict: Users with email\"); // More flexible message check",
											"        pm.expect(responseBody.data).to.be.empty; // Check if data is empty",
											"        pm.expect(responseBody.errors).to.be.empty;",
											"    } else {",
											"        pm.expect.fail(\"Unexpected status code: \" + pm.response.code); // Fail if code is not 201 or 409",
											"    }",
											"});"
										],
										"type": "text/javascript",
										"packages": {}
									}
								}
							],
							"id": "a4565065-2d33-41d4-bd9c-66c3a166752f",
							"protocolProfileBehavior": {
								"disableBodyPruning": true
							},
							"request": {
								"method": "POST",
								"header": [
									{
										"key": "Content-Type",
										"value": "application/json"
									}
								],
								"url": {
									"raw": "{{SERVER_URL}}/api/users/create-fake-data?count={{count}}",
									"host": [
										"{{SERVER_URL}}"
									],
									"path": [
										"api",
										"users",
										"create-fake-data"
									],
									"query": [
										{
											"key": "count",
											"value": "{{count}}"
										}
									]
								}
							},
							"response": []
						},
						{
							"name": "POST /api/users/create-sample?count={{count}}",
							"event": [
								{
									"listen": "prerequest",
									"script": {
										"id": "2e8da93b-6acc-4e64-a45b-c4c34341937d",
										"exec": [
											"pm.environment.set(\"count\", Math.floor(Math.random() * 50) + 18);"
										],
										"type": "text/javascript",
										"packages": {}
									}
								},
								{
									"listen": "test",
									"script": {
										"id": "b75473ab-b16a-472e-b357-f2d071fd4ba1",
										"exec": [
											"pm.test(\"Status code is 409 or 201\", function () {",
											"    pm.expect(pm.response.code).to.be.oneOf([409, 201]);",
											"});",
											"",
											"pm.test(\"Content-Type is application/json\", function () { pm.expect(pm.response.headers.get('Content-Type')).to.include('application/json'); });",
											"",
											"pm.test(\"Response time is less than 500ms\", function () {",
											"    pm.expect(pm.response.responseTime).to.be.below(500);",
											"});",
											"",
											"pm.test(\"Response body contains data\", function () { pm.expect(pm.response.json()).to.be.an('object').that.is.not.empty; });",
											"",
											"// pm.test(\"Cache-Control header is present\", function () { pm.expect(pm.response.headers.has('Cache-Control')).to.be.true; });",
											"",
											"// pm.test(\"Cache-Control value is no-cache\", function () { pm.expect(pm.response.headers.get('Cache-Control')).to.equal('no-cache'); });",
											"",
											"pm.test(\"Verify the response body format\", function () {",
											"    const responseData = pm.response.json();",
											"    ",
											"    if (pm.response.code === 201) {",
											"        pm.expect(responseData.data).to.be.an('array').that.is.not.empty;",
											"",
											"        responseData.data.forEach(function (user) {",
											"            pm.expect(user).to.be.an('object');",
											"            pm.expect(user._id).to.be.a('string');",
											"            pm.expect(user.name).to.be.a('string');",
											"            pm.expect(user.avatarUrl).to.be.a('string');",
											"            pm.expect(user.email).to.be.a('string');",
											"            pm.expect(user.nid).to.be.a('string');",
											"            pm.expect(user.phone).to.be.a('string');",
											"            pm.expect(user.bio).to.be.a('string');",
											"            pm.expect(user.portfolio).to.be.a('string');",
											"            pm.expect(user.age).to.be.a('number');",
											"            pm.expect(user.isActive).to.be.a('boolean');",
											"            pm.expect(user.createdAt).to.be.a('string');",
											"            pm.expect(user.updatedAt).to.be.a('string');",
											"        });",
											"",
											"        // You can add more specific value checks here if needed, for example:",
											"        // pm.expect(responseBody.data.email).to.match(/@example\\.com$/); // Check email domain",
											"",
											"    } else if (pm.response.code === 409) {",
											"        pm.expect(responseBody).to.have.all.keys('meta', 'status', 'data', 'errors');",
											"        pm.expect(responseBody.meta).to.have.property('route', '/');",
											"        pm.expect(responseBody.status).to.have.property('message').that.contains(\"Conflict: Users with email\"); // More flexible message check",
											"        pm.expect(responseBody.data).to.be.empty; // Check if data is empty",
											"        pm.expect(responseBody.errors).to.be.empty;",
											"    } else {",
											"        pm.expect.fail(\"Unexpected status code: \" + pm.response.code); // Fail if code is not 201 or 409",
											"    }",
											"});"
										],
										"type": "text/javascript",
										"packages": {}
									}
								}
							],
							"id": "8efd4eda-60da-463b-85b1-eda8eba7693b",
							"protocolProfileBehavior": {
								"disableBodyPruning": true
							},
							"request": {
								"method": "POST",
								"header": [
									{
										"key": "Content-Type",
										"value": "application/json"
									}
								],
								"url": {
									"raw": "{{SERVER_URL}}/api/users/create-sample?count={{count}}",
									"host": [
										"{{SERVER_URL}}"
									],
									"path": [
										"api",
										"users",
										"create-sample"
									],
									"query": [
										{
											"key": "count",
											"value": "{{count}}"
										}
									]
								}
							},
							"response": []
						},
						{
							"name": "POST /api/users/create-sample-data?count={{count}}",
							"event": [
								{
									"listen": "prerequest",
									"script": {
										"id": "14368f00-b2fa-4964-aeca-688482014e35",
										"exec": [
											"pm.environment.set(\"count\", Math.floor(Math.random() * 50) + 18);"
										],
										"type": "text/javascript",
										"packages": {}
									}
								},
								{
									"listen": "test",
									"script": {
										"id": "0db6b8eb-81d2-4c78-a0aa-f16631bf89e5",
										"exec": [
											"pm.test(\"Status code is 409 or 201\", function () {",
											"    pm.expect(pm.response.code).to.be.oneOf([409, 201]);",
											"});",
											"",
											"pm.test(\"Content-Type is application/json\", function () { pm.expect(pm.response.headers.get('Content-Type')).to.include('application/json'); });",
											"",
											"pm.test(\"Response time is less than 500ms\", function () {",
											"    pm.expect(pm.response.responseTime).to.be.below(500);",
											"});",
											"",
											"pm.test(\"Response body contains data\", function () { pm.expect(pm.response.json()).to.be.an('object').that.is.not.empty; });",
											"",
											"// pm.test(\"Cache-Control header is present\", function () { pm.expect(pm.response.headers.has('Cache-Control')).to.be.true; });",
											"",
											"// pm.test(\"Cache-Control value is no-cache\", function () { pm.expect(pm.response.headers.get('Cache-Control')).to.equal('no-cache'); });",
											"",
											"pm.test(\"Verify the response body format\", function () {",
											"    const responseData = pm.response.json();",
											"    ",
											"    if (pm.response.code === 201) {",
											"        pm.expect(responseData.data).to.be.an('array').that.is.not.empty;",
											"",
											"        responseData.data.forEach(function (user) {",
											"            pm.expect(user).to.be.an('object');",
											"            pm.expect(user._id).to.be.a('string');",
											"            pm.expect(user.name).to.be.a('string');",
											"            pm.expect(user.avatarUrl).to.be.a('string');",
											"            pm.expect(user.email).to.be.a('string');",
											"            pm.expect(user.nid).to.be.a('string');",
											"            pm.expect(user.phone).to.be.a('string');",
											"            pm.expect(user.bio).to.be.a('string');",
											"            pm.expect(user.portfolio).to.be.a('string');",
											"            pm.expect(user.age).to.be.a('number');",
											"            pm.expect(user.isActive).to.be.a('boolean');",
											"            pm.expect(user.createdAt).to.be.a('string');",
											"            pm.expect(user.updatedAt).to.be.a('string');",
											"        });",
											"",
											"        // You can add more specific value checks here if needed, for example:",
											"        // pm.expect(responseBody.data.email).to.match(/@example\\.com$/); // Check email domain",
											"",
											"    } else if (pm.response.code === 409) {",
											"        pm.expect(responseBody).to.have.all.keys('meta', 'status', 'data', 'errors');",
											"        pm.expect(responseBody.meta).to.have.property('route', '/');",
											"        pm.expect(responseBody.status).to.have.property('message').that.contains(\"Conflict: Users with email\"); // More flexible message check",
											"        pm.expect(responseBody.data).to.be.empty; // Check if data is empty",
											"        pm.expect(responseBody.errors).to.be.empty;",
											"    } else {",
											"        pm.expect.fail(\"Unexpected status code: \" + pm.response.code); // Fail if code is not 201 or 409",
											"    }",
											"});"
										],
										"type": "text/javascript",
										"packages": {}
									}
								}
							],
							"id": "17a6eddc-6ee0-4716-82db-d00d21786e66",
							"protocolProfileBehavior": {
								"disableBodyPruning": true
							},
							"request": {
								"method": "POST",
								"header": [
									{
										"key": "Content-Type",
										"value": "application/json"
									}
								],
								"url": {
									"raw": "{{SERVER_URL}}/api/users/create-sample-data?count={{count}}",
									"host": [
										"{{SERVER_URL}}"
									],
									"path": [
										"api",
										"users",
										"create-sample-data"
									],
									"query": [
										{
											"key": "count",
											"value": "{{count}}"
										}
									]
								}
							},
							"response": []
						},
						{
							"name": "POST /api/users/generate-sample?count={{count}}",
							"event": [
								{
									"listen": "prerequest",
									"script": {
										"id": "b9937303-59b4-49c9-806e-00a7ad6b4a7a",
										"exec": [
											"pm.environment.set(\"count\", Math.floor(Math.random() * 50) + 18);"
										],
										"type": "text/javascript",
										"packages": {}
									}
								},
								{
									"listen": "test",
									"script": {
										"id": "170cbdfc-02f6-422a-a41c-5f70a3279b06",
										"exec": [
											"pm.test(\"Status code is 409 or 201\", function () {",
											"    pm.expect(pm.response.code).to.be.oneOf([409, 201]);",
											"});",
											"",
											"pm.test(\"Content-Type is application/json\", function () { pm.expect(pm.response.headers.get('Content-Type')).to.include('application/json'); });",
											"",
											"pm.test(\"Response time is less than 500ms\", function () {",
											"    pm.expect(pm.response.responseTime).to.be.below(500);",
											"});",
											"",
											"pm.test(\"Response body contains data\", function () { pm.expect(pm.response.json()).to.be.an('object').that.is.not.empty; });",
											"",
											"// pm.test(\"Cache-Control header is present\", function () { pm.expect(pm.response.headers.has('Cache-Control')).to.be.true; });",
											"",
											"// pm.test(\"Cache-Control value is no-cache\", function () { pm.expect(pm.response.headers.get('Cache-Control')).to.equal('no-cache'); });",
											"",
											"pm.test(\"Verify the response body format\", function () {",
											"    const responseData = pm.response.json();",
											"    ",
											"    if (pm.response.code === 201) {",
											"        pm.expect(responseData.data).to.be.an('array').that.is.not.empty;",
											"",
											"        responseData.data.forEach(function (user) {",
											"            pm.expect(user).to.be.an('object');",
											"            pm.expect(user._id).to.be.a('string');",
											"            pm.expect(user.name).to.be.a('string');",
											"            pm.expect(user.avatarUrl).to.be.a('string');",
											"            pm.expect(user.email).to.be.a('string');",
											"            pm.expect(user.nid).to.be.a('string');",
											"            pm.expect(user.phone).to.be.a('string');",
											"            pm.expect(user.bio).to.be.a('string');",
											"            pm.expect(user.portfolio).to.be.a('string');",
											"            pm.expect(user.age).to.be.a('number');",
											"            pm.expect(user.isActive).to.be.a('boolean');",
											"            pm.expect(user.createdAt).to.be.a('string');",
											"            pm.expect(user.updatedAt).to.be.a('string');",
											"        });",
											"",
											"        // You can add more specific value checks here if needed, for example:",
											"        // pm.expect(responseBody.data.email).to.match(/@example\\.com$/); // Check email domain",
											"",
											"    } else if (pm.response.code === 409) {",
											"        pm.expect(responseBody).to.have.all.keys('meta', 'status', 'data', 'errors');",
											"        pm.expect(responseBody.meta).to.have.property('route', '/');",
											"        pm.expect(responseBody.status).to.have.property('message').that.contains(\"Conflict: Users with email\"); // More flexible message check",
											"        pm.expect(responseBody.data).to.be.empty; // Check if data is empty",
											"        pm.expect(responseBody.errors).to.be.empty;",
											"    } else {",
											"        pm.expect.fail(\"Unexpected status code: \" + pm.response.code); // Fail if code is not 201 or 409",
											"    }",
											"});"
										],
										"type": "text/javascript",
										"packages": {}
									}
								}
							],
							"id": "51316883-279f-43b1-9c1a-b340dc62e955",
							"protocolProfileBehavior": {
								"disableBodyPruning": true
							},
							"request": {
								"method": "POST",
								"header": [
									{
										"key": "Content-Type",
										"value": "application/json"
									}
								],
								"url": {
									"raw": "{{SERVER_URL}}/api/users/generate-sample?count={{count}}",
									"host": [
										"{{SERVER_URL}}"
									],
									"path": [
										"api",
										"users",
										"generate-sample"
									],
									"query": [
										{
											"key": "count",
											"value": "{{count}}"
										}
									]
								}
							},
							"response": []
						},
						{
							"name": "POST /api/users/generate-sample-data?count={{count}}",
							"event": [
								{
									"listen": "prerequest",
									"script": {
										"id": "8eb5874e-79b2-4e37-8142-d9385cd6916a",
										"exec": [
											"pm.environment.set(\"count\", Math.floor(Math.random() * 50) + 18);"
										],
										"type": "text/javascript",
										"packages": {}
									}
								},
								{
									"listen": "test",
									"script": {
										"id": "d5736159-b5e2-48cc-8142-aa41508e2a69",
										"exec": [
											"pm.test(\"Status code is 409 or 201\", function () {",
											"    pm.expect(pm.response.code).to.be.oneOf([409, 201]);",
											"});",
											"",
											"pm.test(\"Content-Type is application/json\", function () { pm.expect(pm.response.headers.get('Content-Type')).to.include('application/json'); });",
											"",
											"pm.test(\"Response time is less than 500ms\", function () {",
											"    pm.expect(pm.response.responseTime).to.be.below(500);",
											"});",
											"",
											"pm.test(\"Response body contains data\", function () { pm.expect(pm.response.json()).to.be.an('object').that.is.not.empty; });",
											"",
											"// pm.test(\"Cache-Control header is present\", function () { pm.expect(pm.response.headers.has('Cache-Control')).to.be.true; });",
											"",
											"// pm.test(\"Cache-Control value is no-cache\", function () { pm.expect(pm.response.headers.get('Cache-Control')).to.equal('no-cache'); });",
											"",
											"pm.test(\"Verify the response body format\", function () {",
											"    const responseData = pm.response.json();",
											"    ",
											"    if (pm.response.code === 201) {",
											"        pm.expect(responseData.data).to.be.an('array').that.is.not.empty;",
											"",
											"        responseData.data.forEach(function (user) {",
											"            pm.expect(user).to.be.an('object');",
											"            pm.expect(user._id).to.be.a('string');",
											"            pm.expect(user.name).to.be.a('string');",
											"            pm.expect(user.avatarUrl).to.be.a('string');",
											"            pm.expect(user.email).to.be.a('string');",
											"            pm.expect(user.nid).to.be.a('string');",
											"            pm.expect(user.phone).to.be.a('string');",
											"            pm.expect(user.bio).to.be.a('string');",
											"            pm.expect(user.portfolio).to.be.a('string');",
											"            pm.expect(user.age).to.be.a('number');",
											"            pm.expect(user.isActive).to.be.a('boolean');",
											"            pm.expect(user.createdAt).to.be.a('string');",
											"            pm.expect(user.updatedAt).to.be.a('string');",
											"        });",
											"",
											"        // You can add more specific value checks here if needed, for example:",
											"        // pm.expect(responseBody.data.email).to.match(/@example\\.com$/); // Check email domain",
											"",
											"    } else if (pm.response.code === 409) {",
											"        pm.expect(responseBody).to.have.all.keys('meta', 'status', 'data', 'errors');",
											"        pm.expect(responseBody.meta).to.have.property('route', '/');",
											"        pm.expect(responseBody.status).to.have.property('message').that.contains(\"Conflict: Users with email\"); // More flexible message check",
											"        pm.expect(responseBody.data).to.be.empty; // Check if data is empty",
											"        pm.expect(responseBody.errors).to.be.empty;",
											"    } else {",
											"        pm.expect.fail(\"Unexpected status code: \" + pm.response.code); // Fail if code is not 201 or 409",
											"    }",
											"});"
										],
										"type": "text/javascript",
										"packages": {}
									}
								}
							],
							"id": "d3d0aeab-4632-4aa6-a816-38cb4795e996",
							"protocolProfileBehavior": {
								"disableBodyPruning": true
							},
							"request": {
								"method": "POST",
								"header": [
									{
										"key": "Content-Type",
										"value": "application/json"
									}
								],
								"url": {
									"raw": "{{SERVER_URL}}/api/users/generate-sample-data?count={{count}}",
									"host": [
										"{{SERVER_URL}}"
									],
									"path": [
										"api",
										"users",
										"generate-sample-data"
									],
									"query": [
										{
											"key": "count",
											"value": "{{count}}"
										}
									]
								}
							},
							"response": []
						}
					],
					"id": "14b5d528-ca1f-41b2-825d-398c240b4ac5",
					"description": "Routes for POST requests for users"
				},
				{
					"name": "GET",
					"item": [
						{
							"name": "GET /api/users/",
							"event": [
								{
									"listen": "test",
									"script": {
										"id": "a2eab55d-17f8-4af7-823c-0d25603bbcb7",
										"exec": [
											"const responseData = pm.response.json();",
											"const users = responseData.data;",
											"",
											"pm.test(\"Response status code is 200 or 404\", function () {",
											"  pm.expect(pm.response.code).to.be.oneOf([200, 404]);",
											"});",
											"",
											"pm.test(\"Content type is application/json\", function () {",
											"  pm.expect(pm.response.headers.get(\"Content-Type\")).to.include(\"application/json\");",
											"});",
											"",
											"pm.test(\"Response time is less than 500ms\", function () {",
											"  pm.expect(pm.response.responseTime).to.be.below(500);",
											"});",
											"",
											"pm.test(\"Verify the response body format\", function () {",
											"  const responseBody = pm.response.json();",
											"",
											"  // Check top-level keys",
											"  pm.expect(responseBody).to.have.all.keys('meta', 'status', 'data', 'errors');",
											"",
											"  // Validate meta properties",
											"  pm.expect(responseBody.meta).to.have.property('route', '/');",
											"",
											"  if (pm.response.code === 200) {",
											"      // For a successful GET request, expect a success status",
											"      pm.expect(responseBody.status).to.have.property('success', true);",
											"      pm.expect(responseBody.status).to.have.property('message').that.contains(\"Success:\");",
											"",
											"      // Validate that data is an array",
											"      pm.expect(responseBody.data).to.be.an('array');",
											"",
											"      // For each user, validate required keys and their types",
											"      responseBody.data.forEach(user => {",
											"          pm.expect(user).to.be.an('object');",
											"          pm.expect(user).to.have.all.keys(",
											"              '_id',",
											"              'name',",
											"              'avatarUrl',",
											"              'email',",
											"              'nid',",
											"              'phone',",
											"              'bio',",
											"              'portfolio',",
											"              'age',",
											"              'isActive',",
											"              'createdAt',",
											"              'updatedAt'",
											"          );",
											"",
											"          // Check that each field is of the expected type",
											"          pm.expect(user._id).to.be.a('string');",
											"          pm.expect(user.name).to.be.a('string');",
											"          pm.expect(user.avatarUrl).to.be.a('string');",
											"          pm.expect(user.email).to.be.a('string');",
											"          pm.expect(user.nid).to.be.a('string');",
											"          pm.expect(user.phone).to.be.a('string');",
											"          pm.expect(user.bio).to.be.a('string');",
											"          pm.expect(user.portfolio).to.be.a('string');",
											"          pm.expect(user.age).to.be.a('number');",
											"          pm.expect(user.isActive).to.be.a('boolean');",
											"          pm.expect(user.createdAt).to.be.a('string');",
											"          pm.expect(user.updatedAt).to.be.a('string');",
											"      });",
											"  } else if (pm.response.code === 409) {",
											"      // In case of a conflict error, verify that the response is formatted as expected",
											"      pm.expect(responseBody.status).to.have.property('message').that.contains(\"Conflict: Users with email\");",
											"      pm.expect(responseBody.data).to.be.empty;",
											"      pm.expect(responseBody.errors).to.be.empty;",
											"  } else {",
											"      pm.expect.fail(\"Unexpected status code: \" + pm.response.code);",
											"  }",
											"});",
											"",
											"// Define groups",
											"const groups = {",
											"  \"20s\": [],",
											"  \"30s\": [],",
											"  \"40s\": [],",
											"  \"50s\": [],",
											"  \"60s\": []",
											"};",
											"",
											"// Group users by age",
											"users.forEach(user => {",
											"  if (user.age < 30) {",
											"    groups[\"20s\"].push(user);",
											"  } else if (user.age < 40) {",
											"    groups[\"30s\"].push(user);",
											"  } else if (user.age < 50) {",
											"    groups[\"40s\"].push(user);",
											"  } else if (user.age < 60) {",
											"    groups[\"50s\"].push(user);",
											"  } else {",
											"    groups[\"60s\"].push(user);",
											"  }",
											"});",
											"",
											"// Convert groups object into an array for easier iteration in Handlebars",
											"const groupArray = [];",
											"for (let key in groups) {",
											"  if (groups[key].length > 0) {",
											"    groupArray.push({ group: key, users: groups[key] });",
											"  }",
											"}",
											"",
											"// Prepare data for the pie chart",
											"const chartLabels = groupArray.map(g => g.group);",
											"const chartCounts = groupArray.map(g => g.users.length);",
											"// Define colors for each slice of the pie chart",
											"const chartColors = [\"#3b82f6\", \"#f97316\", \"#10b981\", \"#f59e0b\", \"#8b5cf6\"];",
											"",
											"// Pre-stringify chart data to inject valid JSON into the template",
											"const chartLabelsJSON = JSON.stringify(chartLabels);",
											"const chartCountsJSON = JSON.stringify(chartCounts);",
											"const chartColorsJSON = JSON.stringify(chartColors);",
											"",
											"// Set the Handlebars template for the Visualizer with Tailwind CSS and Chart.js",
											"pm.visualizer.set(`",
											"<html>",
											"  <head>",
											"    <!-- Load Tailwind CSS from CDN -->",
											"    <script src=\"https://cdn.tailwindcss.com\"></script>",
											"",
											"    <!-- Load Chart.js from CDN -->",
											"    <script src=\"https://cdn.jsdelivr.net/npm/chart.js\"></script>",
											"  </head>",
											"",
											"  <body class=\"bg-gray-100 font-sans\">",
											"    <div class=\"container mx-auto p-4\">",
											"      <!-- Pie Chart Section -->",
											"      <div class=\"mb-8 bg-white shadow-lg rounded-lg overflow-hidden p-4\">",
											"        <h2 class=\"text-xl font-bold text-blue-500 mb-4\">User Distribution by Age Group</h2>",
											"         <canvas id=\"pieChart\" class=\"w-[25vw] mx-auto\"></canvas>",
											"      </div>",
											"      ",
											"      <!-- Tables for Each Age Group -->",
											"      {{#each groups}}",
											"        <div class=\"mb-8 bg-white shadow-lg rounded-lg overflow-hidden\">",
											"          <div class=\"bg-blue-500 px-4 py-1\">",
											"            <h2 class=\"text-lg font-bold text-white\">Age Group: {{group}}</h2>",
											"          </div>",
											"          <div class=\"overflow-x-auto\">",
											"            <table class=\"min-w-full divide-y divide-gray-200\">",
											"              <thead class=\"bg-gray-50\">",
											"                <tr>",
											"                  <th class=\"px-6 py-3 text-left text-xs font-medium text-gray-500 uppercase tracking-wider\">Name</th>",
											"                  <th class=\"px-6 py-3 text-left text-xs font-medium text-gray-500 uppercase tracking-wider\">Age</th>",
											"                  <th class=\"px-6 py-3 text-left text-xs font-medium text-gray-500 uppercase tracking-wider\">Email</th>",
											"                  <th class=\"px-6 py-3 text-left text-xs font-medium text-gray-500 uppercase tracking-wider\">Phone</th>",
											"                  <th class=\"px-6 py-3 text-left text-xs font-medium text-gray-500 uppercase tracking-wider\">Bio</th>",
											"                </tr>",
											"              </thead>",
											"              <tbody class=\"bg-white divide-y divide-gray-200\">",
											"                {{#each users}}",
											"                  <tr class=\"hover:bg-gray-100\">",
											"                    <td class=\"px-6 py-4 whitespace-nowrap text-sm text-gray-900\">{{name}}</td>",
											"                    <td class=\"px-6 py-4 whitespace-nowrap text-sm text-gray-900\">{{age}}</td>",
											"                    <td class=\"px-6 py-4 whitespace-nowrap text-sm text-gray-900\">{{email}}</td>",
											"                    <td class=\"px-6 py-4 whitespace-nowrap text-sm text-gray-900\">{{phone}}</td>",
											"                    <td class=\"px-6 py-4 whitespace-nowrap text-sm text-gray-900\">{{bio}}</td>",
											"                  </tr>",
											"                {{/each}}",
											"              </tbody>",
											"            </table>",
											"          </div>",
											"        </div>",
											"      {{/each}}",
											"    </div>",
											"    ",
											"    <!-- Inline Script to Initialize the Pie Chart -->",
											"    <script>",
											"      // Get the 2D drawing context of the pieChart canvas",
											"      const ctx = document.getElementById('pieChart').getContext('2d');",
											"      // Create a new pie chart using Chart.js",
											"      new Chart(ctx, {",
											"        type: 'pie',",
											"        data: {",
											"          labels: {{{chartLabels}}},",
											"          datasets: [{",
											"            data: {{{chartCounts}}},",
											"            backgroundColor: {{{chartColors}}}",
											"          }]",
											"        },",
											"        options: {",
											"          responsive: true,",
											"          plugins: {",
											"            legend: {",
											"              position: 'bottom'",
											"            }",
											"          }",
											"        }",
											"      });",
											"    </script>",
											"  </body>",
											"</html>",
											"`, { ",
											"  groups: groupArray,",
											"  chartLabels: chartLabelsJSON,",
											"  chartCounts: chartCountsJSON,",
											"  chartColors: chartColorsJSON",
											"});",
											""
										],
										"type": "text/javascript",
										"packages": {}
									}
								},
								{
									"listen": "prerequest",
									"script": {
										"id": "d293426e-81f8-47f2-82d9-93f2c8652149",
										"exec": [
											""
										],
										"type": "text/javascript",
										"packages": {}
									}
								}
							],
							"id": "32f8e77a-cdf0-41cf-999b-437504f87c06",
							"protocolProfileBehavior": {
								"disableBodyPruning": true
							},
							"request": {
								"method": "GET",
								"header": [
									{
										"key": "Content-Type",
										"value": "application/json"
									}
								],
								"url": {
									"raw": "{{SERVER_URL}}/api/users",
									"host": [
										"{{SERVER_URL}}"
									],
									"path": [
										"api",
										"users"
									]
								}
							},
							"response": [
								{
									"id": "8330e1b3-9b33-47a1-8b60-b7b9a96d04c9",
									"name": "OK 200",
									"originalRequest": {
										"method": "GET",
										"header": [
											{
												"key": "Content-Type",
												"value": "application/json"
											}
										],
										"url": {
											"raw": "{{SERVER_URL}}/api/users",
											"host": [
												"{{SERVER_URL}}"
											],
											"path": [
												"api",
												"users"
											]
										}
									},
									"status": "OK",
									"code": 200,
									"_postman_previewlanguage": "json",
									"header": [
										{
											"key": "Content-Security-Policy-Report-Only",
											"value": "default-src 'self';script-src 'self';object-src 'none';img-src 'self';style-src 'self' 'unsafe-inline';upgrade-insecure-requests;report-uri /csp-violation-report;base-uri 'self';font-src 'self' https: data:;form-action 'self';frame-ancestors 'self';script-src-attr 'none'",
											"uuid": "c744e22c-24be-4f19-83d4-dca84fdbb05d"
										},
										{
											"key": "Cross-Origin-Opener-Policy",
											"value": "same-origin",
											"uuid": "687a42ab-6b29-4bf8-935b-1943968ec582"
										},
										{
											"key": "Cross-Origin-Resource-Policy",
											"value": "same-origin",
											"uuid": "28e4b9aa-3d42-435b-aab3-237304aa93aa"
										},
										{
											"key": "Origin-Agent-Cluster",
											"value": "?1",
											"uuid": "52bc62ce-8871-47a8-a8e6-c9b3eed2e956"
										},
										{
											"key": "Referrer-Policy",
											"value": "strict-origin-when-cross-origin",
											"uuid": "01dd139d-a0ce-4f9e-9f9a-059807a403dc"
										},
										{
											"key": "Strict-Transport-Security",
											"value": "max-age=31536000; includeSubDomains",
											"uuid": "37d67d9a-f763-4898-8a51-ade73429d4d6"
										},
										{
											"key": "X-Content-Type-Options",
											"value": "nosniff",
											"uuid": "c5016bdf-5b3a-4771-b350-172464305c4f"
										},
										{
											"key": "X-DNS-Prefetch-Control",
											"value": "off",
											"uuid": "35add1a1-c368-4cc3-9948-56984b016783"
										},
										{
											"key": "X-Download-Options",
											"value": "noopen",
											"uuid": "88460418-975b-4e32-895b-b3485f8500aa"
										},
										{
											"key": "X-Frame-Options",
											"value": "SAMEORIGIN",
											"uuid": "ca77ef6e-3523-47fc-b389-15d86f0e72cf"
										},
										{
											"key": "X-Permitted-Cross-Domain-Policies",
											"value": "none",
											"uuid": "c060a917-ecaa-46ba-aadf-16253367a69b"
										},
										{
											"key": "X-XSS-Protection",
											"value": "0",
											"uuid": "1889c217-4db0-4678-83e5-d376c5bcec5b"
										},
										{
											"key": "Vary",
											"value": "Origin, Accept-Encoding",
											"uuid": "8c3e6db3-f9bc-4230-9659-8cd4ca029108"
										},
										{
											"key": "Access-Control-Allow-Credentials",
											"value": "true",
											"uuid": "3a77b015-2c7e-4fc4-918f-bf01518e1dc8"
										},
										{
											"key": "Content-Encoding",
											"value": "gzip",
											"uuid": "023c3291-7f3c-4c10-abcb-3f9bdc7fc513"
										},
										{
											"key": "Content-Length",
											"value": "1053",
											"uuid": "850953a8-fd29-4abf-b6d1-e60c91182b02"
										},
										{
											"key": "Content-Type",
											"value": "application/json",
											"uuid": "960cce72-a4cc-45f2-8ecd-a02282385e4e"
										},
										{
											"key": "Date",
											"value": "Wed, 12 Feb 2025 11:03:31 GMT",
											"uuid": "802fbbf4-e9ed-4b90-acb6-3cbbeac8fe37"
										},
										{
											"key": "Connection",
											"value": "keep-alive",
											"uuid": "e4565208-65c7-483c-9f69-c22b61dbbd55"
										},
										{
											"key": "Keep-Alive",
											"value": "timeout=5",
											"uuid": "8f30a516-c9e1-4f5d-a438-9f0a3de454ae"
										}
									],
									"cookie": [],
									"body": "{\n    \"meta\": {\n        \"route\": \"/\"\n    },\n    \"status\": {\n        \"success\": true,\n        \"message\": \"Success: 10 Userss found with filters: None, sorted by '-createdAt', page 1, limit 10.\"\n    },\n    \"data\": [\n        {\n            \"_id\": \"67ac69c1b73620249f25e387\",\n            \"name\": \"Thomas\",\n            \"avatarUrl\": \"https://avatars.githubusercontent.com/u/85088082\",\n            \"email\": \"Daphney_Torphy@gmail.com\",\n            \"nid\": \"1000000732\",\n            \"phone\": \"+8801750501605\",\n            \"bio\": \"Veritatis sit voluptatem.\",\n            \"portfolio\": \"https://claudie.name\",\n            \"age\": 21,\n            \"isActive\": false,\n            \"createdAt\": \"2025-02-12T09:28:33.207Z\",\n            \"updatedAt\": \"2025-02-12T09:28:33.207Z\"\n        },\n        {\n            \"_id\": \"67ac69a6b73620249f25e381\",\n            \"name\": \"Tony Kertzmann\",\n            \"avatarUrl\": \"https://avatars.githubusercontent.com/u/68896972\",\n            \"email\": \"Carissa_Feeney@gmail.com\",\n            \"nid\": \"1000000401\",\n            \"phone\": \"+8801734669415\",\n            \"bio\": \"Velit et iste aliquam et voluptates ex.\",\n            \"portfolio\": \"http://arlene.info\",\n            \"age\": 27,\n            \"isActive\": true,\n            \"createdAt\": \"2025-02-12T09:28:06.326Z\",\n            \"updatedAt\": \"2025-02-12T09:28:06.326Z\"\n        },\n        {\n            \"_id\": \"67ac69a1b73620249f25e37b\",\n            \"name\": \"Lillie Hintz\",\n            \"avatarUrl\": \"https://cloudflare-ipfs.com/ipfs/Qmd3W5DuhgHirLHGVixi6V76LhCkZUz6pnFt5AJBiyvHye/avatar/1011.jpg\",\n            \"email\": \"Rashawn23@hotmail.com\",\n            \"nid\": \"1000000004\",\n            \"phone\": \"+8801718463621\",\n            \"bio\": \"Inventore libero ad ut est ratione ea.\",\n            \"portfolio\": \"http://bryana.name\",\n            \"age\": 40,\n            \"isActive\": false,\n            \"createdAt\": \"2025-02-12T09:28:01.194Z\",\n            \"updatedAt\": \"2025-02-12T09:28:01.194Z\"\n        },\n        {\n            \"_id\": \"67ac681eb73620249f25e375\",\n            \"name\": \"Andre Sporer\",\n            \"avatarUrl\": \"http://example.com/avatar.png\",\n            \"email\": \"Nia44@yahoo.com\",\n            \"nid\": \"1000000041\",\n            \"phone\": \"+8801724256094\",\n            \"bio\": \"This is a sample bio.\",\n            \"portfolio\": \"http://example.com/41\",\n            \"age\": 23,\n            \"isActive\": true,\n            \"createdAt\": \"2025-02-12T09:21:34.866Z\",\n            \"updatedAt\": \"2025-02-12T09:21:34.866Z\"\n        },\n        {\n            \"_id\": \"67ac6817b73620249f25e36f\",\n            \"name\": \"Marty Sipes\",\n            \"avatarUrl\": \"http://example.com/avatar.png\",\n            \"email\": \"Nicholaus_Stehr@hotmail.com\",\n            \"nid\": \"1000000153\",\n            \"phone\": \"+8801741837241\",\n            \"bio\": \"This is a sample bio.\",\n            \"portfolio\": \"http://example.com/153\",\n            \"age\": 44,\n            \"isActive\": false,\n            \"createdAt\": \"2025-02-12T09:21:27.863Z\",\n            \"updatedAt\": \"2025-02-12T09:21:27.863Z\"\n        },\n        {\n            \"_id\": \"67ab454b8b80582313b88b90\",\n            \"name\": \"Alice Johnson\",\n            \"avatarUrl\": \"http://example.com/avatar.png\",\n            \"email\": \"user226@example.com\",\n            \"nid\": \"1000000226\",\n            \"phone\": \"+8801792028713\",\n            \"bio\": \"This is a sample bio.\",\n            \"portfolio\": \"http://example.com/226\",\n            \"age\": 44,\n            \"isActive\": true,\n            \"createdAt\": \"2025-02-11T12:40:43.127Z\",\n            \"updatedAt\": \"2025-02-11T12:40:43.127Z\"\n        },\n        {\n            \"_id\": \"67ab454b8b80582313b88b8e\",\n            \"name\": \"Jane Smith\",\n            \"avatarUrl\": \"http://example.com/avatar.png\",\n            \"email\": \"user682@example.com\",\n            \"nid\": \"1000000682\",\n            \"phone\": \"+8801752993212\",\n            \"bio\": \"This is a sample bio.\",\n            \"portfolio\": \"http://example.com/682\",\n            \"age\": 34,\n            \"isActive\": false,\n            \"createdAt\": \"2025-02-11T12:40:43.125Z\",\n            \"updatedAt\": \"2025-02-11T12:40:43.125Z\"\n        },\n        {\n            \"_id\": \"67ab454b8b80582313b88b8c\",\n            \"name\": \"Emily Davis\",\n            \"avatarUrl\": \"http://example.com/avatar.png\",\n            \"email\": \"user148@example.com\",\n            \"nid\": \"1000000148\",\n            \"phone\": \"+8801780771528\",\n            \"bio\": \"This is a sample bio.\",\n            \"portfolio\": \"http://example.com/148\",\n            \"age\": 27,\n            \"isActive\": true,\n            \"createdAt\": \"2025-02-11T12:40:43.123Z\",\n            \"updatedAt\": \"2025-02-11T12:40:43.123Z\"\n        },\n        {\n            \"_id\": \"67ab454b8b80582313b88b8a\",\n            \"name\": \"John Doe\",\n            \"avatarUrl\": \"http://example.com/avatar.png\",\n            \"email\": \"user258@example.com\",\n            \"nid\": \"1000000258\",\n            \"phone\": \"+8801790854544\",\n            \"bio\": \"This is a sample bio.\",\n            \"portfolio\": \"http://example.com/258\",\n            \"age\": 19,\n            \"isActive\": false,\n            \"createdAt\": \"2025-02-11T12:40:43.122Z\",\n            \"updatedAt\": \"2025-02-11T12:40:43.122Z\"\n        },\n        {\n            \"_id\": \"67ab454b8b80582313b88b87\",\n            \"name\": \"Jane Smith\",\n            \"avatarUrl\": \"http://example.com/avatar.png\",\n            \"email\": \"user140@example.com\",\n            \"nid\": \"1000000140\",\n            \"phone\": \"+8801792123970\",\n            \"bio\": \"This is a sample bio.\",\n            \"portfolio\": \"http://example.com/140\",\n            \"age\": 62,\n            \"isActive\": false,\n            \"createdAt\": \"2025-02-11T12:40:43.112Z\",\n            \"updatedAt\": \"2025-02-11T12:40:43.112Z\"\n        }\n    ],\n    \"errors\": {}\n}"
								}
							]
						},
						{
							"name": "GET /api/users/all",
							"event": [
								{
									"listen": "test",
									"script": {
										"exec": [
											"pm.test(\"Response has the required fields\", function () {",
											"    const responseData = pm.response.json();",
											"    ",
											"    pm.expect(responseData).to.be.an('object');",
											"    pm.expect(responseData).to.have.property('data').that.is.an('array');",
											"    ",
											"    responseData.data.forEach(function(user) {",
											"        pm.expect(user).to.have.property('_id').that.is.a('string');",
											"        pm.expect(user).to.have.property('name').that.is.a('string');",
											"        pm.expect(user).to.have.property('avatarUrl').that.is.a('string');",
											"        pm.expect(user).to.have.property('email').that.is.a('string');",
											"        pm.expect(user).to.have.property('nid').that.is.a('string');",
											"        pm.expect(user).to.have.property('phone').that.is.a('string');",
											"        pm.expect(user).to.have.property('bio').that.is.a('string');",
											"        pm.expect(user).to.have.property('portfolio').that.is.a('string');",
											"        pm.expect(user).to.have.property('age').that.is.a('number');",
											"        pm.expect(user).to.have.property('isActive').that.is.a('boolean');",
											"        pm.expect(user).to.have.property('createdAt').that.is.a('string');",
											"        pm.expect(user).to.have.property('updatedAt').that.is.a('string');",
											"    });",
											"});",
											"",
											"",
											"pm.test(\"Data array should not be empty\", function () {",
											"  const responseData = pm.response.json();",
											"  ",
											"  pm.expect(responseData.data).to.be.an('array').and.to.have.lengthOf.at.least(1);",
											"});",
											"",
											"",
											"pm.test(\"Email is in a valid format\", function () {",
											"    const responseData = pm.response.json();",
											"    ",
											"    pm.expect(responseData.data).to.be.an('array');",
											"    responseData.data.forEach(function(user) {",
											"        pm.expect(user.email).to.be.a('string').and.to.match(/^[a-zA-Z0-9._%+-]+@[a-zA-Z0-9.-]+\\.[a-zA-Z]{2,}$/);",
											"    });",
											"});",
											"",
											"",
											"pm.test(\"Phone is in a valid format\", function () {",
											"  const responseData = pm.response.json();",
											"",
											"  pm.expect(responseData.data).to.be.an('array');",
											"  responseData.data.forEach(function(user) {",
											"    pm.expect(user.phone).to.match(/^\\d{3}-\\d{3}-\\d{4}$/);",
											"  });",
											"});",
											"",
											"",
											"pm.test(\"Meta object contains the 'route' field\", function () {",
											"    const responseData = pm.response.json();",
											"    ",
											"    pm.expect(responseData.meta).to.exist;",
											"    pm.expect(responseData.meta.route).to.exist;",
											"});"
										],
										"type": "text/javascript",
										"id": "5a83cb1c-b971-48aa-ad6f-b8ff2597c8bc"
									}
								}
							],
							"id": "013617cb-90ff-4ae4-bc0b-d321dce923d3",
							"protocolProfileBehavior": {
								"disableBodyPruning": true
							},
							"request": {
								"method": "GET",
								"header": [
									{
										"key": "Content-Type",
										"value": "application/json"
									}
								],
								"url": {
									"raw": "{{SERVER_URL}}/api/users/all",
									"host": [
										"{{SERVER_URL}}"
									],
									"path": [
										"api",
										"users",
										"all"
									]
								}
							},
							"response": []
						},
						{
							"name": "GET /api/users/list",
							"event": [
								{
									"listen": "test",
									"script": {
										"exec": [
											"pm.test(\"Response status code is 200\", function () {",
											"    pm.response.to.have.status(200);",
											"});",
											"",
											"",
											"pm.test(\"Content-Type is set to application/json\", function () {",
											"    pm.expect(pm.response.headers.get(\"Content-Type\")).to.include(\"application/json\");",
											"});",
											"",
											"",
											"pm.test(\"Meta object should exist and be an object\", function () {",
											"  const responseData = pm.response.json();",
											"  ",
											"  pm.expect(responseData.meta).to.exist.and.to.be.an('object');",
											"});",
											"",
											"",
											"pm.test(\"Data array is present and not empty\", function () {",
											"  const responseData = pm.response.json();",
											"",
											"  pm.expect(responseData).to.be.an('object');",
											"  pm.expect(responseData.data).to.exist.and.to.be.an('array').and.to.have.lengthOf.at.least(1, \"Data array should not be empty\");",
											"});",
											"",
											"",
											"pm.test(\"Validate the fields in the data array\", function () {",
											"    const responseData = pm.response.json();",
											"    ",
											"    pm.expect(responseData).to.be.an('object');",
											"    pm.expect(responseData.data).to.be.an('array');",
											"",
											"    responseData.data.forEach((user) => {",
											"        pm.expect(user).to.have.property('_id').that.is.a('string');",
											"        pm.expect(user).to.have.property('name').that.is.a('string');",
											"        pm.expect(user).to.have.property('avatarUrl').that.is.a('string');",
											"        pm.expect(user).to.have.property('email').that.is.a('string');",
											"        pm.expect(user).to.have.property('nid').that.is.a('string');",
											"        pm.expect(user).to.have.property('phone').that.is.a('string');",
											"        pm.expect(user).to.have.property('bio').that.is.a('string');",
											"        pm.expect(user).to.have.property('portfolio').that.is.a('string');",
											"        pm.expect(user).to.have.property('age').that.is.a('number');",
											"        pm.expect(user).to.have.property('isActive').that.is.a('boolean');",
											"        pm.expect(user).to.have.property('createdAt').that.is.a('string');",
											"        pm.expect(user).to.have.property('updatedAt').that.is.a('string');",
											"    });",
											"});"
										],
										"type": "text/javascript",
										"id": "49392ce1-c0b1-4f46-9da2-e5387f7f2cba"
									}
								}
							],
							"id": "4084ebda-56b0-48c3-9085-7f30c316ebfb",
							"protocolProfileBehavior": {
								"disableBodyPruning": true
							},
							"request": {
								"method": "GET",
								"header": [
									{
										"key": "Content-Type",
										"value": "application/json"
									}
								],
								"url": {
									"raw": "{{SERVER_URL}}/api/users/list",
									"host": [
										"{{SERVER_URL}}"
									],
									"path": [
										"api",
										"users",
										"list"
									]
								}
							},
							"response": []
						},
						{
							"name": "GET /api/users/read",
							"event": [
								{
									"listen": "test",
									"script": {
										"exec": [
											"pm.test(\"Response status code is 200\", function () {",
											"  pm.response.to.have.status(200);",
											"});",
											"",
											"",
											"pm.test(\"Content-Type is application/json\", function () {",
											"    pm.expect(pm.response.headers.get(\"Content-Type\")).to.include(\"application/json\");",
											"});",
											"",
											"",
											"pm.test(\"Meta object should exist and be an object\", function () {",
											"  const responseData = pm.response.json();",
											"",
											"  pm.expect(responseData.meta).to.exist.and.to.be.an('object');",
											"});",
											"",
											"",
											"pm.test(\"Data array is present and not empty\", function () {",
											"  const responseData = pm.response.json();",
											"  ",
											"  pm.expect(responseData).to.be.an('object');",
											"  pm.expect(responseData.data).to.be.an('array').and.to.have.lengthOf.at.least(1, \"Data array should not be empty\");",
											"});",
											"",
											"",
											"pm.test(\"Validate the fields in the data array\", function () {",
											"    const responseData = pm.response.json();",
											"    pm.expect(responseData.data).to.be.an('array').that.is.not.empty;",
											"",
											"    responseData.data.forEach(function(user) {",
											"        pm.expect(user._id).to.be.a('string');",
											"        pm.expect(user.name).to.be.a('string');",
											"        pm.expect(user.avatarUrl).to.be.a('string');",
											"        pm.expect(user.email).to.be.a('string');",
											"        pm.expect(user.nid).to.be.a('string');",
											"        pm.expect(user.phone).to.be.a('string');",
											"        pm.expect(user.bio).to.be.a('string');",
											"        pm.expect(user.portfolio).to.be.a('string');",
											"        pm.expect(user.age).to.be.a('number');",
											"        pm.expect(user.isActive).to.be.a('boolean');",
											"        pm.expect(user.createdAt).to.be.a('string');",
											"        pm.expect(user.updatedAt).to.be.a('string');",
											"    });",
											"});"
										],
										"type": "text/javascript",
										"id": "dd554ce2-f7e7-4f1b-8afd-d908f951c0fd"
									}
								}
							],
							"id": "191f783f-37ea-42e8-b558-c3dd830f71b5",
							"protocolProfileBehavior": {
								"disableBodyPruning": true
							},
							"request": {
								"method": "GET",
								"header": [
									{
										"key": "Content-Type",
										"value": "application/json"
									}
								],
								"url": {
									"raw": "{{SERVER_URL}}/api/users/read",
									"host": [
										"{{SERVER_URL}}"
									],
									"path": [
										"api",
										"users",
										"read"
									]
								}
							},
							"response": []
						},
						{
							"name": "GET /api/users/show",
							"event": [
								{
									"listen": "test",
									"script": {
										"exec": [
											"pm.test(\"Response status code is 200\", function () {",
											"  pm.expect(pm.response.code).to.equal(200);",
											"});",
											"",
											"",
											"pm.test(\"Response has the required fields\", function () {",
											"    const responseData = pm.response.json();",
											"    ",
											"    pm.expect(responseData).to.be.an('object');",
											"    const requiredFields = [\"_id\", \"name\", \"avatarUrl\", \"email\", \"nid\", \"phone\", \"bio\", \"portfolio\", \"age\", \"isActive\", \"createdAt\", \"updatedAt\"];",
											"    ",
											"    requiredFields.forEach(field => {",
											"        pm.expect(responseData).to.have.property(field);",
											"    });",
											"});",
											"",
											"",
											"pm.test(\"Email is in a valid format\", function () {",
											"  const responseData = pm.response.json();",
											"  ",
											"  pm.expect(responseData.data).to.be.an('array').and.to.have.lengthOf.at.least(1);",
											"  ",
											"  responseData.data.forEach(function(user) {",
											"    pm.expect(user.email).to.be.a('string').and.to.match(/^[^\\s@]+@[^\\s@]+\\.[^\\s@]+$/);",
											"  });",
											"});",
											"",
											"",
											"pm.test(\"Phone is in a valid format\", function () {",
											"  const responseData = pm.response.json();",
											"  ",
											"  pm.expect(responseData).to.be.an('object');",
											"  responseData.data.forEach(function(user) {",
											"    pm.expect(user.phone).to.match(/^\\d{3}-\\d{3}-\\d{4}$/);",
											"  });",
											"});",
											"",
											"",
											"pm.test(\"Data array is present and contains expected number of elements\", function () {",
											"    const responseData = pm.response.json();",
											"    ",
											"    pm.expect(responseData).to.be.an('object');",
											"    pm.expect(responseData.data).to.exist;",
											"    pm.expect(responseData.data).to.be.an('array');",
											"    pm.expect(responseData.data).to.have.lengthOf(1);",
											"});"
										],
										"type": "text/javascript",
										"id": "162141d8-0724-4f68-9cb1-129ea3c93da7"
									}
								}
							],
							"id": "c2434250-136b-4455-9169-fe99d8f9bf19",
							"protocolProfileBehavior": {
								"disableBodyPruning": true
							},
							"request": {
								"method": "GET",
								"header": [
									{
										"key": "Content-Type",
										"value": "application/json"
									}
								],
								"url": {
									"raw": "{{SERVER_URL}}/api/users/show",
									"host": [
										"{{SERVER_URL}}"
									],
									"path": [
										"api",
										"users",
										"show"
									]
								}
							},
							"response": []
						},
						{
							"name": "GET /api/users/view",
							"event": [
								{
									"listen": "test",
									"script": {
										"exec": [
											"pm.test(\"Response status code is 200\", function () {",
											"  pm.response.to.have.status(200);",
											"});",
											"",
											"",
											"pm.test(\"Content-Type header is application/json\", function () {",
											"    pm.expect(pm.response.headers.get(\"Content-Type\")).to.include(\"application/json\");",
											"});",
											"",
											"",
											"pm.test(\"Validate the meta object\", function () {",
											"    const responseData = pm.response.json();",
											"",
											"    pm.expect(responseData.meta).to.exist.and.to.be.an('object');",
											"});",
											"",
											"",
											"pm.test(\"Data array should not be empty\", function () {",
											"  const responseData = pm.response.json();",
											"  ",
											"  pm.expect(responseData.data).to.be.an('array').and.to.have.lengthOf.at.least(1, \"Data array should not be empty\");",
											"});",
											"",
											"",
											"pm.test(\"Response time is less than 200ms\", function () {",
											"    pm.expect(pm.response.responseTime).to.be.below(200);",
											"});",
											"",
											"pm.test(\"Each object in data array contains non-empty values for specified properties\", function () {",
											"    const responseData = pm.response.json();",
											"    ",
											"    pm.expect(responseData.data).to.be.an('array');",
											"    responseData.data.forEach(function(user) {",
											"        pm.expect(user._id).to.exist.and.to.have.lengthOf.at.least(1, \"Value should not be empty\");",
											"        pm.expect(user.name).to.exist.and.to.have.lengthOf.at.least(1, \"Value should not be empty\");",
											"        pm.expect(user.email).to.exist.and.to.have.lengthOf.at.least(1, \"Value should not be empty\");",
											"        pm.expect(user.nid).to.exist.and.to.have.lengthOf.at.least(1, \"Value should not be empty\");",
											"        pm.expect(user.phone).to.exist.and.to.have.lengthOf.at.least(1, \"Value should not be empty\");",
											"        pm.expect(user.bio).to.exist.and.to.have.lengthOf.at.least(1, \"Value should not be empty\");",
											"        pm.expect(user.portfolio).to.exist.and.to.have.lengthOf.at.least(1, \"Value should not be empty\");",
											"        pm.expect(user.age).to.exist.and.to.be.a('number');",
											"        pm.expect(user.isActive).to.exist.and.to.be.a('boolean');",
											"        pm.expect(user.createdAt).to.exist.and.to.have.lengthOf.at.least(1, \"Value should not be empty\");",
											"        pm.expect(user.updatedAt).to.exist.and.to.have.lengthOf.at.least(1, \"Value should not be empty\");",
											"    });",
											"});"
										],
										"type": "text/javascript",
										"id": "8b4f7c02-968f-469b-9d8a-499632f29b9f"
									}
								}
							],
							"id": "61ac7307-fff6-46e7-a8ff-8a286bb2cd92",
							"protocolProfileBehavior": {
								"disableBodyPruning": true
							},
							"request": {
								"method": "GET",
								"header": [
									{
										"key": "Content-Type",
										"value": "application/json"
									}
								],
								"url": {
									"raw": "{{SERVER_URL}}/api/users/view",
									"host": [
										"{{SERVER_URL}}"
									],
									"path": [
										"api",
										"users",
										"view"
									]
								}
							},
							"response": []
						},
						{
							"name": "GET /api/users/{{user_id}}",
							"event": [
								{
									"listen": "prerequest",
									"script": {
										"id": "0eb15024-af1b-483a-b43e-9b2ccb46c285",
										"exec": [
											"// Send a GET request to fetch the user list\r",
											"pm.sendRequest({\r",
											"    url: pm.environment.get(\"SERVER_URL\") + '/api/users/all',\r",
											"    method: 'GET',\r",
											"    header: {\r",
											"        'Content-Type': 'application/json'\r",
											"    }\r",
											"}, function (err, res) {\r",
											"    if (err) {\r",
											"        console.log(\"Error fetching users:\", err);\r",
											"    } else {\r",
											"        // Parse the response to extract user data\r",
											"        const responseData = res.json();\r",
											"        const users = responseData.data;\r",
											"\r",
											"        if (users && users.length > 0) {\r",
											"            // Select a random user from the list\r",
											"            const randomUser = users[Math.floor(Math.random() * users.length)];\r",
											"\r",
											"            // Set the _id as an environment variable\r",
											"            pm.environment.set(\"user_id\", randomUser._id);\r",
											"            console.log(\"User ID set:\", randomUser._id);\r",
											"        } else {\r",
											"            console.log(\"No users found in the response.\");\r",
											"        }\r",
											"    }\r",
											"});\r",
											""
										],
										"type": "text/javascript",
										"packages": {}
									}
								},
								{
									"listen": "test",
									"script": {
										"exec": [
											"pm.test(\"Response status code is 200\", function () {",
											"  pm.response.to.have.status(200);",
											"});",
											"",
											"",
											"pm.test(\"Content-Type header is application/json\", function () {",
											"    pm.expect(pm.response.headers.get(\"Content-Type\")).to.include(\"application/json\");",
											"});",
											"",
											"",
											"pm.test(\"Validate the data object\", function () {",
											"  const responseData = pm.response.json();",
											"",
											"  pm.expect(responseData.data).to.exist.and.to.be.an('object');",
											"  pm.expect(responseData.data._id).to.be.a('string');",
											"  pm.expect(responseData.data.name).to.be.a('string');",
											"  pm.expect(responseData.data.avatarUrl).to.be.a('string');",
											"  pm.expect(responseData.data.email).to.be.a('string');",
											"  pm.expect(responseData.data.nid).to.be.a('string');",
											"  pm.expect(responseData.data.phone).to.be.a('string');",
											"  pm.expect(responseData.data.bio).to.be.a('string');",
											"  pm.expect(responseData.data.portfolio).to.be.a('string');",
											"  pm.expect(responseData.data.age).to.be.a('number');",
											"  pm.expect(responseData.data.isActive).to.be.a('boolean');",
											"  pm.expect(responseData.data.createdAt).to.be.a('string');",
											"  pm.expect(responseData.data.updatedAt).to.be.a('string');",
											"});",
											"",
											"",
											"pm.test(\"Email is in a valid format\", function () {",
											"    const responseData = pm.response.json();",
											"    ",
											"    pm.expect(responseData.data.email).to.be.a('string').and.to.match(/^[^\\s@]+@[^\\s@]+\\.[^\\s@]+$/);",
											"});",
											"",
											"",
											"pm.test(\"Bio is a non-empty string\", function () {",
											"  const responseData = pm.response.json();",
											"",
											"  pm.expect(responseData).to.be.an('object');",
											"  pm.expect(responseData.data.bio).to.be.a('string').and.to.have.lengthOf.at.least(1, \"Bio should not be empty\");",
											"});"
										],
										"type": "text/javascript",
										"id": "42cb9c3f-4d50-4c5b-99a2-81a0fd2dfab0"
									}
								}
							],
							"id": "8d8dc806-9abe-4824-8874-2d0508244067",
							"protocolProfileBehavior": {
								"disableBodyPruning": true
							},
							"request": {
								"method": "GET",
								"header": [
									{
										"key": "Content-Type",
										"value": "application/json"
									}
								],
								"url": {
									"raw": "{{SERVER_URL}}/api/users/{{user_id}}",
									"host": [
										"{{SERVER_URL}}"
									],
									"path": [
										"api",
										"users",
										"{{user_id}}"
									]
								}
							},
							"response": []
						},
						{
							"name": "GET /api/users/read/{{user_id}}",
							"event": [
								{
									"listen": "prerequest",
									"script": {
										"id": "4018bff5-d1f3-40c7-89ea-7217a7a41b40",
										"exec": [
											"// Send a GET request to fetch the user list\r",
											"pm.sendRequest({\r",
											"    url: pm.environment.get(\"SERVER_URL\") + '/api/users/all',\r",
											"    method: 'GET',\r",
											"    header: {\r",
											"        'Content-Type': 'application/json'\r",
											"    }\r",
											"}, function (err, res) {\r",
											"    if (err) {\r",
											"        console.log(\"Error fetching users:\", err);\r",
											"    } else {\r",
											"        // Parse the response to extract user data\r",
											"        const responseData = res.json();\r",
											"        const users = responseData.data;\r",
											"\r",
											"        if (users && users.length > 0) {\r",
											"            // Select a random user from the list\r",
											"            const randomUser = users[Math.floor(Math.random() * users.length)];\r",
											"\r",
											"            console.log(randomUser)\r",
											"\r",
											"            // Set the _id as an environment variable\r",
											"            pm.environment.set(\"user_id\", randomUser._id);\r",
											"            console.log(\"User ID set:\", randomUser._id);\r",
											"        } else {\r",
											"            console.log(\"No users found in the response.\");\r",
											"        }\r",
											"    }\r",
											"});\r",
											""
										],
										"type": "text/javascript",
										"packages": {}
									}
								},
								{
									"listen": "test",
									"script": {
										"exec": [
											"pm.test(\"Response status code is 200\", function () {",
											"  pm.expect(pm.response.code).to.equal(200);",
											"});",
											"",
											"",
											"pm.test(\"Content type is application/json\", function () {",
											"    pm.expect(pm.response.headers.get(\"Content-Type\")).to.include(\"application/json\");",
											"});",
											"",
											"",
											"pm.test(\"Validate the data object properties\", function () {",
											"    const responseData = pm.response.json();",
											"",
											"    pm.expect(responseData.data).to.be.an('object');",
											"    pm.expect(responseData.data).to.have.property('_id');",
											"    pm.expect(responseData.data).to.have.property('name');",
											"    pm.expect(responseData.data).to.have.property('avatarUrl');",
											"    pm.expect(responseData.data).to.have.property('email');",
											"    pm.expect(responseData.data).to.have.property('nid');",
											"    pm.expect(responseData.data).to.have.property('phone');",
											"    pm.expect(responseData.data).to.have.property('bio');",
											"    pm.expect(responseData.data).to.have.property('portfolio');",
											"    pm.expect(responseData.data).to.have.property('age');",
											"    pm.expect(responseData.data).to.have.property('isActive');",
											"    pm.expect(responseData.data).to.have.property('createdAt');",
											"    pm.expect(responseData.data).to.have.property('updatedAt');",
											"});",
											"",
											"",
											"pm.test(\"Meta object is present in the response\", function () {",
											"    const responseData = pm.response.json();",
											"    ",
											"    pm.expect(responseData).to.be.an('object');",
											"    pm.expect(responseData.meta).to.exist;",
											"});",
											"",
											"",
											"pm.test(\"Verify the presence and properties of 'status' object\", function () {",
											"    const responseData = pm.response.json();",
											"    ",
											"    pm.expect(responseData).to.be.an('object');",
											"    pm.expect(responseData.status).to.exist.and.to.be.an('object');",
											"    pm.expect(responseData.status).to.have.property('success');",
											"    pm.expect(responseData.status).to.have.property('message');",
											"});"
										],
										"type": "text/javascript",
										"id": "97f17e44-10f2-4655-b55b-62bfa1f8aaa3"
									}
								}
							],
							"id": "ae1e0832-31fd-4ff4-91ac-8e5f23ac617a",
							"protocolProfileBehavior": {
								"disableBodyPruning": true
							},
							"request": {
								"method": "GET",
								"header": [
									{
										"key": "Content-Type",
										"value": "application/json"
									}
								],
								"url": {
									"raw": "{{SERVER_URL}}/api/users/read/{{user_id}}",
									"host": [
										"{{SERVER_URL}}"
									],
									"path": [
										"api",
										"users",
										"read",
										"{{user_id}}"
									]
								}
							},
							"response": []
						},
						{
							"name": "GET /api/users/show/{{user_id}}",
							"event": [
								{
									"listen": "prerequest",
									"script": {
										"id": "77aad527-e178-4dc8-9ccd-23f5f3119321",
										"exec": [
											"// Send a GET request to fetch the user list\r",
											"pm.sendRequest({\r",
											"    url: pm.environment.get(\"SERVER_URL\") + '/api/users/all',\r",
											"    method: 'GET',\r",
											"    header: {\r",
											"        'Content-Type': 'application/json'\r",
											"    }\r",
											"}, function (err, res) {\r",
											"    if (err) {\r",
											"        console.log(\"Error fetching users:\", err);\r",
											"    } else {\r",
											"        // Parse the response to extract user data\r",
											"        const responseData = res.json();\r",
											"        const users = responseData.data;\r",
											"\r",
											"        if (users && users.length > 0) {\r",
											"            // Select a random user from the list\r",
											"            const randomUser = users[Math.floor(Math.random() * users.length)];\r",
											"\r",
											"            console.log(randomUser)\r",
											"\r",
											"            // Set the _id as an environment variable\r",
											"            pm.environment.set(\"user_id\", randomUser._id);\r",
											"            console.log(\"User ID set:\", randomUser._id);\r",
											"        } else {\r",
											"            console.log(\"No users found in the response.\");\r",
											"        }\r",
											"    }\r",
											"});\r",
											""
										],
										"type": "text/javascript",
										"packages": {}
									}
								},
								{
									"listen": "test",
									"script": {
										"exec": [
											"pm.test(\"Response status code is 200\", function () {",
											"    pm.expect(pm.response.code).to.equal(200);",
											"});",
											"",
											"",
											"pm.test(\"Validate the meta object\", function () {",
											"  const responseData = pm.response.json();",
											"  ",
											"  pm.expect(responseData.meta).to.exist.and.to.be.an('object');",
											"});",
											"",
											"",
											"pm.test(\"Email is in a valid format\", function () {",
											"  const responseData = pm.response.json();",
											"  ",
											"  pm.expect(responseData.data.email).to.be.a('string').and.to.match(/^[^\\s@]+@[^\\s@]+\\.[^\\s@]+$/);",
											"});",
											"",
											"",
											"pm.test(\"Data object contains expected fields\", function () {",
											"    const responseData = pm.response.json();",
											"",
											"    pm.expect(responseData.data).to.be.an('object');",
											"    pm.expect(responseData.data).to.have.property('_id');",
											"    pm.expect(responseData.data).to.have.property('name');",
											"    pm.expect(responseData.data).to.have.property('avatarUrl');",
											"    pm.expect(responseData.data).to.have.property('email');",
											"    pm.expect(responseData.data).to.have.property('nid');",
											"    pm.expect(responseData.data).to.have.property('phone');",
											"    pm.expect(responseData.data).to.have.property('bio');",
											"    pm.expect(responseData.data).to.have.property('portfolio');",
											"    pm.expect(responseData.data).to.have.property('age');",
											"    pm.expect(responseData.data).to.have.property('isActive');",
											"    pm.expect(responseData.data).to.have.property('createdAt');",
											"    pm.expect(responseData.data).to.have.property('updatedAt');",
											"});",
											"",
											"",
											"pm.test(\"CreatedAt and updatedAt fields are in valid date format\", function () {",
											"    const responseData = pm.response.json();",
											"",
											"    pm.expect(responseData.createdAt).to.match(/^\\d{4}-\\d{2}-\\d{2}T\\d{2}:\\d{2}:\\d{2}.\\d{3}Z$/, \"CreatedAt field is not in valid date format\");",
											"    pm.expect(responseData.updatedAt).to.match(/^\\d{4}-\\d{2}-\\d{2}T\\d{2}:\\d{2}:\\d{2}.\\d{3}Z$/, \"UpdatedAt field is not in valid date format\");",
											"});"
										],
										"type": "text/javascript",
										"id": "898cb2c9-57f6-4007-b21c-773e14e648f4"
									}
								}
							],
							"id": "a232eee1-b55e-4487-9c4a-4c037fada1d3",
							"protocolProfileBehavior": {
								"disableBodyPruning": true
							},
							"request": {
								"method": "GET",
								"header": [
									{
										"key": "Content-Type",
										"value": "application/json"
									}
								],
								"url": {
									"raw": "{{SERVER_URL}}/api/users/show/{{user_id}}",
									"host": [
										"{{SERVER_URL}}"
									],
									"path": [
										"api",
										"users",
										"show",
										"{{user_id}}"
									]
								}
							},
							"response": []
						},
						{
							"name": "GET /api/users/view/{{user_id}}",
							"event": [
								{
									"listen": "prerequest",
									"script": {
										"id": "bc40be6d-fab9-4357-926f-1de4c155a0eb",
										"exec": [
											"// Send a GET request to fetch the user list\r",
											"pm.sendRequest({\r",
											"    url: pm.environment.get(\"SERVER_URL\") + '/api/users/all',\r",
											"    method: 'GET',\r",
											"    header: {\r",
											"        'Content-Type': 'application/json'\r",
											"    }\r",
											"}, function (err, res) {\r",
											"    if (err) {\r",
											"        console.log(\"Error fetching users:\", err);\r",
											"    } else {\r",
											"        // Parse the response to extract user data\r",
											"        const responseData = res.json();\r",
											"        const users = responseData.data;\r",
											"\r",
											"        if (users && users.length > 0) {\r",
											"            // Select a random user from the list\r",
											"            const randomUser = users[Math.floor(Math.random() * users.length)];\r",
											"\r",
											"            console.log(randomUser)\r",
											"\r",
											"            // Set the _id as an environment variable\r",
											"            pm.environment.set(\"user_id\", randomUser._id);\r",
											"            console.log(\"User ID set:\", randomUser._id);\r",
											"        } else {\r",
											"            console.log(\"No users found in the response.\");\r",
											"        }\r",
											"    }\r",
											"});\r",
											""
										],
										"type": "text/javascript",
										"packages": {}
									}
								},
								{
									"listen": "test",
									"script": {
										"exec": [
											"pm.test(\"Response status code is 200\", function () {",
											"  pm.expect(pm.response.code).to.equal(200);",
											"});",
											"",
											"",
											"pm.test(\"Content-Type header is application/json\", function () {",
											"    pm.expect(pm.response.headers.get(\"Content-Type\")).to.include(\"application/json\");",
											"});",
											"",
											"",
											"pm.test(\"Validate the data object properties\", function () {",
											"  const responseData = pm.response.json();",
											"",
											"  pm.expect(responseData.data).to.be.an('object');",
											"  pm.expect(responseData.data).to.have.property('_id');",
											"  pm.expect(responseData.data).to.have.property('name');",
											"  pm.expect(responseData.data).to.have.property('avatarUrl');",
											"  pm.expect(responseData.data).to.have.property('email');",
											"  pm.expect(responseData.data).to.have.property('nid');",
											"  pm.expect(responseData.data).to.have.property('phone');",
											"  pm.expect(responseData.data).to.have.property('bio');",
											"  pm.expect(responseData.data).to.have.property('portfolio');",
											"  pm.expect(responseData.data).to.have.property('age');",
											"  pm.expect(responseData.data).to.have.property('isActive');",
											"  pm.expect(responseData.data).to.have.property('createdAt');",
											"  pm.expect(responseData.data).to.have.property('updatedAt');",
											"});",
											"",
											"",
											"pm.test(\"Meta object has a non-empty route value\", function () {",
											"  const responseData = pm.response.json();",
											"  ",
											"  pm.expect(responseData.meta).to.exist;",
											"  pm.expect(responseData.meta.route).to.exist.and.to.have.lengthOf.at.least(1, \"Route value should not be empty\");",
											"});",
											"",
											"",
											"pm.test(\"Verify that the success field in the status object is true\", function () {",
											"  const responseData = pm.response.json();",
											"  ",
											"  pm.expect(responseData.status).to.have.property('success', true);",
											"});"
										],
										"type": "text/javascript",
										"id": "46399ad5-fa2f-4624-8ffc-cfeb63c22feb"
									}
								}
							],
							"id": "251f6543-53af-42ac-be9f-43acb54d4775",
							"protocolProfileBehavior": {
								"disableBodyPruning": true
							},
							"request": {
								"method": "GET",
								"header": [
									{
										"key": "Content-Type",
										"value": "application/json"
									}
								],
								"url": {
									"raw": "{{SERVER_URL}}/api/users/view/{{user_id}}",
									"host": [
										"{{SERVER_URL}}"
									],
									"path": [
										"api",
										"users",
										"view",
										"{{user_id}}"
									]
								}
							},
							"response": []
						}
					],
					"id": "288fdf6d-df9f-4f2f-9e29-83df3d5138fc",
					"description": "Routes for GET requests for users"
				},
				{
					"name": "PATCH",
					"item": [
						{
							"name": "PATCH /api/users/{{user_id}}",
							"event": [
								{
									"listen": "prerequest",
									"script": {
										"id": "8d89783e-e056-4311-9af9-62b652d55d16",
										"exec": [
											"// Step 1: Fetch the user list\r",
											"pm.sendRequest({\r",
											"    url: pm.environment.get(\"SERVER_URL\") + '/api/users/all',\r",
											"    method: 'GET',\r",
											"    header: {\r",
											"        'Content-Type': 'application/json'\r",
											"    }\r",
											"}, function (err, res) {\r",
											"    if (err) {\r",
											"        console.log(\"Error fetching users:\", err);\r",
											"    } else {\r",
											"        const responseData = res.json();\r",
											"        const users = responseData.data;\r",
											"\r",
											"        if (users && users.length > 0) {\r",
											"            // Step 2: Select a random user\r",
											"            const randomUser = users[Math.floor(Math.random() * users.length)];\r",
											"\r",
											"            // Set the _id as an environment variable\r",
											"            pm.environment.set(\"user_id\", randomUser._id);\r",
											"            console.log(\"User ID set:\", randomUser._id);\r",
											"\r",
											"            // Step 3: Generate random data\r",
											"            const randomId = Math.floor(Math.random() * 1000);\r",
											"            const randomPhone = `+88017${Math.floor(10000000 + Math.random() * 90000000)}`;\r",
											"            const isActive = Math.random() < 0.5;\r",
											"\r",
											"            const names = [\"John Doe\", \"Jane Smith\", \"Alice Johnson\", \"Michael Brown\", \"Emily Davis\"];\r",
											"            const randomName = names[Math.floor(Math.random() * names.length)];\r",
											"\r",
											"            pm.environment.set(\"name\", randomName);\r",
											"            pm.environment.set(\"avatarUrl\", \"http://example.com/avatar.png\");\r",
											"            pm.environment.set(\"email\", `user${randomId}@example.com`);\r",
											"            pm.environment.set(\"nid\", `${1000000000 + randomId}`);\r",
											"            pm.environment.set(\"bio\", \"This is a sample bio.\");\r",
											"            pm.environment.set(\"portfolio\", `http://example.com/${randomId}`);\r",
											"            pm.environment.set(\"phone\", randomPhone);\r",
											"            pm.environment.set(\"age\", Math.floor(Math.random() * 50) + 18);\r",
											"            pm.environment.set(\"isActive\", isActive);\r",
											"        } else {\r",
											"            console.log(\"No users found in the response.\");\r",
											"        }\r",
											"    }\r",
											"});\r",
											""
										],
										"type": "text/javascript",
										"packages": {}
									}
								},
								{
									"listen": "test",
									"script": {
										"exec": [
											"pm.test(\"Response status code is 409\", function () {",
											"    pm.expect(pm.response.code).to.equal(409);",
											"});",
											"",
											"",
											"pm.test(\"Response has the required fields - meta, status, data, and errors\", function () {",
											"    const responseData = pm.response.json();",
											"    ",
											"    pm.expect(responseData).to.have.property('meta');",
											"    pm.expect(responseData).to.have.property('status');",
											"    pm.expect(responseData).to.have.property('data');",
											"    pm.expect(responseData).to.have.property('errors');",
											"});",
											"",
											"",
											"pm.test(\"Meta object should have a non-empty route\", function () {",
											"  const responseData = pm.response.json();",
											"  ",
											"  pm.expect(responseData.meta).to.be.an('object');",
											"  pm.expect(responseData.meta.route).to.exist.and.to.have.lengthOf.at.least(1, \"Route should not be empty\");",
											"});",
											"",
											"",
											"pm.test(\"Status object should have a non-empty message\", function () {",
											"    const responseData = pm.response.json();",
											"    ",
											"    pm.expect(responseData.status.message).to.exist.and.to.not.be.empty;",
											"});",
											"",
											"",
											"pm.test(\"Data and errors objects should be empty\", function () {",
											"    const responseData = pm.response.json();",
											"    ",
											"    pm.expect(responseData.data).to.be.empty;",
											"    pm.expect(responseData.errors).to.be.empty;",
											"});"
										],
										"type": "text/javascript",
										"id": "306bb3a6-997f-4b4a-9766-6e06c2cb02e7"
									}
								}
							],
							"id": "959a6e73-16be-42a6-b637-3fa434925ed4",
							"protocolProfileBehavior": {
								"disableBodyPruning": true
							},
							"request": {
								"method": "PATCH",
								"header": [
									{
										"key": "Content-Type",
										"value": "application/json"
									}
								],
								"body": {
									"mode": "raw",
									"raw": "{\n    \"name\": \"{{name}}\",\n    \"avatarUrl\": \"{{avatarUrl}}\",\n    \"email\": \"{{email}}\",\n    \"nid\": \"{{nid}}\",\n    \"phone\": \"{{phone}}\",\n    \"bio\": \"{{bio}}\",\n    \"portfolio\": \"{{portfolio}}\",\n    \"age\": {{age}},\n    \"isActive\": {{isActive}}\n}\n",
									"options": {
										"raw": {
											"language": "json"
										}
									}
								},
								"url": {
									"raw": "{{SERVER_URL}}/api/users/{{user_id}}",
									"host": [
										"{{SERVER_URL}}"
									],
									"path": [
										"api",
										"users",
										"{{user_id}}"
									]
								}
							},
							"response": [
								{
									"id": "58fe7f6f-3f56-4caa-8d22-3da8c7021191",
									"name": "INTERNAL_SERVER_ERROR 500",
									"originalRequest": {
										"method": "PATCH",
										"header": [
											{
												"key": "Content-Type",
												"value": "application/json"
											}
										],
										"body": {
											"mode": "raw",
											"raw": "{\n    \"name\": \"{{name}}\",\n    \"avatarUrl\": \"{{avatarUrl}}\",\n    \"email\": \"{{email}}\",\n    \"nid\": \"{{nid}}\",\n    \"phone\": \"{{phone}}\",\n    \"bio\": \"{{bio}}\",\n    \"portfolio\": \"{{portfolio}}\",\n    \"age\": {{age}},\n    \"isActive\": {{isActive}}\n}\n",
											"options": {
												"raw": {
													"language": "json"
												}
											}
										},
										"url": {
											"raw": "{{SERVER_URL}}/api/users/{{user_id}}",
											"host": [
												"{{SERVER_URL}}"
											],
											"path": [
												"api",
												"users",
												"{{user_id}}"
											]
										}
									},
									"status": "Internal Server Error",
									"code": 500,
									"_postman_previewlanguage": "raw",
									"header": [
										{
											"key": "Content-Security-Policy-Report-Only",
											"value": "default-src 'self';script-src 'self';object-src 'none';img-src 'self';style-src 'self' 'unsafe-inline';upgrade-insecure-requests;report-uri /csp-violation-report;base-uri 'self';font-src 'self' https: data:;form-action 'self';frame-ancestors 'self';script-src-attr 'none'",
											"uuid": "868076c1-ca01-4255-b7d0-8bdf41d5e317"
										},
										{
											"key": "Cross-Origin-Opener-Policy",
											"value": "same-origin",
											"uuid": "2fa52de3-dc42-4c3b-8572-e2ffa5477ac2"
										},
										{
											"key": "Cross-Origin-Resource-Policy",
											"value": "same-origin",
											"uuid": "999ecabb-60e1-4339-a065-94eb5a4da2fb"
										},
										{
											"key": "Origin-Agent-Cluster",
											"value": "?1",
											"uuid": "4a35f029-bb7e-4d34-9f3b-156e96951c85"
										},
										{
											"key": "Referrer-Policy",
											"value": "strict-origin-when-cross-origin",
											"uuid": "33337356-cc8b-413e-9834-3a6e833f29dc"
										},
										{
											"key": "Strict-Transport-Security",
											"value": "max-age=31536000; includeSubDomains",
											"uuid": "44bb00fa-32eb-474c-9956-4a410e7850d5"
										},
										{
											"key": "X-Content-Type-Options",
											"value": "nosniff",
											"uuid": "3d2577aa-f14c-4482-b8e9-eeb653e757a4"
										},
										{
											"key": "X-DNS-Prefetch-Control",
											"value": "off",
											"uuid": "2361deae-35dd-41d9-9615-011fcd61c8ce"
										},
										{
											"key": "X-Download-Options",
											"value": "noopen",
											"uuid": "dba22f84-4736-4257-bf1d-faf938b0c15e"
										},
										{
											"key": "X-Frame-Options",
											"value": "SAMEORIGIN",
											"uuid": "100f8476-316a-43be-910b-ae67b8777a00"
										},
										{
											"key": "X-Permitted-Cross-Domain-Policies",
											"value": "none",
											"uuid": "3fe4c21e-3f5b-4b88-8472-8812bf5d06df"
										},
										{
											"key": "X-XSS-Protection",
											"value": "0",
											"uuid": "93bdb4da-b4b4-416a-8f51-e1a419860206"
										},
										{
											"key": "Vary",
											"value": "Origin",
											"uuid": "0b453e2a-7918-4b33-bfa6-f988bc9fa19c"
										},
										{
											"key": "Access-Control-Allow-Credentials",
											"value": "true",
											"uuid": "28ff8f92-a334-4423-8439-0cf508768bdb"
										},
										{
											"key": "RateLimit-Policy",
											"value": "100;w=60",
											"uuid": "1ac1765d-cebc-4228-8ac6-5d0bc0ec2360"
										},
										{
											"key": "RateLimit-Limit",
											"value": "100",
											"uuid": "242d723f-85f0-460c-b1ab-89cb7855d44b"
										},
										{
											"key": "RateLimit-Remaining",
											"value": "98",
											"uuid": "b09468ca-8cd3-434e-83c2-c9e1d747781b"
										},
										{
											"key": "RateLimit-Reset",
											"value": "60",
											"uuid": "9857d39c-3f42-49ed-ac1a-ec21b77d4770"
										},
										{
											"key": "Content-Encoding",
											"value": "gzip",
											"uuid": "5c1e7a4c-bc8d-48b9-b031-c214982ccc8e"
										},
										{
											"key": "Content-Length",
											"value": "292",
											"uuid": "b5443314-77aa-4089-a9ee-a70a48f8d61b"
										},
										{
											"key": "Content-Type",
											"value": "[object Object]",
											"uuid": "82c79340-1f59-4b60-9c66-de88eb3fc1f3"
										},
										{
											"key": "Date",
											"value": "Tue, 11 Feb 2025 11:11:32 GMT",
											"uuid": "a74dae12-ed8f-4c6f-a89a-91f86216d464"
										},
										{
											"key": "Connection",
											"value": "keep-alive",
											"uuid": "36e0bb06-c70c-4ef1-8be2-ad7dbe5ec6c6"
										},
										{
											"key": "Keep-Alive",
											"value": "timeout=5",
											"uuid": "ff5f8d7b-879a-4d87-bbe6-f471d9581e61"
										}
									],
									"cookie": [],
									"body": "{\"meta\":{\"route\":\"/67ab2ebed3c81db68b98f2d1\"},\"status\":{\"message\":\"model.findById(...).aggregate is not a function\"},\"data\":{},\"errors\":\"TypeError: model.findById(...).aggregate is not a function\\n    at updateADocument (file:///E:/PERSONAL/auto-crud-api/src/service/updateADocument.js:59:52)\\n    at process.processTicksAndRejections (node:internal/process/task_queues:105:5)\\n    at async file:///E:/PERSONAL/auto-crud-api/src/utils/asyncHandler.js:26:13\"}"
								}
							]
						},
						{
							"name": "PATCH /api/users/edit/{{user_id}}",
							"event": [
								{
									"listen": "prerequest",
									"script": {
										"id": "cd04d65c-0fb9-47d0-9828-8d3ff9b33b22",
										"exec": [
											"// Step 1: Fetch the user list\r",
											"pm.sendRequest({\r",
											"    url: pm.environment.get(\"SERVER_URL\") + '/api/users/all',\r",
											"    method: 'GET',\r",
											"    header: {\r",
											"        'Content-Type': 'application/json'\r",
											"    }\r",
											"}, function (err, res) {\r",
											"    if (err) {\r",
											"        console.log(\"Error fetching users:\", err);\r",
											"    } else {\r",
											"        const responseData = res.json();\r",
											"        const users = responseData.data;\r",
											"\r",
											"        if (users && users.length > 0) {\r",
											"            // Step 2: Select a random user\r",
											"            const randomUser = users[Math.floor(Math.random() * users.length)];\r",
											"\r",
											"            // Set the _id as an environment variable\r",
											"            pm.environment.set(\"user_id\", randomUser._id);\r",
											"            console.log(\"User ID set:\", randomUser._id);\r",
											"\r",
											"            // Step 3: Generate random data\r",
											"            const randomId = Math.floor(Math.random() * 1000);\r",
											"            const randomPhone = `+88017${Math.floor(10000000 + Math.random() * 90000000)}`;\r",
											"            const isActive = Math.random() < 0.5;\r",
											"\r",
											"            const names = [\"John Doe\", \"Jane Smith\", \"Alice Johnson\", \"Michael Brown\", \"Emily Davis\"];\r",
											"            const randomName = names[Math.floor(Math.random() * names.length)];\r",
											"\r",
											"            pm.environment.set(\"name\", randomName);\r",
											"            pm.environment.set(\"avatarUrl\", \"http://example.com/avatar.png\");\r",
											"            pm.environment.set(\"email\", `user${randomId}@example.com`);\r",
											"            pm.environment.set(\"nid\", `${1000000000 + randomId}`);\r",
											"            pm.environment.set(\"bio\", \"This is a sample bio.\");\r",
											"            pm.environment.set(\"portfolio\", `http://example.com/${randomId}`);\r",
											"            pm.environment.set(\"phone\", randomPhone);\r",
											"            pm.environment.set(\"age\", Math.floor(Math.random() * 50) + 18);\r",
											"            pm.environment.set(\"isActive\", isActive);\r",
											"        } else {\r",
											"            console.log(\"No users found in the response.\");\r",
											"        }\r",
											"    }\r",
											"});\r",
											""
										],
										"type": "text/javascript",
										"packages": {}
									}
								},
								{
									"listen": "test",
									"script": {
										"exec": [
											"pm.test(\"Response status code is 200\", function () {",
											"  pm.response.to.have.status(200);",
											"});",
											"",
											"",
											"pm.test(\"Content-Type header is application/json\", function () {",
											"    pm.expect(pm.response.headers.get(\"Content-Type\")).to.include(\"application/json\");",
											"});",
											"",
											"",
											"pm.test(\"Validate the meta object\", function () {",
											"  const responseData = pm.response.json();",
											"  ",
											"  pm.expect(responseData).to.be.an('object');",
											"  pm.expect(responseData.meta).to.exist.and.to.be.an('object');",
											"});",
											"",
											"",
											"pm.test(\"Data object contains the required fields\", function () {",
											"    const responseData = pm.response.json();",
											"    ",
											"    pm.expect(responseData.data).to.be.an('object');",
											"    pm.expect(responseData.data).to.have.property('_id');",
											"    pm.expect(responseData.data).to.have.property('name');",
											"    pm.expect(responseData.data).to.have.property('avatarUrl');",
											"    pm.expect(responseData.data).to.have.property('email');",
											"    pm.expect(responseData.data).to.have.property('nid');",
											"    pm.expect(responseData.data).to.have.property('phone');",
											"    pm.expect(responseData.data).to.have.property('bio');",
											"    pm.expect(responseData.data).to.have.property('portfolio');",
											"    pm.expect(responseData.data).to.have.property('age');",
											"    pm.expect(responseData.data).to.have.property('isActive');",
											"    pm.expect(responseData.data).to.have.property('updatedAt');",
											"});",
											"",
											"",
											"pm.test(\"Age is a non-negative integer\", function () {",
											"    const responseData = pm.response.json();",
											"    ",
											"    pm.expect(responseData).to.be.an('object');",
											"    pm.expect(responseData.data.age).to.be.a('number').and.to.satisfy((age) => age >= 0, \"Age must be a non-negative integer\");",
											"});"
										],
										"type": "text/javascript",
										"id": "b5e8ef63-bafa-46c5-ac5f-4a3008ccb334"
									}
								}
							],
							"id": "1b6c2404-ee51-4c9b-87a7-99b7856175ca",
							"protocolProfileBehavior": {
								"disableBodyPruning": true
							},
							"request": {
								"method": "PATCH",
								"header": [
									{
										"key": "Content-Type",
										"value": "application/json"
									}
								],
								"body": {
									"mode": "raw",
									"raw": "{\n    \"name\": \"{{name}}\",\n    \"avatarUrl\": \"{{avatarUrl}}\",\n    \"email\": \"{{email}}\",\n    \"nid\": \"{{nid}}\",\n    \"phone\": \"{{phone}}\",\n    \"bio\": \"{{bio}}\",\n    \"portfolio\": \"{{portfolio}}\",\n    \"age\": {{age}},\n    \"isActive\": {{isActive}}\n}\n",
									"options": {
										"raw": {
											"language": "json"
										}
									}
								},
								"url": {
									"raw": "{{SERVER_URL}}/api/users/edit/{{user_id}}",
									"host": [
										"{{SERVER_URL}}"
									],
									"path": [
										"api",
										"users",
										"edit",
										"{{user_id}}"
									]
								}
							},
							"response": []
						},
						{
							"name": "PATCH /api/users/update/{{user_id}}",
							"event": [
								{
									"listen": "prerequest",
									"script": {
										"id": "2ff74aa8-6bde-4e09-9c7b-ea0e496ba431",
										"exec": [
											"// Step 1: Fetch the user list\r",
											"pm.sendRequest({\r",
											"    url: pm.environment.get(\"SERVER_URL\") + '/api/users/all',\r",
											"    method: 'GET',\r",
											"    header: {\r",
											"        'Content-Type': 'application/json'\r",
											"    }\r",
											"}, function (err, res) {\r",
											"    if (err) {\r",
											"        console.log(\"Error fetching users:\", err);\r",
											"    } else {\r",
											"        const responseData = res.json();\r",
											"        const users = responseData.data;\r",
											"\r",
											"        if (users && users.length > 0) {\r",
											"            // Step 2: Select a random user\r",
											"            const randomUser = users[Math.floor(Math.random() * users.length)];\r",
											"\r",
											"            // Set the _id as an environment variable\r",
											"            pm.environment.set(\"user_id\", randomUser._id);\r",
											"            console.log(\"User ID set:\", randomUser._id);\r",
											"\r",
											"            // Step 3: Generate random data\r",
											"            const randomId = Math.floor(Math.random() * 1000);\r",
											"            const randomPhone = `+88017${Math.floor(10000000 + Math.random() * 90000000)}`;\r",
											"            const isActive = Math.random() < 0.5;\r",
											"\r",
											"            const names = [\"John Doe\", \"Jane Smith\", \"Alice Johnson\", \"Michael Brown\", \"Emily Davis\"];\r",
											"            const randomName = names[Math.floor(Math.random() * names.length)];\r",
											"\r",
											"            pm.environment.set(\"name\", randomName);\r",
											"            pm.environment.set(\"avatarUrl\", \"http://example.com/avatar.png\");\r",
											"            pm.environment.set(\"email\", `user${randomId}@example.com`);\r",
											"            pm.environment.set(\"nid\", `${1000000000 + randomId}`);\r",
											"            pm.environment.set(\"bio\", \"This is a sample bio.\");\r",
											"            pm.environment.set(\"portfolio\", `http://example.com/${randomId}`);\r",
											"            pm.environment.set(\"phone\", randomPhone);\r",
											"            pm.environment.set(\"age\", Math.floor(Math.random() * 50) + 18);\r",
											"            pm.environment.set(\"isActive\", isActive);\r",
											"        } else {\r",
											"            console.log(\"No users found in the response.\");\r",
											"        }\r",
											"    }\r",
											"});\r",
											""
										],
										"type": "text/javascript",
										"packages": {}
									}
								},
								{
									"listen": "test",
									"script": {
										"exec": [
											"pm.test(\"Response status code is 200\", function () {",
											"    pm.response.to.have.status(200);",
											"});",
											"",
											"",
											"pm.test(\"Validate the meta object\", function () {",
											"  const responseData = pm.response.json();",
											"  ",
											"  pm.expect(responseData.meta).to.exist.and.to.be.an('object');",
											"});",
											"",
											"",
											"pm.test(\"Email is in a valid format\", function () {",
											"    const responseData = pm.response.json();",
											"",
											"    pm.expect(responseData).to.have.property('data');",
											"    pm.expect(responseData.data.email).to.be.a('string').and.to.match(/^[^\\s@]+@[^\\s@]+\\.[^\\s@]+$/, \"Email should be in a valid format\");",
											"});",
											"",
											"",
											"pm.test(\"Data object contains the expected fields\", function () {",
											"    const responseData = pm.response.json();",
											"    ",
											"    pm.expect(responseData.data).to.be.an('object');",
											"    pm.expect(responseData.data).to.have.property('_id');",
											"    pm.expect(responseData.data).to.have.property('name');",
											"    pm.expect(responseData.data).to.have.property('avatarUrl');",
											"    pm.expect(responseData.data).to.have.property('email');",
											"    pm.expect(responseData.data).to.have.property('nid');",
											"    pm.expect(responseData.data).to.have.property('phone');",
											"    pm.expect(responseData.data).to.have.property('bio');",
											"    pm.expect(responseData.data).to.have.property('portfolio');",
											"    pm.expect(responseData.data).to.have.property('age');",
											"    pm.expect(responseData.data).to.have.property('isActive');",
											"    pm.expect(responseData.data).to.have.property('updatedAt');",
											"});",
											"",
											"",
											"pm.test(\"Updated date is in a valid format\", function () {",
											"  const responseData = pm.response.json();",
											"  ",
											"  pm.expect(responseData.data.updatedAt).to.match(/^\\d{4}-\\d{2}-\\d{2}T\\d{2}:\\d{2}:\\d{2}.\\d{3}Z$/);",
											"});"
										],
										"type": "text/javascript",
										"id": "a5947da2-f6cc-4e88-a1ce-85cb914ce48e"
									}
								}
							],
							"id": "5b700133-2aaf-4200-874e-ef8614052d62",
							"protocolProfileBehavior": {
								"disableBodyPruning": true
							},
							"request": {
								"method": "PATCH",
								"header": [
									{
										"key": "Content-Type",
										"value": "application/json"
									}
								],
								"body": {
									"mode": "raw",
									"raw": "{\n    \"name\": \"{{name}}\",\n    \"avatarUrl\": \"{{avatarUrl}}\",\n    \"email\": \"{{email}}\",\n    \"nid\": \"{{nid}}\",\n    \"phone\": \"{{phone}}\",\n    \"bio\": \"{{bio}}\",\n    \"portfolio\": \"{{portfolio}}\",\n    \"age\": {{age}},\n    \"isActive\": {{isActive}}\n}\n",
									"options": {
										"raw": {
											"language": "json"
										}
									}
								},
								"url": {
									"raw": "{{SERVER_URL}}/api/users/update/{{user_id}}",
									"host": [
										"{{SERVER_URL}}"
									],
									"path": [
										"api",
										"users",
										"update",
										"{{user_id}}"
									]
								}
							},
							"response": []
						}
					],
					"id": "7257a515-823a-4ff7-ba3d-2feb1a880147",
					"description": "Routes for PATCH requests for users"
				},
				{
					"name": "DELETE",
					"item": [
						{
							"name": "DELETE /api/users/{{user_id}}",
							"event": [
								{
									"listen": "prerequest",
									"script": {
										"id": "72c85933-02c0-428c-9b60-df4ef8b56e5e",
										"exec": [
											"// Send a GET request to fetch the user list\r",
											"pm.sendRequest({\r",
											"    url: pm.environment.get(\"SERVER_URL\") + '/api/users/all',\r",
											"    method: 'GET',\r",
											"    header: {\r",
											"        'Content-Type': 'application/json'\r",
											"    }\r",
											"}, function (err, res) {\r",
											"    if (err) {\r",
											"        console.log(\"Error fetching users:\", err);\r",
											"    } else {\r",
											"        const responseData = res.json();\r",
											"        const users = responseData.data;\r",
											"\r",
											"        if (users && users.length > 0) {\r",
											"            // Select a random user from the list\r",
											"            const randomUser = users[Math.floor(Math.random() * users.length)];\r",
											"\r",
											"            console.log(\"Selected User:\", randomUser);\r",
											"\r",
											"            // Set the _id as an environment variable\r",
											"            pm.environment.set(\"user_id\", randomUser._id);\r",
											"            console.log(\"User ID set:\", randomUser._id);\r",
											"        } else {\r",
											"            console.log(\"No users found in the response.\");\r",
											"        }\r",
											"    }\r",
											"});\r",
											""
										],
										"type": "text/javascript",
										"packages": {}
									}
								},
								{
									"listen": "test",
									"script": {
										"exec": [
											"pm.test(\"Response status code is 200\", function () {",
											"  pm.expect(pm.response.code).to.equal(200);",
											"});",
											"",
											"",
											"pm.test(\"Meta object should exist and be an object\", function () {",
											"    const responseData = pm.response.json();",
											"    ",
											"    pm.expect(responseData).to.be.an('object');",
											"    pm.expect(responseData.meta).to.exist.and.to.be.an('object');",
											"});",
											"",
											"",
											"pm.test(\"Status object contains the 'success' key with a boolean value\", function () {",
											"  const responseData = pm.response.json();",
											"",
											"  pm.expect(responseData.status.success).to.be.a('boolean');",
											"});",
											"",
											"",
											"pm.test(\"Data object is empty\", function () {",
											"    const responseData = pm.response.json();",
											"    ",
											"    pm.expect(responseData).to.be.an('object');",
											"    pm.expect(responseData.data).to.be.an('object').that.is.empty;",
											"});",
											"",
											"",
											"pm.test(\"Errors object should be empty\", function () {",
											"    const responseData = pm.response.json();",
											"    ",
											"    pm.expect(responseData.errors).to.be.an('object').that.is.empty;",
											"});"
										],
										"type": "text/javascript",
										"id": "c2eb6b2c-8eeb-45e5-b0b6-330954947e46"
									}
								}
							],
							"id": "38f9703c-5dda-4a17-a4e2-43291398728a",
							"protocolProfileBehavior": {
								"disableBodyPruning": true
							},
							"request": {
								"method": "DELETE",
								"header": [
									{
										"key": "Content-Type",
										"value": "application/json"
									}
								],
								"url": {
									"raw": "{{SERVER_URL}}/api/users/{{user_id}}",
									"host": [
										"{{SERVER_URL}}"
									],
									"path": [
										"api",
										"users",
										"{{user_id}}"
									]
								}
							},
							"response": []
						},
						{
							"name": "DELETE /api/users/delete/{{user_id}}",
							"event": [
								{
									"listen": "prerequest",
									"script": {
										"id": "3d2fcb97-4e6b-4718-bb63-8ae0e651b362",
										"exec": [
											"// Send a GET request to fetch the user list\r",
											"pm.sendRequest({\r",
											"    url: pm.environment.get(\"SERVER_URL\") + '/api/users/all',\r",
											"    method: 'GET',\r",
											"    header: {\r",
											"        'Content-Type': 'application/json'\r",
											"    }\r",
											"}, function (err, res) {\r",
											"    if (err) {\r",
											"        console.log(\"Error fetching users:\", err);\r",
											"    } else {\r",
											"        const responseData = res.json();\r",
											"        const users = responseData.data;\r",
											"\r",
											"        if (users && users.length > 0) {\r",
											"            // Select a random user from the list\r",
											"            const randomUser = users[Math.floor(Math.random() * users.length)];\r",
											"\r",
											"            console.log(\"Selected User:\", randomUser);\r",
											"\r",
											"            // Set the _id as an environment variable\r",
											"            pm.environment.set(\"user_id\", randomUser._id);\r",
											"            console.log(\"User ID set:\", randomUser._id);\r",
											"        } else {\r",
											"            console.log(\"No users found in the response.\");\r",
											"        }\r",
											"    }\r",
											"});\r",
											""
										],
										"type": "text/javascript",
										"packages": {}
									}
								},
								{
									"listen": "test",
									"script": {
										"exec": [
											"pm.test(\"Response status code is 200\", function () {",
											"  pm.response.to.have.status(200);",
											"});",
											"",
											"",
											"pm.test(\"Content-Type is application/json\", function () {",
											"    pm.expect(pm.response.headers.get(\"Content-Type\")).to.include(\"application/json\");",
											"});",
											"",
											"",
											"pm.test(\"Response has a meta object\", function () {",
											"  const responseData = pm.response.json();",
											"  ",
											"  pm.expect(responseData).to.have.property('meta');",
											"});",
											"",
											"",
											"pm.test(\"Verify that the 'success' key inside the 'status' object is true\", function () {",
											"  const responseData = pm.response.json();",
											"  ",
											"  pm.expect(responseData.status).to.exist;",
											"  pm.expect(responseData.status.success).to.be.true;",
											"});",
											"",
											"",
											"pm.test(\"Data and errors objects should be empty\", function () {",
											"    const responseData = pm.response.json();",
											"",
											"    pm.expect(responseData).to.be.an('object');",
											"    pm.expect(responseData.data).to.be.an('object').that.is.empty;",
											"    pm.expect(responseData.errors).to.be.an('object').that.is.empty;",
											"});"
										],
										"type": "text/javascript",
										"id": "ccb4702b-1a64-43e7-8e6c-c2d811e51ba3"
									}
								}
							],
							"id": "0750df36-6783-49d3-baa2-bff3d4cb6e45",
							"protocolProfileBehavior": {
								"disableBodyPruning": true
							},
							"request": {
								"method": "DELETE",
								"header": [
									{
										"key": "Content-Type",
										"value": "application/json"
									}
								],
								"url": {
									"raw": "{{SERVER_URL}}/api/users/delete/{{user_id}}",
									"host": [
										"{{SERVER_URL}}"
									],
									"path": [
										"api",
										"users",
										"delete",
										"{{user_id}}"
									]
								}
							},
							"response": []
						},
						{
							"name": "DELETE /api/users/destroy/{{user_id}}",
							"event": [
								{
									"listen": "prerequest",
									"script": {
										"id": "63d28736-9d45-47df-8b9f-2539a43e5097",
										"exec": [
											"// Send a GET request to fetch the user list\r",
											"pm.sendRequest({\r",
											"    url: pm.environment.get(\"SERVER_URL\") + '/api/users/all',\r",
											"    method: 'GET',\r",
											"    header: {\r",
											"        'Content-Type': 'application/json'\r",
											"    }\r",
											"}, function (err, res) {\r",
											"    if (err) {\r",
											"        console.log(\"Error fetching users:\", err);\r",
											"    } else {\r",
											"        const responseData = res.json();\r",
											"        const users = responseData.data;\r",
											"\r",
											"        if (users && users.length > 0) {\r",
											"            // Select a random user from the list\r",
											"            const randomUser = users[Math.floor(Math.random() * users.length)];\r",
											"\r",
											"            console.log(\"Selected User:\", randomUser);\r",
											"\r",
											"            // Set the _id as an environment variable\r",
											"            pm.environment.set(\"user_id\", randomUser._id);\r",
											"            console.log(\"User ID set:\", randomUser._id);\r",
											"        } else {\r",
											"            console.log(\"No users found in the response.\");\r",
											"        }\r",
											"    }\r",
											"});\r",
											""
										],
										"type": "text/javascript",
										"packages": {}
									}
								},
								{
									"listen": "test",
									"script": {
										"exec": [
											"pm.test(\"Response status code is 200\", function () {",
											"  pm.response.to.have.status(200);",
											"});",
											"",
											"",
											"pm.test(\"Content-Type is application/json\", function () {",
											"    pm.expect(pm.response.headers.get(\"Content-Type\")).to.include(\"application/json\");",
											"});",
											"",
											"",
											"pm.test(\"Meta object exists in the response\", function () {",
											"    const responseData = pm.response.json();",
											"    ",
											"    pm.expect(responseData.meta).to.exist.and.to.be.an('object');",
											"});",
											"",
											"",
											"pm.test(\"Success status is true\", function () {",
											"    const responseData = pm.response.json();",
											"    ",
											"    pm.expect(responseData.status.success).to.be.true;",
											"});",
											"",
											"",
											"pm.test(\"Data object is empty\", function () {",
											"  const responseData = pm.response.json();",
											"  ",
											"  pm.expect(responseData.data).to.eql({});",
											"});"
										],
										"type": "text/javascript",
										"id": "32d2c2a0-3fec-45f9-8908-082b576aeb2c"
									}
								}
							],
							"id": "d2a61506-af62-4708-9b70-0de313a71070",
							"protocolProfileBehavior": {
								"disableBodyPruning": true
							},
							"request": {
								"method": "DELETE",
								"header": [
									{
										"key": "Content-Type",
										"value": "application/json"
									}
								],
								"url": {
									"raw": "{{SERVER_URL}}/api/users/destroy/{{user_id}}",
									"host": [
										"{{SERVER_URL}}"
									],
									"path": [
										"api",
										"users",
										"destroy",
										"{{user_id}}"
									]
								}
							},
							"response": []
						},
						{
							"name": "DELETE /api/users?ids={{docIds}}",
							"event": [
								{
									"listen": "prerequest",
									"script": {
										"id": "080facc3-ef49-4a34-8d38-35cad3110aa6",
										"exec": [
											"// Send a GET request to fetch the user list\r",
											"pm.sendRequest({\r",
											"    url: pm.environment.get(\"SERVER_URL\") + '/api/users/all',\r",
											"    method: 'GET',\r",
											"    header: {\r",
											"        'Content-Type': 'application/json'\r",
											"    }\r",
											"}, function (err, res) {\r",
											"    if (err) {\r",
											"        console.log(\"Error fetching users:\", err);\r",
											"    } else {\r",
											"        const responseData = res.json();\r",
											"        const users = responseData.data;\r",
											"\r",
											"        console.log(users)\r",
											"\r",
											"        if (users && users.length > 0) {\r",
											"            // Extract all user IDs\r",
											"            const userIds = users.map(user => user._id);\r",
											"\r",
											"            // Convert the array of IDs into a comma-separated string\r",
											"            const ids = userIds.join(',');\r",
											"\r",
											"            // Set as an environment variable\r",
											"            pm.environment.set(\"docIds\", ids);\r",
											"\r",
											"            console.log(\"Document IDs set:\", ids);\r",
											"        } else {\r",
											"            console.log(\"No users found in the response.\");\r",
											"        }\r",
											"    }\r",
											"});\r",
											""
										],
										"type": "text/javascript",
										"packages": {}
									}
								},
								{
									"listen": "test",
									"script": {
										"exec": [
											"pm.test(\"Response status code is 200\", function () {",
											"    pm.response.to.have.status(200);",
											"});",
											"",
											"",
											"pm.test(\"Content-Type is application/json\", function () {",
											"    pm.expect(pm.response.headers.get(\"Content-Type\")).to.include(\"application/json\");",
											"});",
											"",
											"",
											"pm.test(\"Validate the meta object\", function () {",
											"  const responseData = pm.response.json();",
											"  ",
											"  pm.expect(responseData.meta).to.exist.and.to.be.an('object');",
											"});",
											"",
											"",
											"pm.test(\"Validate the status object\", function () {",
											"    const responseData = pm.response.json();",
											"    ",
											"    pm.expect(responseData.status).to.exist.and.to.be.an('object');",
											"});",
											"",
											"",
											"pm.test(\"Data and errors objects should be empty\", function () {",
											"  const responseData = pm.response.json();",
											"  ",
											"  pm.expect(responseData.data).to.be.an('object').that.is.empty;",
											"  pm.expect(responseData.errors).to.be.an('object').that.is.empty;",
											"});"
										],
										"type": "text/javascript",
										"id": "eb195995-3114-4eb2-92a5-2ea44c97766a"
									}
								}
							],
							"id": "539c3db2-f05f-4a6e-8881-96cb8e72779b",
							"protocolProfileBehavior": {
								"disableBodyPruning": true
							},
							"request": {
								"method": "DELETE",
								"header": [
									{
										"key": "Content-Type",
										"value": "application/json"
									}
								],
								"url": {
									"raw": "{{SERVER_URL}}/api/users?ids={{docIds}}",
									"host": [
										"{{SERVER_URL}}"
									],
									"path": [
										"api",
										"users"
									],
									"query": [
										{
											"key": "ids",
											"value": "{{docIds}}"
										}
									]
								}
							},
							"response": []
						},
						{
							"name": "DELETE /api/users/delete-list?ids={{docIds}}",
							"event": [
								{
									"listen": "prerequest",
									"script": {
										"id": "62efebcc-a3f5-404c-b843-d146d7cb2290",
										"exec": [
											"// Send a GET request to fetch the user list\r",
											"pm.sendRequest({\r",
											"    url: pm.environment.get(\"SERVER_URL\") + '/api/users/all',\r",
											"    method: 'GET',\r",
											"    header: {\r",
											"        'Content-Type': 'application/json'\r",
											"    }\r",
											"}, function (err, res) {\r",
											"    if (err) {\r",
											"        console.log(\"Error fetching users:\", err);\r",
											"    } else {\r",
											"        const responseData = res.json();\r",
											"        const users = responseData.data;\r",
											"\r",
											"        console.log(users)\r",
											"\r",
											"        if (users && users.length > 0) {\r",
											"            // Extract all user IDs\r",
											"            const userIds = users.map(user => user._id);\r",
											"\r",
											"            // Convert the array of IDs into a comma-separated string\r",
											"            const ids = userIds.join(',');\r",
											"\r",
											"            // Set as an environment variable\r",
											"            pm.environment.set(\"docIds\", ids);\r",
											"\r",
											"            console.log(\"Document IDs set:\", ids);\r",
											"        } else {\r",
											"            console.log(\"No users found in the response.\");\r",
											"        }\r",
											"    }\r",
											"});\r",
											""
										],
										"type": "text/javascript",
										"packages": {}
									}
								},
								{
									"listen": "test",
									"script": {
										"exec": [
											"pm.test(\"Response status code is 400\", function () {",
											"    pm.expect(pm.response.code).to.equal(400);",
											"});",
											"",
											"",
											"pm.test(\"Content-Type header is present and has a valid value\", function () {",
											"    pm.expect(pm.response.headers.has(\"Content-Type\")).to.be.true;",
											"    pm.expect(pm.response.headers.get(\"Content-Type\")).to.match(/^application\\/json/);",
											"});",
											"",
											"",
											"pm.test(\"Response has the required fields\", function () {",
											"    const responseData = pm.response.json();",
											"",
											"    pm.expect(responseData).to.be.an('object');",
											"    pm.expect(responseData.meta).to.exist;",
											"    pm.expect(responseData.status).to.exist;",
											"    pm.expect(responseData.data).to.exist;",
											"    pm.expect(responseData.errors).to.exist;",
											"});",
											"",
											"",
											"pm.test(\"Errors array is not empty\", function () {",
											"  const responseData = pm.response.json();",
											"  ",
											"  pm.expect(responseData.errors).to.be.an('array').and.to.have.lengthOf.at.least(1);",
											"});",
											"",
											"",
											"pm.test(\"Verify that the 'ids' parameter is correctly parsed and processed by the API\", function () {",
											"    const responseData = pm.response.json();",
											"    ",
											"    pm.expect(responseData).to.be.an('object');",
											"    pm.expect(responseData.errors).to.be.an('array').and.to.have.lengthOf.at.least(1);",
											"    responseData.errors.forEach(function(error) {",
											"        pm.expect(error.field).to.equal('ids');",
											"    });",
											"});"
										],
										"type": "text/javascript",
										"id": "88755af1-2448-47cb-87f9-a8623cc41fa8"
									}
								}
							],
							"id": "5049ffa8-81f1-49a1-b695-ffc0a9e6fd1c",
							"protocolProfileBehavior": {
								"disableBodyPruning": true
							},
							"request": {
								"method": "DELETE",
								"header": [
									{
										"key": "Content-Type",
										"value": "application/json"
									}
								],
								"url": {
									"raw": "{{SERVER_URL}}/api/users/delete-list?ids={{docIds}}",
									"host": [
										"{{SERVER_URL}}"
									],
									"path": [
										"api",
										"users",
										"delete-list"
									],
									"query": [
										{
											"key": "ids",
											"value": "{{docIds}}"
										}
									]
								}
							},
							"response": []
						},
						{
							"name": "DELETE /api/users/delete-by-list?ids={{docIds}}",
							"event": [
								{
									"listen": "prerequest",
									"script": {
										"id": "56c03b4f-0dc2-485b-9001-8e50e241b932",
										"exec": [
											"// Send a GET request to fetch the user list\r",
											"pm.sendRequest({\r",
											"    url: pm.environment.get(\"SERVER_URL\") + '/api/users/all',\r",
											"    method: 'GET',\r",
											"    header: {\r",
											"        'Content-Type': 'application/json'\r",
											"    }\r",
											"}, function (err, res) {\r",
											"    if (err) {\r",
											"        console.log(\"Error fetching users:\", err);\r",
											"    } else {\r",
											"        const responseData = res.json();\r",
											"        const users = responseData.data;\r",
											"\r",
											"        console.log(users)\r",
											"\r",
											"        if (users && users.length > 0) {\r",
											"            // Extract all user IDs\r",
											"            const userIds = users.map(user => user._id);\r",
											"\r",
											"            // Convert the array of IDs into a comma-separated string\r",
											"            const ids = userIds.join(',');\r",
											"\r",
											"            // Set as an environment variable\r",
											"            pm.environment.set(\"docIds\", ids);\r",
											"\r",
											"            console.log(\"Document IDs set:\", ids);\r",
											"        } else {\r",
											"            console.log(\"No users found in the response.\");\r",
											"        }\r",
											"    }\r",
											"});\r",
											""
										],
										"type": "text/javascript",
										"packages": {}
									}
								},
								{
									"listen": "test",
									"script": {
										"exec": [
											"pm.test(\"Response status code is 400\", function () {",
											"  pm.expect(pm.response.code).to.equal(400);",
											"});",
											"",
											"",
											"pm.test(\"Response has the required fields\", function () {",
											"    const responseData = pm.response.json();",
											"    ",
											"    pm.expect(responseData).to.have.property('meta');",
											"    pm.expect(responseData).to.have.property('status');",
											"    pm.expect(responseData).to.have.property('data');",
											"    pm.expect(responseData).to.have.property('errors');",
											"});",
											"",
											"",
											"pm.test(\"Content-Type header is present and has a valid value\", function () {",
											"    pm.response.to.have.header(\"Content-Type\");",
											"    pm.expect(pm.response.headers.get(\"Content-Type\")).to.include(\"application/json\");",
											"});",
											"",
											"",
											"pm.test(\"Errors array is present and contains the expected number of elements\", function () {",
											"    const responseData = pm.response.json();",
											"    ",
											"    pm.expect(responseData.errors).to.exist;",
											"    pm.expect(responseData.errors).to.be.an('array');",
											"    pm.expect(responseData.errors).to.have.lengthOf(1);",
											"});",
											"",
											"",
											"pm.test(\"Field and message in errors array are non-empty strings\", function () {",
											"    const responseData = pm.response.json();",
											"",
											"    pm.expect(responseData.errors).to.be.an('array');",
											"    responseData.errors.forEach(function(error) {",
											"        pm.expect(error.field).to.be.a('string').and.to.have.lengthOf.at.least(1, \"Field should not be empty\");",
											"        pm.expect(error.message).to.be.a('string').and.to.have.lengthOf.at.least(1, \"Message should not be empty\");",
											"    });",
											"});"
										],
										"type": "text/javascript",
										"id": "cc15eaa0-7244-452a-af57-8ff6ee4b45de"
									}
								}
							],
							"id": "bea34581-7a0c-4709-bdfc-b180c6136e57",
							"protocolProfileBehavior": {
								"disableBodyPruning": true
							},
							"request": {
								"method": "DELETE",
								"header": [
									{
										"key": "Content-Type",
										"value": "application/json"
									}
								],
								"url": {
									"raw": "{{SERVER_URL}}/api/users/delete-by-list?ids={{docIds}}",
									"host": [
										"{{SERVER_URL}}"
									],
									"path": [
										"api",
										"users",
										"delete-by-list"
									],
									"query": [
										{
											"key": "ids",
											"value": "{{docIds}}"
										}
									]
								}
							},
							"response": []
						},
						{
							"name": "DELETE /api/users/destroy-list?ids={{docIds}}",
							"event": [
								{
									"listen": "prerequest",
									"script": {
										"id": "12cb1188-3346-4573-9592-2ecd5670fad4",
										"exec": [
											"// Send a GET request to fetch the user list\r",
											"pm.sendRequest({\r",
											"    url: pm.environment.get(\"SERVER_URL\") + '/api/users/all',\r",
											"    method: 'GET',\r",
											"    header: {\r",
											"        'Content-Type': 'application/json'\r",
											"    }\r",
											"}, function (err, res) {\r",
											"    if (err) {\r",
											"        console.log(\"Error fetching users:\", err);\r",
											"    } else {\r",
											"        const responseData = res.json();\r",
											"        const users = responseData.data;\r",
											"\r",
											"        console.log(users)\r",
											"\r",
											"        if (users && users.length > 0) {\r",
											"            // Extract all user IDs\r",
											"            const userIds = users.map(user => user._id);\r",
											"\r",
											"            // Convert the array of IDs into a comma-separated string\r",
											"            const ids = userIds.join(',');\r",
											"\r",
											"            // Set as an environment variable\r",
											"            pm.environment.set(\"docIds\", ids);\r",
											"\r",
											"            console.log(\"Document IDs set:\", ids);\r",
											"        } else {\r",
											"            console.log(\"No users found in the response.\");\r",
											"        }\r",
											"    }\r",
											"});\r",
											""
										],
										"type": "text/javascript",
										"packages": {}
									}
								},
								{
									"listen": "test",
									"script": {
										"exec": [
											"pm.test(\"Response status code is 400\", function () {",
											"  pm.expect(pm.response.code).to.equal(400);",
											"});",
											"",
											"",
											"pm.test(\"Response has the required fields - meta, status, data, errors\", function () {",
											"    const responseData = pm.response.json();",
											"    ",
											"    pm.expect(responseData).to.have.property('meta');",
											"    pm.expect(responseData).to.have.property('status');",
											"    pm.expect(responseData).to.have.property('data');",
											"    pm.expect(responseData).to.have.property('errors');",
											"});",
											"",
											"",
											"pm.test(\"Content-Type header is present and has a valid value\", function () {",
											"    pm.expect(pm.response.headers.get(\"Content-Type\")).to.exist;",
											"    pm.expect(pm.response.headers.get(\"Content-Type\")).to.be.oneOf(['application/json', 'text/plain', 'application/xml']);",
											"});",
											"",
											"",
											"pm.test(\"Ids parameter is present in the request URL\", function () {",
											"    const requestUrl = pm.request.url.toString();",
											"    pm.expect(requestUrl).to.include(\"ids=\", \"Ids parameter is present in the request URL\");",
											"});",
											"",
											"",
											"pm.test(\"Errors array contains non-empty field and message for each error\", function () {",
											"    const responseData = pm.response.json();",
											"    ",
											"    pm.expect(responseData.errors).to.be.an('array');",
											"    ",
											"    responseData.errors.forEach(function(error) {",
											"        pm.expect(error.field).to.be.a('string').and.to.have.lengthOf.at.least(1, \"Field should not be empty\");",
											"        pm.expect(error.message).to.be.a('string').and.to.have.lengthOf.at.least(1, \"Message should not be empty\");",
											"    });",
											"});"
										],
										"type": "text/javascript",
										"id": "fd24bf15-41e9-4f91-acf7-a6b84cac68e0"
									}
								}
							],
							"id": "231f7548-a94d-491e-aa4a-58d59443c535",
							"protocolProfileBehavior": {
								"disableBodyPruning": true
							},
							"request": {
								"method": "DELETE",
								"header": [
									{
										"key": "Content-Type",
										"value": "application/json"
									}
								],
								"url": {
									"raw": "{{SERVER_URL}}/api/users/destroy-list?ids={{docIds}}",
									"host": [
										"{{SERVER_URL}}"
									],
									"path": [
										"api",
										"users",
										"destroy-list"
									],
									"query": [
										{
											"key": "ids",
											"value": "{{docIds}}"
										}
									]
								}
							},
							"response": []
						},
						{
							"name": "DELETE /api/users/destroy-by-list?ids={{docIds}}",
							"event": [
								{
									"listen": "prerequest",
									"script": {
										"id": "5ca93783-a173-465c-b60b-311d9f0f2793",
										"exec": [
											"// Send a GET request to fetch the user list\r",
											"pm.sendRequest({\r",
											"    url: pm.environment.get(\"SERVER_URL\") + '/api/users/all',\r",
											"    method: 'GET',\r",
											"    header: {\r",
											"        'Content-Type': 'application/json'\r",
											"    }\r",
											"}, function (err, res) {\r",
											"    if (err) {\r",
											"        console.log(\"Error fetching users:\", err);\r",
											"    } else {\r",
											"        const responseData = res.json();\r",
											"        const users = responseData.data;\r",
											"\r",
											"        console.log(users)\r",
											"\r",
											"        if (users && users.length > 0) {\r",
											"            // Extract all user IDs\r",
											"            const userIds = users.map(user => user._id);\r",
											"\r",
											"            // Convert the array of IDs into a comma-separated string\r",
											"            const ids = userIds.join(',');\r",
											"\r",
											"            // Set as an environment variable\r",
											"            pm.environment.set(\"docIds\", ids);\r",
											"\r",
											"            console.log(\"Document IDs set:\", ids);\r",
											"        } else {\r",
											"            console.log(\"No users found in the response.\");\r",
											"        }\r",
											"    }\r",
											"});\r",
											""
										],
										"type": "text/javascript",
										"packages": {}
									}
								},
								{
									"listen": "test",
									"script": {
										"exec": [
											"pm.test(\"Response status code is 400\", function () {",
											"    pm.expect(pm.response.code).to.equal(400);",
											"});",
											"",
											"",
											"pm.test(\"Response has the required fields - meta, status, data, and errors\", function () {",
											"    const responseData = pm.response.json();",
											"    ",
											"    pm.expect(responseData).to.be.an('object');",
											"    pm.expect(responseData.meta).to.exist;",
											"    pm.expect(responseData.status).to.exist;",
											"    pm.expect(responseData.data).to.exist;",
											"    pm.expect(responseData.errors).to.exist;",
											"});",
											"",
											"",
											"pm.test(\"Content-Type header is present and has a valid format\", function () {",
											"    pm.expect(pm.response.headers.get(\"Content-Type\")).to.exist;",
											"    pm.expect(pm.response.headers.get(\"Content-Type\")).to.match(/^application\\/json/);",
											"});",
											"",
											"",
											"pm.test(\"Errors array is present and contains at least one element\", function () {",
											"    const responseData = pm.response.json();",
											"    ",
											"    pm.expect(responseData.errors).to.exist;",
											"    pm.expect(responseData.errors).to.be.an('array').and.to.have.lengthOf.at.least(1);",
											"});",
											"",
											"",
											"pm.test(\"Field and message in errors array are non-empty strings\", function () {",
											"    const responseData = pm.response.json();",
											"    ",
											"    pm.expect(responseData.errors).to.be.an('array').and.to.have.lengthOf.at.least(1);",
											"    ",
											"    responseData.errors.forEach(function(error) {",
											"        pm.expect(error.field).to.be.a('string').and.to.have.lengthOf.at.least(1, \"Field should not be empty\");",
											"        pm.expect(error.message).to.be.a('string').and.to.have.lengthOf.at.least(1, \"Message should not be empty\");",
											"    });",
											"});"
										],
										"type": "text/javascript",
										"id": "88cb9cac-a857-4486-87ac-86e0c63a121e"
									}
								}
							],
							"id": "19cf814d-c5e2-46d0-89af-2b61179faef5",
							"protocolProfileBehavior": {
								"disableBodyPruning": true
							},
							"request": {
								"method": "DELETE",
								"header": [
									{
										"key": "Content-Type",
										"value": "application/json"
									}
								],
								"url": {
									"raw": "{{SERVER_URL}}/api/users/destroy-by-list?ids={{docIds}}",
									"host": [
										"{{SERVER_URL}}"
									],
									"path": [
										"api",
										"users",
										"destroy-by-list"
									],
									"query": [
										{
											"key": "ids",
											"value": "{{docIds}}"
										}
									]
								}
							},
							"response": []
						}
					],
					"id": "5806f1de-8f46-4367-8c82-ab6ee9ae705b",
					"description": "Routes for DELETE requests for users"
				}
			],
			"id": "cb87b97c-50b3-4ee1-b719-dd370365915a",
			"description": "Dynamic routes for users"
		},
		{
			"name": "admins",
			"item": [
				{
					"name": "POST",
					"item": [
						{
							"name": "POST /api/admins/",
							"event": [
								{
									"listen": "prerequest",
									"script": {
										"id": "a8b586b7-5d16-4630-b29f-8878a67bd3ca",
										"exec": [
											"// Generate random data with valid name\r",
											"const randomId = Math.floor(Math.random() * 1000);\r",
											"const isActive = Math.random() < 0.5;\r",
											"\r",
											"// Generate a valid name (3-50 characters, letters, and spaces only)\r",
											"const names = [\"Admin John Doe\", \"Admin Jane Smith\", \"Admin Alice Johnson\", \"Admin Michael Brown\", \"Admin Emily Davis\"];\r",
											"const randomName = names[Math.floor(Math.random() * names.length)];\r",
											"\r",
											"pm.environment.set(\"name\", randomName);\r",
											"pm.environment.set(\"email\", `user${randomId}@example.com`);\r",
											"pm.environment.set(\"isActive\", isActive);"
										],
										"type": "text/javascript",
										"packages": {}
									}
								},
								{
									"listen": "test",
									"script": {
										"id": "9b86dc2e-8341-4b47-b91e-7a1447b6989c",
										"exec": [
											"pm.test(\"Status code is 409 or 201\", function () {",
											"    pm.expect(pm.response.code).to.be.oneOf([409, 201]);",
											"});",
											"",
											"pm.test(\"Content-Type is application/json\", function () { pm.expect(pm.response.headers.get('Content-Type')).to.include('application/json'); });",
											"",
											"pm.test(\"Response time is less than 500ms\", function () {",
											"    pm.expect(pm.response.responseTime).to.be.below(500);",
											"});",
											"",
											"pm.test(\"Response body contains data\", function () { pm.expect(pm.response.json()).to.be.an('object').that.is.not.empty; });",
											"",
											"// pm.test(\"Cache-Control header is present\", function () { pm.expect(pm.response.headers.has('Cache-Control')).to.be.true; });",
											"",
											"// pm.test(\"Cache-Control value is no-cache\", function () { pm.expect(pm.response.headers.get('Cache-Control')).to.equal('no-cache'); });",
											"",
											"pm.test(\"Verify the response body format\", function () {",
											"    const responseBody = pm.response.json();",
											"",
											"    if (pm.response.code === 201) {",
											"        pm.expect(responseBody).to.have.all.keys('meta', 'status', 'data', 'errors');",
											"        pm.expect(responseBody.meta).to.have.property('route', '/');",
											"        pm.expect(responseBody.status).to.have.property('success', true);",
											"        pm.expect(responseBody.status).to.have.property('message').that.contains(\"Success: New Admins created with ID\"); // More flexible message check",
											"        pm.expect(responseBody.data).to.have.all.keys('_id', 'name', 'email', 'isActive', 'createdAt', 'updatedAt');",
											"",
											"        // Dynamically check types and values within data",
											"        pm.expect(responseBody.data._id).to.be.a('string');",
											"        pm.expect(responseBody.data.name).to.be.a('string');",
											"        pm.expect(responseBody.data.email).to.be.a('string');",
											"        pm.expect(responseBody.data.isActive).to.be.a('boolean');",
											"        pm.expect(responseBody.data.createdAt).to.be.a('string');",
											"        pm.expect(responseBody.data.updatedAt).to.be.a('string');",
											"",
											"        // You can add more specific value checks here if needed, for example:",
											"        // pm.expect(responseBody.data.email).to.match(/@example\\.com$/); // Check email domain",
											"",
											"    } else if (pm.response.code === 409) {",
											"        pm.expect(responseBody).to.have.all.keys('meta', 'status', 'data', 'errors');",
											"        pm.expect(responseBody.meta).to.have.property('route', '/');",
											"        pm.expect(responseBody.status).to.have.property('message').that.contains(\"Conflict: Admins with email\"); // More flexible message check",
											"        pm.expect(responseBody.data).to.be.empty; // Check if data is empty",
											"        pm.expect(responseBody.errors).to.be.empty;",
											"    } else {",
											"        pm.expect.fail(\"Unexpected status code: \" + pm.response.code); // Fail if code is not 201 or 409",
											"    }",
											"});"
										],
										"type": "text/javascript",
										"packages": {}
									}
								}
							],
							"id": "d4e06f63-93ae-4c2b-bc8d-99279d325d5f",
							"protocolProfileBehavior": {
								"disableBodyPruning": true
							},
							"request": {
								"method": "POST",
								"header": [
									{
										"key": "Content-Type",
										"value": "application/json"
									}
								],
								"body": {
									"mode": "raw",
									"raw": "{\n    \"name\": \"{{name}}\",\n    \"email\": \"{{email}}\",\n    \"isActive\": {{isActive}}\n}\n",
									"options": {
										"raw": {
											"language": "json"
										}
									}
								},
								"url": {
									"raw": "{{SERVER_URL}}/api/admins",
									"host": [
										"{{SERVER_URL}}"
									],
									"path": [
										"api",
										"admins"
									]
								}
							},
							"response": []
						},
						{
							"name": "POST /api/admins/create-dummy?count={{count}}",
							"event": [
								{
									"listen": "prerequest",
									"script": {
										"id": "d94de0a1-400b-48ff-bf0e-8dd3c3dbd2bd",
										"exec": [
											"pm.environment.set(\"count\", Math.floor(Math.random() * 50) + 18);"
										],
										"type": "text/javascript",
										"packages": {}
									}
								},
								{
									"listen": "test",
									"script": {
										"exec": [
											"pm.test(\"Response status code is 404\", function () {",
											"    pm.expect(pm.response.code).to.equal(404);",
											"});",
											"",
											"",
											"pm.test(\"Content-Type header is present and has a valid value\", function () {",
											"    pm.expect(pm.response.headers.has(\"Content-Type\")).to.be.true;",
											"    pm.expect(pm.response.headers.get(\"Content-Type\")).to.match(/^[\\w\\/\\+\\-]+$/);",
											"});",
											"",
											"",
											"pm.test(\"Validate the structure of the response\", function () {",
											"    const responseData = pm.response.json();",
											"    ",
											"    pm.expect(responseData).to.be.an('object');",
											"    pm.expect(responseData).to.have.property('meta');",
											"    pm.expect(responseData).to.have.property('status');",
											"    pm.expect(responseData).to.have.property('data');",
											"    pm.expect(responseData).to.have.property('errors');",
											"});",
											"",
											"",
											"pm.test(\"Route in meta object should be empty\", function () {",
											"  const responseData = pm.response.json();",
											"  ",
											"  pm.expect(responseData.meta.route).to.be.empty;",
											"});",
											"",
											"",
											"pm.test(\"Ensure that the message in the status object is empty\", function () {",
											"    const responseData = pm.response.json();",
											"    ",
											"    pm.expect(responseData.status.message).to.equal(\"\");",
											"});"
										],
										"type": "text/javascript",
										"id": "7cfad12a-2a41-49da-b20f-ee2bfa3722ca"
									}
								}
							],
							"id": "539b5bf6-2026-49dd-9d5c-f73c2aab0202",
							"protocolProfileBehavior": {
								"disableBodyPruning": true
							},
							"request": {
								"method": "POST",
								"header": [
									{
										"key": "Content-Type",
										"value": "application/json"
									}
								],
								"url": {
									"raw": "{{SERVER_URL}}/api/admins/create-dummy?count={{count}}",
									"host": [
										"{{SERVER_URL}}"
									],
									"path": [
										"api",
										"admins",
										"create-dummy"
									],
									"query": [
										{
											"key": "count",
											"value": "{{count}}"
										}
									]
								}
							},
							"response": []
						}
					],
					"id": "e79ad5f6-f7de-48d0-8354-ead7e7152bc3",
					"description": "Routes for POST requests for admins"
				},
				{
					"name": "GET",
					"item": [
						{
							"name": "GET /api/admins/",
							"event": [
								{
									"listen": "test",
									"script": {
										"exec": [
											"pm.test(\"Response status code is 200\", function () {",
											"    pm.response.to.have.status(200);",
											"});",
											"",
											"",
											"pm.test(\"Content-Type header is application/json\", function () {",
											"    pm.expect(pm.response.headers.get(\"Content-Type\")).to.include(\"application/json\");",
											"});",
											"",
											"",
											"pm.test(\"Meta object should exist and be an object\", function () {",
											"    const responseData = pm.response.json();",
											"    ",
											"    pm.expect(responseData.meta).to.exist.and.to.be.an('object');",
											"});",
											"",
											"",
											"pm.test(\"Data array is present and contains expected fields\", function () {",
											"    const responseData = pm.response.json();",
											"    ",
											"    pm.expect(responseData).to.be.an('object');",
											"    pm.expect(responseData.data).to.exist.and.to.be.an('array');",
											"    ",
											"    responseData.data.forEach(function(item) {",
											"        pm.expect(item).to.have.property('_id');",
											"        pm.expect(item).to.have.property('name');",
											"        pm.expect(item).to.have.property('email');",
											"        pm.expect(item).to.have.property('isActive');",
											"        pm.expect(item).to.have.property('createdAt');",
											"        pm.expect(item).to.have.property('updatedAt');",
											"    });",
											"});",
											"",
											"",
											"pm.test(\"Email is in a valid format\", function () {",
											"  const responseData = pm.response.json();",
											"  ",
											"  pm.expect(responseData.data).to.be.an('array');",
											"  ",
											"  responseData.data.forEach(function(admin) {",
											"    pm.expect(admin.email).to.be.a('string').and.to.match(/^[^\\s@]+@[^\\s@]+\\.[^\\s@]+$/);",
											"  });",
											"});"
										],
										"type": "text/javascript",
										"id": "e405e4c9-2f9c-4f58-a450-50d6b5fc5c88"
									}
								}
							],
							"id": "a640a752-1750-4ecc-bd41-9287692af41b",
							"protocolProfileBehavior": {
								"disableBodyPruning": true
							},
							"request": {
								"method": "GET",
								"header": [
									{
										"key": "Content-Type",
										"value": "application/json"
									}
								],
								"url": {
									"raw": "{{SERVER_URL}}/api/admins",
									"host": [
										"{{SERVER_URL}}"
									],
									"path": [
										"api",
										"admins"
									]
								}
							},
							"response": []
						},
						{
							"name": "GET /api/admins/all",
							"event": [
								{
									"listen": "test",
									"script": {
										"exec": [
											"pm.test(\"Response status code is 200\", function () {",
											"    pm.response.to.have.status(200);",
											"});",
											"",
											"",
											"pm.test(\"Content-Type is application/json\", function () {",
											"    pm.expect(pm.response.headers.get(\"Content-Type\")).to.include(\"application/json\");",
											"});",
											"",
											"",
											"pm.test(\"Meta object should exist and be an object\", function () {",
											"  const responseData = pm.response.json();",
											"  ",
											"  pm.expect(responseData.meta).to.exist.and.to.be.an('object');",
											"});",
											"",
											"",
											"pm.test(\"Data array should not be empty\", function () {",
											"    const responseData = pm.response.json();",
											"    ",
											"    pm.expect(responseData.data).to.be.an('array').that.is.not.empty;",
											"});",
											"",
											"",
											"pm.test(\"Each object in the data array contains non-empty values for _id, name, email, isActive, createdAt, and updatedAt properties\", function () {",
											"    const responseData = pm.response.json();",
											"    ",
											"    pm.expect(responseData.data).to.be.an('array').that.is.not.empty;",
											"",
											"    responseData.data.forEach(function(item) {",
											"        pm.expect(item._id).to.exist.and.to.not.be.empty;",
											"        pm.expect(item.name).to.exist.and.to.not.be.empty;",
											"        pm.expect(item.email).to.exist.and.to.not.be.empty;",
											"        pm.expect(item.isActive).to.exist;",
											"        pm.expect(item.createdAt).to.exist.and.to.not.be.empty;",
											"        pm.expect(item.updatedAt).to.exist.and.to.not.be.empty;",
											"    });",
											"});"
										],
										"type": "text/javascript",
										"id": "82b27a00-2165-4a0a-8457-d6fb52510f09"
									}
								}
							],
							"id": "1008e772-a4c5-4cfd-9825-2f843867d13a",
							"protocolProfileBehavior": {
								"disableBodyPruning": true
							},
							"request": {
								"method": "GET",
								"header": [
									{
										"key": "Content-Type",
										"value": "application/json"
									}
								],
								"url": {
									"raw": "{{SERVER_URL}}/api/admins/all",
									"host": [
										"{{SERVER_URL}}"
									],
									"path": [
										"api",
										"admins",
										"all"
									]
								}
							},
							"response": []
						},
						{
							"name": "GET /api/admins/list",
							"event": [
								{
									"listen": "test",
									"script": {
										"exec": [
											"pm.test(\"Response status code is 200\", function () {",
											"    pm.expect(pm.response.code).to.equal(200);",
											"});",
											"",
											"",
											"pm.test(\"Content-Type header is application/json\", function () {",
											"    pm.expect(pm.response.headers.get(\"Content-Type\")).to.include(\"application/json\");",
											"});",
											"",
											"",
											"pm.test(\"Meta object should exist and be an object\", function () {",
											"    const responseData = pm.response.json();",
											"    ",
											"    pm.expect(responseData).to.be.an('object');",
											"    pm.expect(responseData.meta).to.exist.and.to.be.an('object');",
											"});",
											"",
											"",
											"pm.test(\"Ensure the data array contains the required fields\", function () {",
											"    const responseData = pm.response.json();",
											"",
											"    pm.expect(responseData.data).to.be.an('array').that.is.not.empty;",
											"",
											"    responseData.data.forEach(function(item) {",
											"        pm.expect(item).to.include.all.keys('_id', 'name', 'email', 'isActive', 'createdAt', 'updatedAt');",
											"    });",
											"});",
											"",
											"",
											"pm.test(\"Verify that isActive field in the data array is a boolean value\", function () {",
											"  const responseData = pm.response.json();",
											"",
											"  pm.expect(responseData.data).to.be.an('array');",
											"  responseData.data.forEach(function(item) {",
											"    pm.expect(item.isActive).to.be.a('boolean');",
											"  });",
											"});"
										],
										"type": "text/javascript",
										"id": "3610235c-7df3-4050-8305-0ef190e81e6c"
									}
								}
							],
							"id": "9eb1c9f4-2f09-4bb4-807f-f4fbf374528c",
							"protocolProfileBehavior": {
								"disableBodyPruning": true
							},
							"request": {
								"method": "GET",
								"header": [
									{
										"key": "Content-Type",
										"value": "application/json"
									}
								],
								"url": {
									"raw": "{{SERVER_URL}}/api/admins/list",
									"host": [
										"{{SERVER_URL}}"
									],
									"path": [
										"api",
										"admins",
										"list"
									]
								}
							},
							"response": []
						},
						{
							"name": "GET /api/admins/{{admin_id}}",
							"event": [
								{
									"listen": "prerequest",
									"script": {
										"id": "44ed238f-5d80-44a1-899d-1ba439e3c9d8",
										"exec": [
											"// Send a GET request to fetch the admin list\r",
											"pm.sendRequest({\r",
											"    url: pm.environment.get(\"SERVER_URL\") + '/api/admins/all',\r",
											"    method: 'GET',\r",
											"    header: {\r",
											"        'Content-Type': 'application/json'\r",
											"    }\r",
											"}, function (err, res) {\r",
											"    if (err) {\r",
											"        console.log(\"Error fetching admins:\", err);\r",
											"    } else {\r",
											"        // Parse the response to extract admin data\r",
											"        const responseData = res.json();\r",
											"        const admins = responseData.data;\r",
											"\r",
											"        if (admins && admins.length > 0) {\r",
											"            // Select a random admin from the list\r",
											"            const randomadmin = admins[Math.floor(Math.random() * admins.length)];\r",
											"\r",
											"            // Set the _id as an environment variable\r",
											"            pm.environment.set(\"admin_id\", randomadmin._id);\r",
											"            console.log(\"admin ID set:\", randomadmin._id);\r",
											"        } else {\r",
											"            console.log(\"No admins found in the response.\");\r",
											"        }\r",
											"    }\r",
											"});\r",
											""
										],
										"type": "text/javascript",
										"packages": {}
									}
								},
								{
									"listen": "test",
									"script": {
										"exec": [
											"pm.test(\"Response status code is 200\", function () {",
											"  pm.response.to.have.status(200);",
											"});",
											"",
											"",
											"pm.test(\"Response has the required fields\", function () {",
											"    const responseData = pm.response.json();",
											"    ",
											"    pm.expect(responseData).to.be.an('object');",
											"    pm.expect(responseData).to.have.property('_id');",
											"    pm.expect(responseData).to.have.property('name');",
											"    pm.expect(responseData).to.have.property('email');",
											"    pm.expect(responseData).to.have.property('isActive');",
											"    pm.expect(responseData).to.have.property('createdAt');",
											"    pm.expect(responseData).to.have.property('updatedAt');",
											"});",
											"",
											"",
											"pm.test(\"Email is in a valid format\", function () {",
											"  const responseData = pm.response.json();",
											"  ",
											"  pm.expect(responseData).to.be.an('object');",
											"  pm.expect(responseData.data.email).to.be.a('string').and.to.match(/^[\\w-]+@([\\w-]+\\.)+[\\w-]{2,4}$/);",
											"});",
											"",
											"",
											"pm.test(\"Meta object is present and contains expected keys\", function () {",
											"    const responseData = pm.response.json();",
											"    ",
											"    pm.expect(responseData).to.be.an('object');",
											"    pm.expect(responseData.meta).to.exist;",
											"    pm.expect(responseData.meta).to.have.all.keys('route');",
											"});",
											"",
											"",
											"pm.test(\"Status object is present and has a boolean 'success' value\", function () {",
											"    const responseData = pm.response.json();",
											"    ",
											"    pm.expect(responseData).to.have.property('status').that.is.an('object');",
											"    pm.expect(responseData.status).to.have.property('success').that.is.a('boolean');",
											"});"
										],
										"type": "text/javascript",
										"id": "e7be232a-3299-4c18-99cb-df64ec985677"
									}
								}
							],
							"id": "724a0ef3-ac6c-4aab-b9fb-aec44a823b7b",
							"protocolProfileBehavior": {
								"disableBodyPruning": true
							},
							"request": {
								"method": "GET",
								"header": [
									{
										"key": "Content-Type",
										"value": "application/json"
									}
								],
								"url": {
									"raw": "{{SERVER_URL}}/api/admins/{{admin_id}}",
									"host": [
										"{{SERVER_URL}}"
									],
									"path": [
										"api",
										"admins",
										"{{admin_id}}"
									]
								}
							},
							"response": []
						}
					],
					"id": "0adee9ea-9a40-41fd-9319-5178c6e597bb",
					"description": "Routes for GET requests for admins"
				},
				{
					"name": "PATCH",
					"item": [
						{
							"name": "PATCH /api/admins/{{admin_id}}",
							"event": [
								{
									"listen": "prerequest",
									"script": {
										"id": "48d685e9-9b1d-47b2-bddf-09e20d43b4ce",
										"exec": [
											"// Step 1: Fetch the admin list\r",
											"pm.sendRequest({\r",
											"    url: pm.environment.get(\"SERVER_URL\") + '/api/admins/all',\r",
											"    method: 'GET',\r",
											"    header: {\r",
											"        'Content-Type': 'application/json'\r",
											"    }\r",
											"}, function (err, res) {\r",
											"    if (err) {\r",
											"        console.log(\"Error fetching admins:\", err);\r",
											"    } else {\r",
											"        const responseData = res.json();\r",
											"        const admins = responseData.data;\r",
											"\r",
											"        if (admins && admins.length > 0) {\r",
											"            // Step 2: Select a random admin\r",
											"            const randomadmin = admins[Math.floor(Math.random() * admins.length)];\r",
											"\r",
											"            // Set the _id as an environment variable\r",
											"            pm.environment.set(\"admin_id\", randomadmin._id);\r",
											"            console.log(\"admin ID set:\", randomadmin._id);\r",
											"\r",
											"            // Step 3: Generate random data\r",
											"            const randomId = Math.floor(Math.random() * 1000);\r",
											"            const isActive = Math.random() < 0.5;\r",
											"\r",
											"            const names = [\"Admin John Doe\", \"Admin Jane Smith\", \"Admin Alice Johnson\", \"Admin Michael Brown\", \"Admin Emily Davis\"];\r",
											"            const randomName = names[Math.floor(Math.random() * names.length)];\r",
											"\r",
											"            pm.environment.set(\"name\", randomName);\r",
											"            pm.environment.set(\"email\", `admin${randomId}@example.com`);\r",
											"            pm.environment.set(\"isActive\", isActive);\r",
											"        } else {\r",
											"            console.log(\"No admins found in the response.\");\r",
											"        }\r",
											"    }\r",
											"});\r",
											""
										],
										"type": "text/javascript",
										"packages": {}
									}
								},
								{
									"listen": "test",
									"script": {
										"exec": [
											"pm.test(\"Response status code is 200\", function () {",
											"  pm.response.to.have.status(200);",
											"});",
											"",
											"",
											"pm.test(\"Content-Type is application/json\", function () {",
											"    pm.expect(pm.response.headers.get('Content-Type')).to.include('application/json');",
											"});",
											"",
											"",
											"pm.test(\"Meta object should exist and be an object\", function () {",
											"    const responseData = pm.response.json();",
											"    ",
											"    pm.expect(responseData).to.be.an('object');",
											"    pm.expect(responseData.meta).to.exist.and.to.be.an('object');",
											"});",
											"",
											"",
											"pm.test(\"Status object should exist and have properties\", function () {",
											"  const responseData = pm.response.json();",
											"  ",
											"  pm.expect(responseData).to.be.an('object');",
											"  pm.expect(responseData.status).to.exist.and.to.be.an('object');",
											"  pm.expect(responseData.status.success).to.exist.and.to.be.a('boolean');",
											"  pm.expect(responseData.status.message).to.exist.and.to.be.a('string');",
											"});",
											"",
											"",
											"pm.test(\"Data object properties are present\", function () {",
											"    const responseData = pm.response.json();",
											"    ",
											"    pm.expect(responseData.data).to.be.an('object');",
											"    pm.expect(responseData.data).to.have.property('name');",
											"    pm.expect(responseData.data).to.have.property('email');",
											"    pm.expect(responseData.data).to.have.property('isActive');",
											"    pm.expect(responseData.data).to.have.property('createdAt');",
											"    pm.expect(responseData.data).to.have.property('updatedAt');",
											"});"
										],
										"type": "text/javascript",
										"id": "0c478815-35e0-49ac-84a5-670d063a6593"
									}
								}
							],
							"id": "d6283d16-8dd4-4839-ac45-99951901a1e9",
							"protocolProfileBehavior": {
								"disableBodyPruning": true
							},
							"request": {
								"method": "PATCH",
								"header": [
									{
										"key": "Content-Type",
										"value": "application/json"
									}
								],
								"body": {
									"mode": "raw",
									"raw": "{\n    \"name\": \"{{name}}\",\n    \"email\": \"{{email}}\",\n    \"isActive\": {{isActive}}\n}\n",
									"options": {
										"raw": {
											"language": "json"
										}
									}
								},
								"url": {
									"raw": "{{SERVER_URL}}/api/admins/{{admin_id}}",
									"host": [
										"{{SERVER_URL}}"
									],
									"path": [
										"api",
										"admins",
										"{{admin_id}}"
									]
								}
							},
							"response": []
						}
					],
					"id": "84f3e4cb-f8ab-4eb2-ab8d-8c518c4f0a8f",
					"description": "Routes for PATCH requests for admins"
				},
				{
					"name": "DELETE",
					"item": [
						{
							"name": "DELETE /api/admins/{{admin_id}}",
							"event": [
								{
									"listen": "prerequest",
									"script": {
										"id": "5e26adeb-ad4e-42b9-9f47-fbb57671a284",
										"exec": [
											"// Send a GET request to fetch the admin list\r",
											"pm.sendRequest({\r",
											"    url: pm.environment.get(\"SERVER_URL\") + '/api/admins/all',\r",
											"    method: 'GET',\r",
											"    header: {\r",
											"        'Content-Type': 'application/json'\r",
											"    }\r",
											"}, function (err, res) {\r",
											"    if (err) {\r",
											"        console.log(\"Error fetching admins:\", err);\r",
											"    } else {\r",
											"        const responseData = res.json();\r",
											"        const admins = responseData.data;\r",
											"\r",
											"        if (admins && admins.length > 0) {\r",
											"            // Select a random admin from the list\r",
											"            const randomadmin = admins[Math.floor(Math.random() * admins.length)];\r",
											"\r",
											"            console.log(\"Selected admin:\", randomadmin);\r",
											"\r",
											"            // Set the _id as an environment variable\r",
											"            pm.environment.set(\"admin_id\", randomadmin._id);\r",
											"            console.log(\"admin ID set:\", randomadmin._id);\r",
											"        } else {\r",
											"            console.log(\"No admins found in the response.\");\r",
											"        }\r",
											"    }\r",
											"});\r",
											""
										],
										"type": "text/javascript",
										"packages": {}
									}
								},
								{
									"listen": "test",
									"script": {
										"exec": [
											"pm.test(\"Response status code is 200\", function () {",
											"  pm.expect(pm.response.code).to.equal(200);",
											"});",
											"",
											"",
											"pm.test(\"Content-Type header is application/json\", function () {",
											"    pm.expect(pm.response.headers.get(\"Content-Type\")).to.include(\"application/json\");",
											"});",
											"",
											"",
											"pm.test(\"Validate the meta object\", function () {",
											"    const responseData = pm.response.json();",
											"    ",
											"    pm.expect(responseData.meta).to.exist.and.to.be.an('object');",
											"});",
											"",
											"",
											"pm.test(\"Ensure that the status object has a 'success' key with a value of true\", function () {",
											"  const responseData = pm.response.json();",
											"  ",
											"  pm.expect(responseData.status.success).to.be.true;",
											"});",
											"",
											"",
											"pm.test(\"Data and errors objects should be empty\", function () {",
											"  const responseData = pm.response.json();",
											"",
											"  pm.expect(responseData.data).to.be.an('object').that.is.empty;",
											"  pm.expect(responseData.errors).to.be.an('object').that.is.empty;",
											"});"
										],
										"type": "text/javascript",
										"id": "b2acdd0c-dce8-4d7c-8109-14e65ccd5b07"
									}
								}
							],
							"id": "4b3ecc0c-db6e-4ac9-ab1b-1b21332afc30",
							"protocolProfileBehavior": {
								"disableBodyPruning": true
							},
							"request": {
								"method": "DELETE",
								"header": [
									{
										"key": "Content-Type",
										"value": "application/json"
									}
								],
								"url": {
									"raw": "{{SERVER_URL}}/api/admins/{{admin_id}}",
									"host": [
										"{{SERVER_URL}}"
									],
									"path": [
										"api",
										"admins",
										"{{admin_id}}"
									]
								}
							},
							"response": []
						},
						{
							"name": "DELETE /api/admins?ids={{docIds}}",
							"event": [
								{
									"listen": "prerequest",
									"script": {
										"id": "5a97e71a-3d8f-4d34-a327-546c0700403b",
										"exec": [
											"// Send a GET request to fetch the admin list\r",
											"pm.sendRequest({\r",
											"    url: pm.environment.get(\"SERVER_URL\") + '/api/admins/all',\r",
											"    method: 'GET',\r",
											"    header: {\r",
											"        'Content-Type': 'application/json'\r",
											"    }\r",
											"}, function (err, res) {\r",
											"    if (err) {\r",
											"        console.log(\"Error fetching admins:\", err);\r",
											"    } else {\r",
											"        const responseData = res.json();\r",
											"        const admins = responseData.data;\r",
											"\r",
											"        console.log(admins)\r",
											"\r",
											"        if (admins && admins.length > 0) {\r",
											"            // Extract all admin IDs\r",
											"            const adminIds = admins.map(admin => admin._id);\r",
											"\r",
											"            // Convert the array of IDs into a comma-separated string\r",
											"            const ids = adminIds.join(',');\r",
											"\r",
											"            // Set as an environment variable\r",
											"            pm.environment.set(\"docIds\", ids);\r",
											"\r",
											"            console.log(\"Document IDs set:\", ids);\r",
											"        } else {\r",
											"            console.log(\"No admins found in the response.\");\r",
											"        }\r",
											"    }\r",
											"});\r",
											""
										],
										"type": "text/javascript",
										"packages": {}
									}
								},
								{
									"listen": "test",
									"script": {
										"exec": [
											"pm.test(\"Response status code is 200\", function () {",
											"    pm.expect(pm.response.to.have.status(200));",
											"});",
											"",
											"",
											"pm.test(\"Response has the required fields - meta, status, data, and errors\", function () {",
											"    const responseData = pm.response.json();",
											"    ",
											"    pm.expect(responseData).to.be.an('object');",
											"    pm.expect(responseData.meta).to.exist;",
											"    pm.expect(responseData.status).to.exist;",
											"    pm.expect(responseData.data).to.exist;",
											"    pm.expect(responseData.errors).to.exist;",
											"});",
											"",
											"",
											"pm.test(\"Route in meta is a non-empty string\", function () {",
											"    const responseData = pm.response.json();",
											"    ",
											"    pm.expect(responseData.meta).to.exist.and.to.be.an('object');",
											"    pm.expect(responseData.meta.route).to.exist.and.to.be.a('string').and.to.have.lengthOf.at.least(1, \"Value should not be empty\");",
											"});",
											"",
											"",
											"pm.test(\"Success in status is a boolean value\", function () {",
											"    const responseData = pm.response.json();",
											"    ",
											"    pm.expect(responseData.status.success).to.be.a('boolean');",
											"});",
											"",
											"",
											"pm.test(\"Message in status is a non-empty string\", function () {",
											"  const responseData = pm.response.json();",
											"  ",
											"  pm.expect(responseData.status.message).to.be.a('string').and.to.have.lengthOf.at.least(1, \"Value should not be empty\");",
											"});"
										],
										"type": "text/javascript",
										"id": "9437b6e8-bb2c-408c-be1d-af7d43eb8408"
									}
								}
							],
							"id": "53aa1135-ea11-4d5d-911c-4801e2d99852",
							"protocolProfileBehavior": {
								"disableBodyPruning": true
							},
							"request": {
								"method": "DELETE",
								"header": [
									{
										"key": "Content-Type",
										"value": "application/json"
									}
								],
								"url": {
									"raw": "{{SERVER_URL}}/api/admins?ids={{docIds}}",
									"host": [
										"{{SERVER_URL}}"
									],
									"path": [
										"api",
										"admins"
									],
									"query": [
										{
											"key": "ids",
											"value": "{{docIds}}"
										}
									]
								}
							},
							"response": []
						},
						{
							"name": "DELETE /api/admins/delete-list?ids={{docIds}}",
							"event": [
								{
									"listen": "prerequest",
									"script": {
										"id": "e629da43-33be-4f2d-b42d-eacb662cfd76",
										"exec": [
											"// Send a GET request to fetch the admin list\r",
											"pm.sendRequest({\r",
											"    url: pm.environment.get(\"SERVER_URL\") + '/api/admins/all',\r",
											"    method: 'GET',\r",
											"    header: {\r",
											"        'Content-Type': 'application/json'\r",
											"    }\r",
											"}, function (err, res) {\r",
											"    if (err) {\r",
											"        console.log(\"Error fetching admins:\", err);\r",
											"    } else {\r",
											"        const responseData = res.json();\r",
											"        const admins = responseData.data;\r",
											"\r",
											"        console.log(admins)\r",
											"\r",
											"        if (admins && admins.length > 0) {\r",
											"            // Extract all admin IDs\r",
											"            const adminIds = admins.map(admin => admin._id);\r",
											"\r",
											"            // Convert the array of IDs into a comma-separated string\r",
											"            const ids = adminIds.join(',');\r",
											"\r",
											"            // Set as an environment variable\r",
											"            pm.environment.set(\"docIds\", ids);\r",
											"\r",
											"            console.log(\"Document IDs set:\", ids);\r",
											"        } else {\r",
											"            console.log(\"No admins found in the response.\");\r",
											"        }\r",
											"    }\r",
											"});\r",
											""
										],
										"type": "text/javascript",
										"packages": {}
									}
								}
							],
							"id": "496840bd-d55d-4b50-8807-33c8a0b5f331",
							"protocolProfileBehavior": {
								"disableBodyPruning": true
							},
							"request": {
								"method": "DELETE",
								"header": [
									{
										"key": "Content-Type",
										"value": "application/json"
									}
								],
								"url": {
									"raw": "{{SERVER_URL}}/api/admins/delete-list",
									"host": [
										"{{SERVER_URL}}"
									],
									"path": [
										"api",
										"admins",
										"delete-list"
									]
								}
							},
							"response": []
						},
						{
							"name": "DELETE /api/admins/delete-by-list?ids={{docIds}}",
							"event": [
								{
									"listen": "prerequest",
									"script": {
										"id": "ffe08b3e-8848-4278-986c-38f2e99bc588",
										"exec": [
											"// Send a GET request to fetch the admin list\r",
											"pm.sendRequest({\r",
											"    url: pm.environment.get(\"SERVER_URL\") + '/api/admins/all',\r",
											"    method: 'GET',\r",
											"    header: {\r",
											"        'Content-Type': 'application/json'\r",
											"    }\r",
											"}, function (err, res) {\r",
											"    if (err) {\r",
											"        console.log(\"Error fetching admins:\", err);\r",
											"    } else {\r",
											"        const responseData = res.json();\r",
											"        const admins = responseData.data;\r",
											"\r",
											"        console.log(admins)\r",
											"\r",
											"        if (admins && admins.length > 0) {\r",
											"            // Extract all admin IDs\r",
											"            const adminIds = admins.map(admin => admin._id);\r",
											"\r",
											"            // Convert the array of IDs into a comma-separated string\r",
											"            const ids = adminIds.join(',');\r",
											"\r",
											"            // Set as an environment variable\r",
											"            pm.environment.set(\"docIds\", ids);\r",
											"\r",
											"            console.log(\"Document IDs set:\", ids);\r",
											"        } else {\r",
											"            console.log(\"No admins found in the response.\");\r",
											"        }\r",
											"    }\r",
											"});\r",
											""
										],
										"type": "text/javascript",
										"packages": {}
									}
								}
							],
							"id": "96667e28-30a7-4281-ac1c-9e13aa43c252",
							"protocolProfileBehavior": {
								"disableBodyPruning": true
							},
							"request": {
								"method": "DELETE",
								"header": [
									{
										"key": "Content-Type",
										"value": "application/json"
									}
								],
								"url": {
									"raw": "{{SERVER_URL}}/api/admins/delete-by-list",
									"host": [
										"{{SERVER_URL}}"
									],
									"path": [
										"api",
										"admins",
										"delete-by-list"
									]
								}
							},
							"response": []
						},
						{
							"name": "DELETE /api/admins/destroy-list?ids={{docIds}}",
							"event": [
								{
									"listen": "prerequest",
									"script": {
										"id": "c4313282-e1b9-44bb-b8d2-c8dee99420a0",
										"exec": [
											"// Send a GET request to fetch the admin list\r",
											"pm.sendRequest({\r",
											"    url: pm.environment.get(\"SERVER_URL\") + '/api/admins/all',\r",
											"    method: 'GET',\r",
											"    header: {\r",
											"        'Content-Type': 'application/json'\r",
											"    }\r",
											"}, function (err, res) {\r",
											"    if (err) {\r",
											"        console.log(\"Error fetching admins:\", err);\r",
											"    } else {\r",
											"        const responseData = res.json();\r",
											"        const admins = responseData.data;\r",
											"\r",
											"        console.log(admins)\r",
											"\r",
											"        if (admins && admins.length > 0) {\r",
											"            // Extract all admin IDs\r",
											"            const adminIds = admins.map(admin => admin._id);\r",
											"\r",
											"            // Convert the array of IDs into a comma-separated string\r",
											"            const ids = adminIds.join(',');\r",
											"\r",
											"            // Set as an environment variable\r",
											"            pm.environment.set(\"docIds\", ids);\r",
											"\r",
											"            console.log(\"Document IDs set:\", ids);\r",
											"        } else {\r",
											"            console.log(\"No admins found in the response.\");\r",
											"        }\r",
											"    }\r",
											"});\r",
											""
										],
										"type": "text/javascript",
										"packages": {}
									}
								}
							],
							"id": "5004ca3a-c5ae-4a1c-aff3-ba6022fd63fb",
							"protocolProfileBehavior": {
								"disableBodyPruning": true
							},
							"request": {
								"method": "DELETE",
								"header": [
									{
										"key": "Content-Type",
										"value": "application/json"
									}
								],
								"url": {
									"raw": "{{SERVER_URL}}/api/admins/destroy-list",
									"host": [
										"{{SERVER_URL}}"
									],
									"path": [
										"api",
										"admins",
										"destroy-list"
									]
								}
							},
							"response": []
						},
						{
							"name": "DELETE /api/admins/destroy-by-list?ids={{docIds}}",
							"event": [
								{
									"listen": "prerequest",
									"script": {
										"id": "3dacf91c-0d59-453e-a507-b4ffd83e67fc",
										"exec": [
											"// Send a GET request to fetch the admin list\r",
											"pm.sendRequest({\r",
											"    url: pm.environment.get(\"SERVER_URL\") + '/api/admins/all',\r",
											"    method: 'GET',\r",
											"    header: {\r",
											"        'Content-Type': 'application/json'\r",
											"    }\r",
											"}, function (err, res) {\r",
											"    if (err) {\r",
											"        console.log(\"Error fetching admins:\", err);\r",
											"    } else {\r",
											"        const responseData = res.json();\r",
											"        const admins = responseData.data;\r",
											"\r",
											"        console.log(admins)\r",
											"\r",
											"        if (admins && admins.length > 0) {\r",
											"            // Extract all admin IDs\r",
											"            const adminIds = admins.map(admin => admin._id);\r",
											"\r",
											"            // Convert the array of IDs into a comma-separated string\r",
											"            const ids = adminIds.join(',');\r",
											"\r",
											"            // Set as an environment variable\r",
											"            pm.environment.set(\"docIds\", ids);\r",
											"\r",
											"            console.log(\"Document IDs set:\", ids);\r",
											"        } else {\r",
											"            console.log(\"No admins found in the response.\");\r",
											"        }\r",
											"    }\r",
											"});\r",
											""
										],
										"type": "text/javascript",
										"packages": {}
									}
								}
							],
							"id": "7269f3de-2407-4dbf-bfe9-50e35aedf444",
							"protocolProfileBehavior": {
								"disableBodyPruning": true
							},
							"request": {
								"method": "DELETE",
								"header": [
									{
										"key": "Content-Type",
										"value": "application/json"
									}
								],
								"url": {
									"raw": "{{SERVER_URL}}/api/admins/destroy-by-list",
									"host": [
										"{{SERVER_URL}}"
									],
									"path": [
										"api",
										"admins",
										"destroy-by-list"
									]
								}
							},
							"response": []
						}
					],
					"id": "9a25a402-460f-45ed-911f-f7671cf745a1",
					"description": "Routes for DELETE requests for admins"
				}
			],
			"id": "677ae799-0719-4d39-8771-b011594ab2f2",
			"description": "Dynamic routes for admins"
		},
		{
			"name": "routes-info",
			"event": [
				{
					"listen": "test",
					"script": {
						"exec": [
							"pm.test(\"Response status code is 200\", function () {",
							"    pm.expect(pm.response.code).to.equal(200);",
							"});",
							"",
							"",
							"pm.test(\"Content-Type is application/json\", function () {",
							"  pm.expect(pm.response.headers.get(\"Content-Type\")).to.include(\"application/json\");",
							"});",
							"",
							"",
							"pm.test(\"Meta object should exist and be non-empty\", function () {",
							"  const responseData = pm.response.json();",
							"",
							"  pm.expect(responseData).to.be.an('object');",
							"  pm.expect(responseData.meta).to.exist.and.to.not.be.empty;",
							"});",
							"",
							"",
							"pm.test(\"Verify success status and message in the status object\", function () {",
							"  const responseData = pm.response.json();",
							"  ",
							"  pm.expect(responseData).to.have.property('status');",
							"  pm.expect(responseData.status).to.have.property('success', true);",
							"  pm.expect(responseData.status).to.have.property('message').that.is.a('string');",
							"});",
							"",
							"",
							"pm.test(\"Data object should contain users and admins with their respective HTTP methods and endpoints\", function () {",
							"  const responseData = pm.response.json();",
							"  ",
							"  pm.expect(responseData.data).to.be.an('object');",
							"  pm.expect(responseData.data.users).to.be.an('object');",
							"  pm.expect(responseData.data.users.POST).to.be.an('array');",
							"  pm.expect(responseData.data.users.GET).to.be.an('array');",
							"  pm.expect(responseData.data.users.PATCH).to.be.an('array');",
							"  pm.expect(responseData.data.users.DELETE).to.be.an('array');",
							"  ",
							"  pm.expect(responseData.data.admins).to.be.an('object');",
							"  pm.expect(responseData.data.admins.POST).to.be.an('array');",
							"  pm.expect(responseData.data.admins.GET).to.be.an('array');",
							"  pm.expect(responseData.data.admins.PATCH).to.be.an('array');",
							"  pm.expect(responseData.data.admins.DELETE).to.be.an('array');",
							"});"
						],
						"type": "text/javascript",
						"id": "c2c6ce92-954a-4161-990d-675e0e6ab686"
					}
				}
			],
			"id": "c59efb20-ef8e-4915-8e68-f79ab27bef99",
			"protocolProfileBehavior": {
				"disableBodyPruning": true
			},
			"request": {
				"method": "GET",
				"header": [],
				"url": {
					"raw": "{{SERVER_URL}}/api/routes-info",
					"host": [
						"{{SERVER_URL}}"
					],
					"path": [
						"api",
						"routes-info"
					]
				}
			},
			"response": [
				{
					"id": "bab57a4e-4d31-4d4f-a520-87c35b706d9e",
					"name": "OK 200",
					"originalRequest": {
						"method": "GET",
						"header": [],
						"url": {
							"raw": "{{SERVER_URL}}/api/routes-info",
							"host": [
								"{{SERVER_URL}}"
							],
							"path": [
								"api",
								"routes-info"
							]
						}
					},
					"status": "OK",
					"code": 200,
					"_postman_previewlanguage": "json",
					"header": [
						{
							"key": "Content-Security-Policy-Report-Only",
							"value": "default-src 'self';script-src 'self';object-src 'none';img-src 'self';style-src 'self' 'unsafe-inline';upgrade-insecure-requests;report-uri /csp-violation-report;base-uri 'self';font-src 'self' https: data:;form-action 'self';frame-ancestors 'self';script-src-attr 'none'",
							"uuid": "dc713c40-01bc-413d-89e1-2b616d982eb6"
						},
						{
							"key": "Cross-Origin-Opener-Policy",
							"value": "same-origin",
							"uuid": "c5e4f11f-1291-40af-acb3-a0cc93f7ba21"
						},
						{
							"key": "Cross-Origin-Resource-Policy",
							"value": "same-origin",
							"uuid": "f41c19cd-9ebe-4197-bd48-e5d654a371ef"
						},
						{
							"key": "Origin-Agent-Cluster",
							"value": "?1",
							"uuid": "38c1ebfd-a117-41ac-9bd0-651e985165d6"
						},
						{
							"key": "Referrer-Policy",
							"value": "strict-origin-when-cross-origin",
							"uuid": "a00c1f27-cf63-4059-98d4-ea9deff3fdb0"
						},
						{
							"key": "Strict-Transport-Security",
							"value": "max-age=31536000; includeSubDomains",
							"uuid": "790c1864-760e-41e0-bae5-8747f4177e68"
						},
						{
							"key": "X-Content-Type-Options",
							"value": "nosniff",
							"uuid": "1f8c7929-284c-4fe8-a17d-9d4effcae0b9"
						},
						{
							"key": "X-DNS-Prefetch-Control",
							"value": "off",
							"uuid": "917ca45b-1b5f-44ef-b9d2-256bde2aa1c7"
						},
						{
							"key": "X-Download-Options",
							"value": "noopen",
							"uuid": "8ebf41d6-cabe-4271-b7e7-c2c806ae530e"
						},
						{
							"key": "X-Frame-Options",
							"value": "SAMEORIGIN",
							"uuid": "f63091bc-0d3f-4378-b68c-a46f61bcb3bd"
						},
						{
							"key": "X-Permitted-Cross-Domain-Policies",
							"value": "none",
							"uuid": "a5802bb5-d595-4cc5-a8c0-5f065de46135"
						},
						{
							"key": "X-XSS-Protection",
							"value": "0",
							"uuid": "d96e7df5-4cf9-49a3-82ce-9208b6cc080d"
						},
						{
							"key": "Vary",
							"value": "Origin, Accept-Encoding",
							"uuid": "d048b73c-29be-4cf8-8b46-a0923f034095"
						},
						{
							"key": "Access-Control-Allow-Credentials",
							"value": "true",
							"uuid": "8667e4b4-afae-4faa-a819-7b70bdd51a84"
						},
						{
							"key": "Content-Encoding",
							"value": "gzip",
							"uuid": "ab1edb13-ba2f-43b3-97dd-2a0c73a2ee61"
						},
						{
							"key": "Content-Length",
							"value": "344",
							"uuid": "5843e2e9-8cb6-446f-9b4d-513d60d5316b"
						},
						{
							"key": "Content-Type",
							"value": "application/json",
							"uuid": "3cf7325b-d50f-4ea4-902b-13d342adf36e"
						},
						{
							"key": "Date",
							"value": "Tue, 11 Feb 2025 11:02:53 GMT",
							"uuid": "ce8bc236-d67b-4ead-9316-6d5b7cd53849"
						},
						{
							"key": "Connection",
							"value": "keep-alive",
							"uuid": "1809052f-3714-445f-b591-7268fa6b2d72"
						},
						{
							"key": "Keep-Alive",
							"value": "timeout=5",
							"uuid": "feb91a02-ec8b-461f-b322-a2e5068a2a75"
						}
					],
					"cookie": [],
					"body": "{\n    \"meta\": {\n        \"route\": \"/api/routes-info\"\n    },\n    \"status\": {\n        \"success\": true,\n        \"message\": \"Successfully retrieved available routes.\"\n    },\n    \"data\": {\n        \"users\": {\n            \"POST\": [\n                \"/api/users/\",\n                \"/api/users/create\",\n                \"/api/users/new\",\n                \"/api/users/create/dummy\",\n                \"/api/users/create-dummy\",\n                \"/api/users/create-dummy-data\",\n                \"/api/users/create-fake\",\n                \"/api/users/create-fake-data\",\n                \"/api/users/create-sample\",\n                \"/api/users/create-sample-data\",\n                \"/api/users/generate-sample\",\n                \"/api/users/generate-sample-data\"\n            ],\n            \"GET\": [\n                \"/api/users/\",\n                \"/api/users/all\",\n                \"/api/users/list\",\n                \"/api/users/read\",\n                \"/api/users/show\",\n                \"/api/users/view\",\n                \"/api/users/:id\",\n                \"/api/users/read/:id\",\n                \"/api/users/show/:id\",\n                \"/api/users/view/:id\"\n            ],\n            \"PATCH\": [\n                \"/api/users/:id\",\n                \"/api/users/edit/:id\",\n                \"/api/users/update/:id\"\n            ],\n            \"DELETE\": [\n                \"/api/users/:id\",\n                \"/api/users/delete/:id\",\n                \"/api/users/destroy/:id\",\n                \"/api/users/\",\n                \"/api/users/delete-list\",\n                \"/api/users/delete-by-list\",\n                \"/api/users/destroy-list\",\n                \"/api/users/destroy-by-list\"\n            ]\n        },\n        \"admins\": {\n            \"POST\": [\n                \"/api/admins/\"\n            ],\n            \"GET\": [\n                \"/api/admins/\",\n                \"/api/admins/all\",\n                \"/api/admins/list\",\n                \"/api/admins/:id\"\n            ],\n            \"PATCH\": [\n                \"/api/admins/:id\"\n            ],\n            \"DELETE\": [\n                \"/api/admins/:id\",\n                \"/api/admins/\",\n                \"/api/admins/delete-list\",\n                \"/api/admins/delete-by-list\",\n                \"/api/admins/destroy-list\",\n                \"/api/admins/destroy-by-list\"\n            ]\n        }\n    },\n    \"errors\": {}\n}"
				},
				{
					"id": "d9d24e9e-5743-4cc6-95ea-a9f2579c8f31",
					"name": "NOT_FOUND 404",
					"originalRequest": {
						"method": "GET",
						"header": [],
						"url": {
							"raw": "{{SERVER_URL}}/api/routes-infos",
							"host": [
								"{{SERVER_URL}}"
							],
							"path": [
								"api",
								"routes-infos"
							]
						}
					},
					"status": "Not Found",
					"code": 404,
					"_postman_previewlanguage": "raw",
					"header": [
						{
							"key": "Content-Security-Policy-Report-Only",
							"value": "default-src 'self';script-src 'self';object-src 'none';img-src 'self';style-src 'self' 'unsafe-inline';upgrade-insecure-requests;report-uri /csp-violation-report;base-uri 'self';font-src 'self' https: data:;form-action 'self';frame-ancestors 'self';script-src-attr 'none'",
							"uuid": "ae571548-230e-49a2-b0c7-b34c8dfe3b8a"
						},
						{
							"key": "Cross-Origin-Opener-Policy",
							"value": "same-origin",
							"uuid": "e3e14590-cfb6-4d77-9ea7-7e72fe42986f"
						},
						{
							"key": "Cross-Origin-Resource-Policy",
							"value": "same-origin",
							"uuid": "1f6cd24f-a4f6-4dff-ac1e-437c5837d736"
						},
						{
							"key": "Origin-Agent-Cluster",
							"value": "?1",
							"uuid": "2ef44edc-299e-4505-8107-fc04886abb12"
						},
						{
							"key": "Referrer-Policy",
							"value": "strict-origin-when-cross-origin",
							"uuid": "cc5f2365-64e6-42ea-996a-1001c63f6273"
						},
						{
							"key": "Strict-Transport-Security",
							"value": "max-age=31536000; includeSubDomains",
							"uuid": "7ca486a0-6941-4baa-8cab-fb7a931c463c"
						},
						{
							"key": "X-Content-Type-Options",
							"value": "nosniff",
							"uuid": "464bdfb3-f56b-4537-855b-9c286c31f096"
						},
						{
							"key": "X-DNS-Prefetch-Control",
							"value": "off",
							"uuid": "644cd143-ebbc-4be5-af37-135d345e7acb"
						},
						{
							"key": "X-Download-Options",
							"value": "noopen",
							"uuid": "29c54acb-1767-4a86-ab6d-53ef28ac6c8f"
						},
						{
							"key": "X-Frame-Options",
							"value": "SAMEORIGIN",
							"uuid": "21f43e4b-2397-420d-ae3c-d16208e1a375"
						},
						{
							"key": "X-Permitted-Cross-Domain-Policies",
							"value": "none",
							"uuid": "fde9f170-4b0a-46ca-97ae-d134dc918876"
						},
						{
							"key": "X-XSS-Protection",
							"value": "0",
							"uuid": "ca925d03-9590-4306-ab76-cc118d4eb107"
						},
						{
							"key": "Vary",
							"value": "Origin",
							"uuid": "c6a98e1f-1605-4f4b-8c0b-24a68f1b6ed9"
						},
						{
							"key": "Access-Control-Allow-Credentials",
							"value": "true",
							"uuid": "f910aee6-484f-4251-b4c9-bf9ea8e805ac"
						},
						{
							"key": "Content-Encoding",
							"value": "gzip",
							"uuid": "b31e8f6f-939d-4013-869f-430a7ddf8ca4"
						},
						{
							"key": "Content-Length",
							"value": "121",
							"uuid": "fd79a972-cc21-43a6-aa66-02331f3a17c3"
						},
						{
							"key": "Content-Type",
							"value": "[object Object]",
							"uuid": "05bcf042-02da-420f-99a9-32a7fc82b4ff"
						},
						{
							"key": "Date",
							"value": "Tue, 11 Feb 2025 11:03:07 GMT",
							"uuid": "41b63b78-d27d-4b3b-9e0f-db15eee2f390"
						},
						{
							"key": "Connection",
							"value": "keep-alive",
							"uuid": "571f6a3d-2d7a-4a78-8861-d94cf8fdddaa"
						},
						{
							"key": "Keep-Alive",
							"value": "timeout=5",
							"uuid": "39dc338c-4340-4dff-9fac-3c38c7ed5d48"
						}
					],
					"cookie": [],
					"body": "{\"meta\":{\"route\":\"/api/routes-infos\"},\"status\":{\"message\":\"Not Found: The route GET /api/routes-infos does not exist.\"},\"data\":{},\"errors\":{}}"
				}
			]
		}
	]
>>>>>>> f4d52949
}<|MERGE_RESOLUTION|>--- conflicted
+++ resolved
@@ -1,6250 +1,4 @@
 {
-<<<<<<< HEAD
-  "info": {
-    "_postman_id": "4e78ad68-558a-43de-b722-49e84ba0fd32",
-    "name": "auto-crud-api",
-    "description": "A collection generated from dynamic API routes grouped by HTTP method.",
-    "schema": "https://schema.getpostman.com/json/collection/v2.1.0/collection.json",
-    "_uid": "12432462-4e78ad68-558a-43de-b722-49e84ba0fd32"
-  },
-  "item": [
-    {
-      "name": "users",
-      "item": [
-        {
-          "name": "POST",
-          "item": [
-            {
-              "name": "POST /api/users/",
-              "event": [
-                {
-                  "listen": "prerequest",
-                  "script": {
-                    "id": "7df82490-2657-4172-8cc6-b879efcd93cd",
-                    "exec": [
-                      "// Generate random data with valid name\r",
-                      "const randomId = Math.floor(Math.random() * 1000);\r",
-                      "const randomPhone = `+88017${Math.floor(10000000 + Math.random() * 90000000)}`;\r",
-                      "\r",
-                      "pm.environment.set(\"nid\", `${1000000000 + randomId}`);\r",
-                      "pm.environment.set(\"phone\", randomPhone);\r",
-                      "pm.environment.set(\"age\", Math.floor(Math.random() * 50) + 18);\r",
-                      ""
-                    ],
-                    "type": "text/javascript",
-                    "packages": {}
-                  }
-                },
-                {
-                  "listen": "test",
-                  "script": {
-                    "id": "6474273e-6614-48ad-9771-f8fdd21a44be",
-                    "exec": [
-                      "pm.test(\"Status code is 409 or 201\", function () {\r",
-                      "    pm.expect(pm.response.code).to.be.oneOf([409, 201]);\r",
-                      "});\r",
-                      "\r",
-                      "\r",
-                      "pm.test(\"Content type is application/json\", function () {\r",
-                      "    pm.expect(pm.response.headers.get(\"Content-Type\")).to.include(\"application/json\");\r",
-                      "});\r",
-                      "\r",
-                      "\r",
-                      "pm.test(\"Response time is less than 500ms\", function () {\r",
-                      "    pm.expect(pm.response.responseTime).to.be.below(500);\r",
-                      "});\r",
-                      "\r",
-                      "\r",
-                      "// pm.test(\"Cache-Control header is present\", function () { pm.expect(pm.response.headers.has('Cache-Control')).to.be.true; });\r",
-                      "\r",
-                      "\r",
-                      "// pm.test(\"Cache-Control value is no-cache\", function () { pm.expect(pm.response.headers.get('Cache-Control')).to.equal('no-cache'); });\r",
-                      "\r",
-                      "\r",
-                      "pm.test(\"Verify the response body format\", function () {\r",
-                      "    const responseBody = pm.response.json();\r",
-                      "\r",
-                      "    if (pm.response.code === 201) {\r",
-                      "        pm.expect(responseBody).to.have.all.keys('meta', 'status', 'data', 'errors');\r",
-                      "        pm.expect(responseBody.meta).to.have.property('route', '/');\r",
-                      "        pm.expect(responseBody.status).to.have.property('success', true);\r",
-                      "        pm.expect(responseBody.status).to.have.property('message').that.contains(\"Success: New Users created with ID\"); // More flexible message check\r",
-                      "        pm.expect(responseBody.data).to.have.all.keys('_id', 'name', 'avatarUrl', 'email', 'nid', 'phone', 'bio', 'portfolio', 'age', 'isActive', 'createdAt', 'updatedAt');\r",
-                      "\r",
-                      "        // Dynamically check types and values within data\r",
-                      "        pm.expect(responseBody.data._id).to.be.a('string');\r",
-                      "        pm.expect(responseBody.data.name).to.be.a('string');\r",
-                      "        pm.expect(responseBody.data.avatarUrl).to.be.a('string');\r",
-                      "        pm.expect(responseBody.data.email).to.be.a('string');\r",
-                      "        pm.expect(responseBody.data.nid).to.be.a('string');\r",
-                      "        pm.expect(responseBody.data.phone).to.be.a('string');\r",
-                      "        pm.expect(responseBody.data.bio).to.be.a('string');\r",
-                      "        pm.expect(responseBody.data.portfolio).to.be.a('string');\r",
-                      "        pm.expect(responseBody.data.age).to.be.a('number');\r",
-                      "        pm.expect(responseBody.data.isActive).to.be.a('boolean');\r",
-                      "        pm.expect(responseBody.data.createdAt).to.be.a('string');\r",
-                      "        pm.expect(responseBody.data.updatedAt).to.be.a('string');\r",
-                      "\r",
-                      "        // You can add more specific value checks here if needed, for example:\r",
-                      "        // pm.expect(responseBody.data.email).to.match(/@example\\.com$/); // Check email domain\r",
-                      "\r",
-                      "    } else if (pm.response.code === 409) {\r",
-                      "        pm.expect(responseBody).to.have.all.keys('meta', 'status', 'data', 'errors');\r",
-                      "        pm.expect(responseBody.meta).to.have.property('route', '/');\r",
-                      "        pm.expect(responseBody.status).to.have.property('message').that.contains(\"Conflict: Users with email\"); // More flexible message check\r",
-                      "        pm.expect(responseBody.data).to.be.empty; // Check if data is empty\r",
-                      "        pm.expect(responseBody.errors).to.be.empty;\r",
-                      "    } else {\r",
-                      "        pm.expect.fail(\"Unexpected status code: \" + pm.response.code); // Fail if code is not 201 or 409\r",
-                      "    }\r",
-                      "});\r",
-                      "\r",
-                      ""
-                    ],
-                    "type": "text/javascript",
-                    "packages": {}
-                  }
-                }
-              ],
-              "id": "47d5cea4-0f78-4a28-9bc9-c64467d08603",
-              "protocolProfileBehavior": {
-                "disableBodyPruning": true
-              },
-              "request": {
-                "method": "POST",
-                "header": [
-                  {
-                    "key": "Content-Type",
-                    "value": "application/json"
-                  }
-                ],
-                "body": {
-                  "mode": "raw",
-                  "raw": "{\n    \"name\": \"{{$randomFirstName}}\",\n    \"avatarUrl\": \"{{$randomAvatarImage}}\",\n    \"email\": \"{{$randomEmail}}\",\n    \"nid\": \"{{nid}}\",\n    \"phone\": \"{{phone}}\",\n    \"bio\": \"{{$randomLoremSentence}}\",\n    \"portfolio\": \"{{$randomUrl}}\",\n    \"age\": {{age}},\n    \"isActive\": {{$randomBoolean}}\n}\n",
-                  "options": {
-                    "raw": {
-                      "language": "json"
-                    }
-                  }
-                },
-                "url": {
-                  "raw": "{{SERVER_URL}}/api/users",
-                  "host": ["{{SERVER_URL}}"],
-                  "path": ["api", "users"]
-                }
-              },
-              "response": [
-                {
-                  "id": "fd8c2031-2b30-4a98-b53a-d5fce55b8d35",
-                  "name": "OK 201",
-                  "originalRequest": {
-                    "method": "POST",
-                    "header": [
-                      {
-                        "key": "Content-Type",
-                        "value": "application/json"
-                      }
-                    ],
-                    "body": {
-                      "mode": "raw",
-                      "raw": "{\n    \"name\": \"{{name}}\",\n    \"avatarUrl\": \"{{avatarUrl}}\",\n    \"email\": \"{{email}}\",\n    \"nid\": \"{{nid}}\",\n    \"phone\": \"{{phone}}\",\n    \"bio\": \"{{bio}}\",\n    \"portfolio\": \"{{portfolio}}\",\n    \"age\": {{age}},\n    \"isActive\": {{isActive}}\n}\n",
-                      "options": {
-                        "raw": {
-                          "language": "json"
-                        }
-                      }
-                    },
-                    "url": {
-                      "raw": "{{SERVER_URL}}/api/users",
-                      "host": ["{{SERVER_URL}}"],
-                      "path": ["api", "users"]
-                    }
-                  },
-                  "status": "Created",
-                  "code": 201,
-                  "_postman_previewlanguage": "json",
-                  "_postman_previewtype": "html",
-                  "header": [
-                    {
-                      "key": "Content-Security-Policy-Report-Only",
-                      "value": "default-src 'self';script-src 'self';object-src 'none';img-src 'self';style-src 'self' 'unsafe-inline';upgrade-insecure-requests;report-uri /csp-violation-report;base-uri 'self';font-src 'self' https: data:;form-action 'self';frame-ancestors 'self';script-src-attr 'none'",
-                      "uuid": "b90f2e7e-1b5d-4b9b-8beb-a0a701896ae7"
-                    },
-                    {
-                      "key": "Cross-Origin-Opener-Policy",
-                      "value": "same-origin",
-                      "uuid": "f6027205-f2fd-4faa-b845-59e5e9c77804"
-                    },
-                    {
-                      "key": "Cross-Origin-Resource-Policy",
-                      "value": "same-origin",
-                      "uuid": "62376eda-ba99-4d19-8107-96aeef2ab4cd"
-                    },
-                    {
-                      "key": "Origin-Agent-Cluster",
-                      "value": "?1",
-                      "uuid": "71b84e57-4c45-42fc-980f-3cf82d2b9b58"
-                    },
-                    {
-                      "key": "Referrer-Policy",
-                      "value": "strict-origin-when-cross-origin",
-                      "uuid": "8c3ed1e9-37fc-4a91-826b-8b4651149740"
-                    },
-                    {
-                      "key": "Strict-Transport-Security",
-                      "value": "max-age=31536000; includeSubDomains",
-                      "uuid": "0eee7e9a-8aac-435e-ac77-8a653f075c61"
-                    },
-                    {
-                      "key": "X-Content-Type-Options",
-                      "value": "nosniff",
-                      "uuid": "03daff5c-49d4-4126-862e-f035ae96310d"
-                    },
-                    {
-                      "key": "X-DNS-Prefetch-Control",
-                      "value": "off",
-                      "uuid": "61efc537-9f3b-427f-b440-500e14477591"
-                    },
-                    {
-                      "key": "X-Download-Options",
-                      "value": "noopen",
-                      "uuid": "b6e6cfb6-a75a-40f3-9986-214837784db9"
-                    },
-                    {
-                      "key": "X-Frame-Options",
-                      "value": "SAMEORIGIN",
-                      "uuid": "3eeae9d5-0a47-4bf7-859e-3932c1a9c8af"
-                    },
-                    {
-                      "key": "X-Permitted-Cross-Domain-Policies",
-                      "value": "none",
-                      "uuid": "9b7a7868-18e5-4a86-8e3d-43afade5812f"
-                    },
-                    {
-                      "key": "X-XSS-Protection",
-                      "value": "0",
-                      "uuid": "d6ad9d41-f003-4cd4-9220-781abf8a3cc3"
-                    },
-                    {
-                      "key": "Vary",
-                      "value": "Origin, Accept-Encoding",
-                      "uuid": "461b1eb2-c9d0-4302-8138-3f3380071ede"
-                    },
-                    {
-                      "key": "Access-Control-Allow-Credentials",
-                      "value": "true",
-                      "uuid": "22a5341c-95d3-4b80-a2eb-0b688cd9194e"
-                    },
-                    {
-                      "key": "RateLimit-Policy",
-                      "value": "100;w=60",
-                      "uuid": "26bf026f-0719-4a02-95cb-d09b4032b3d7"
-                    },
-                    {
-                      "key": "RateLimit-Limit",
-                      "value": "100",
-                      "uuid": "d1e2cf8c-861e-4e92-a87e-476525f8beee"
-                    },
-                    {
-                      "key": "RateLimit-Remaining",
-                      "value": "99",
-                      "uuid": "510a6c7e-7ebe-46fc-8e31-418bc6cd1a9f"
-                    },
-                    {
-                      "key": "RateLimit-Reset",
-                      "value": "60",
-                      "uuid": "47b688c6-509a-4246-bd18-48f9c0316e24"
-                    },
-                    {
-                      "key": "Content-Encoding",
-                      "value": "gzip",
-                      "uuid": "75a7b49d-99c5-47c1-8176-a7434242cf9f"
-                    },
-                    {
-                      "key": "Content-Length",
-                      "value": "314",
-                      "uuid": "f47aaf90-610d-4bef-bce5-3d1ded12b654"
-                    },
-                    {
-                      "key": "Content-Type",
-                      "value": "application/json",
-                      "uuid": "78153416-e872-4b43-bab0-f816905eefea"
-                    },
-                    {
-                      "key": "Date",
-                      "value": "Tue, 11 Feb 2025 09:35:28 GMT",
-                      "uuid": "18195a79-58c4-4429-a1c8-e02c5c315616"
-                    },
-                    {
-                      "key": "Connection",
-                      "value": "keep-alive",
-                      "uuid": "8ae0894c-d310-4b69-9fb6-4bb9a676b6dc"
-                    },
-                    {
-                      "key": "Keep-Alive",
-                      "value": "timeout=5",
-                      "uuid": "6723584a-4fdf-4559-83ee-014621a9a0fd"
-                    }
-                  ],
-                  "cookie": [],
-                  "body": "{\n    \"meta\": {\n        \"route\": \"/\"\n    },\n    \"status\": {\n        \"success\": true,\n        \"message\": \"Success: New Users created with ID \\\"67ab19e051cb68b48e9a9146\\\".\"\n    },\n    \"data\": {\n        \"_id\": \"67ab19e051cb68b48e9a9146\",\n        \"name\": \"Emily Davis\",\n        \"avatarUrl\": \"http://example.com/avatar.png\",\n        \"email\": \"user553@example.com\",\n        \"nid\": \"1000000553\",\n        \"phone\": \"+8801758126687\",\n        \"bio\": \"This is a sample bio.\",\n        \"portfolio\": \"http://example.com/553\",\n        \"age\": 54,\n        \"isActive\": true,\n        \"createdAt\": \"2025-02-11T09:35:28.449Z\",\n        \"updatedAt\": \"2025-02-11T09:35:28.449Z\"\n    },\n    \"errors\": {}\n}"
-                },
-                {
-                  "id": "eb64718d-b620-4434-aad9-44c7f4984f32",
-                  "name": "BAD_REQUEST 400",
-                  "originalRequest": {
-                    "method": "POST",
-                    "header": [
-                      {
-                        "key": "Content-Type",
-                        "value": "application/json"
-                      }
-                    ],
-                    "body": {
-                      "mode": "raw",
-                      "raw": "{\n    \"name\": \"{{name}}\",\n    \"avatarUrl\": \"{{avatarUrl}}\",\n    \"email\": \"{{email}}\",\n    \"nid\": \"{{nid}}\",\n    \"phone\": \"{{phone}}\",\n    \"bio\": \"{{bio}}\",\n    \"portfolio\": \"{{portfolio}}\",\n    \"age\": {{age}},\n    \"isActive\": {{isActive}}\n}\n",
-                      "options": {
-                        "raw": {
-                          "language": "json"
-                        }
-                      }
-                    },
-                    "url": {
-                      "raw": "{{SERVER_URL}}/api/users",
-                      "host": ["{{SERVER_URL}}"],
-                      "path": ["api", "users"]
-                    }
-                  },
-                  "status": "Bad Request",
-                  "code": 400,
-                  "_postman_previewlanguage": "raw",
-                  "_postman_previewtype": "html",
-                  "header": [
-                    {
-                      "key": "Content-Security-Policy-Report-Only",
-                      "value": "default-src 'self';script-src 'self';object-src 'none';img-src 'self';style-src 'self' 'unsafe-inline';upgrade-insecure-requests;report-uri /csp-violation-report;base-uri 'self';font-src 'self' https: data:;form-action 'self';frame-ancestors 'self';script-src-attr 'none'",
-                      "uuid": "e955871b-9f5c-4556-8992-814b2868506b"
-                    },
-                    {
-                      "key": "Cross-Origin-Opener-Policy",
-                      "value": "same-origin",
-                      "uuid": "e95478e4-8c08-4d78-bf3e-195fe28362f2"
-                    },
-                    {
-                      "key": "Cross-Origin-Resource-Policy",
-                      "value": "same-origin",
-                      "uuid": "525e3571-667c-48bd-8a1f-413917987c97"
-                    },
-                    {
-                      "key": "Origin-Agent-Cluster",
-                      "value": "?1",
-                      "uuid": "3ea6431f-d78a-4753-929c-c85f3ce66a48"
-                    },
-                    {
-                      "key": "Referrer-Policy",
-                      "value": "strict-origin-when-cross-origin",
-                      "uuid": "8b9c7ee9-af21-4e61-81d1-a71a1ae0f15b"
-                    },
-                    {
-                      "key": "Strict-Transport-Security",
-                      "value": "max-age=31536000; includeSubDomains",
-                      "uuid": "f7129851-1e87-418f-84db-6b7189087019"
-                    },
-                    {
-                      "key": "X-Content-Type-Options",
-                      "value": "nosniff",
-                      "uuid": "4185b4dc-cdeb-49c5-bd80-be552acf6494"
-                    },
-                    {
-                      "key": "X-DNS-Prefetch-Control",
-                      "value": "off",
-                      "uuid": "96ae5132-c4cd-4b8f-a5ee-dd80b2c9b685"
-                    },
-                    {
-                      "key": "X-Download-Options",
-                      "value": "noopen",
-                      "uuid": "6bb174c6-9e6b-45a0-b90d-d80c7cc08bc8"
-                    },
-                    {
-                      "key": "X-Frame-Options",
-                      "value": "SAMEORIGIN",
-                      "uuid": "eee4ef09-78df-4745-bb99-3c00d7b9bfca"
-                    },
-                    {
-                      "key": "X-Permitted-Cross-Domain-Policies",
-                      "value": "none",
-                      "uuid": "666613ee-1566-4982-808a-959eccccba19"
-                    },
-                    {
-                      "key": "X-XSS-Protection",
-                      "value": "0",
-                      "uuid": "e193c26f-e6af-4335-8e2d-24266280caec"
-                    },
-                    {
-                      "key": "Vary",
-                      "value": "Origin",
-                      "uuid": "8d74d7ce-fb5f-4093-9841-17b411877d9a"
-                    },
-                    {
-                      "key": "Access-Control-Allow-Credentials",
-                      "value": "true",
-                      "uuid": "d738dc7c-708e-48f0-85ba-4defb76a229f"
-                    },
-                    {
-                      "key": "RateLimit-Policy",
-                      "value": "100;w=60",
-                      "uuid": "e0ee6a94-32ed-4a09-ac55-3e87e8633fab"
-                    },
-                    {
-                      "key": "RateLimit-Limit",
-                      "value": "100",
-                      "uuid": "44f41025-272d-4d52-9031-2acf5540c993"
-                    },
-                    {
-                      "key": "RateLimit-Remaining",
-                      "value": "98",
-                      "uuid": "83e13026-1cc7-42c5-a8ba-c70180eea2a6"
-                    },
-                    {
-                      "key": "RateLimit-Reset",
-                      "value": "27",
-                      "uuid": "6c86c1fb-9509-4c40-ac8a-4b0cb1b6af06"
-                    },
-                    {
-                      "key": "Content-Encoding",
-                      "value": "gzip",
-                      "uuid": "49fdfee8-796e-441a-9079-9ca5c8c22c5e"
-                    },
-                    {
-                      "key": "Content-Length",
-                      "value": "158",
-                      "uuid": "88fc0aca-a9b1-46f4-afc2-4ac2be4edbc0"
-                    },
-                    {
-                      "key": "Content-Type",
-                      "value": "[object Object]",
-                      "uuid": "80e0d047-6401-4f39-88bf-72569587b53b"
-                    },
-                    {
-                      "key": "Date",
-                      "value": "Tue, 11 Feb 2025 09:36:01 GMT",
-                      "uuid": "45afe95e-528e-4070-9b63-4e0a093b3387"
-                    },
-                    {
-                      "key": "Connection",
-                      "value": "keep-alive",
-                      "uuid": "11986cc3-8304-4101-b113-c00b08e015fc"
-                    },
-                    {
-                      "key": "Keep-Alive",
-                      "value": "timeout=5",
-                      "uuid": "6d7d9feb-cc59-4f80-b60b-5c02d6b11d0e"
-                    }
-                  ],
-                  "cookie": [],
-                  "body": "{\"meta\":{\"route\":\"/\"},\"status\":{\"message\":\"Data validation failed\"},\"data\":{},\"errors\":[{\"field\":\"name\",\"message\":\"Name must be between 3 and 50 characters and contain only letters and spaces\"}]}"
-                },
-                {
-                  "id": "7852fa4c-d979-492c-9815-40038b3e2079",
-                  "name": "FORBIDDEN 403",
-                  "originalRequest": {
-                    "method": "POST",
-                    "header": [
-                      {
-                        "key": "Content-Type",
-                        "value": "application/json"
-                      }
-                    ],
-                    "body": {
-                      "mode": "raw",
-                      "raw": "{\n    \"name\": \"{{name}}\",\n    \"avatarUrl\": \"{{avatarUrl}}\",\n    \"email\": \"{{email}}\",\n    \"nid\": \"{{nid}}\",\n    \"phone\": \"{{phone}}\",\n    \"bio\": \"{{bio}}\",\n    \"portfolio\": \"{{portfolio}}\",\n    \"age\": {{age}},\n    \"isActive\": {{isActive}}\n}\n",
-                      "options": {
-                        "raw": {
-                          "language": "json"
-                        }
-                      }
-                    },
-                    "url": {
-                      "raw": "{{SERVER_URL}}/api/users",
-                      "host": ["{{SERVER_URL}}"],
-                      "path": ["api", "users"]
-                    }
-                  },
-                  "status": "Forbidden",
-                  "code": 403,
-                  "_postman_previewlanguage": "json",
-                  "_postman_previewtype": "html",
-                  "header": [
-                    {
-                      "key": "Content-Security-Policy-Report-Only",
-                      "value": "default-src 'self';script-src 'self';object-src 'none';img-src 'self';style-src 'self' 'unsafe-inline';upgrade-insecure-requests;report-uri /csp-violation-report;base-uri 'self';font-src 'self' https: data:;form-action 'self';frame-ancestors 'self';script-src-attr 'none'",
-                      "uuid": "b0abb85f-2a5c-456c-adb7-43797e6d03a5"
-                    },
-                    {
-                      "key": "Cross-Origin-Opener-Policy",
-                      "value": "same-origin",
-                      "uuid": "3d33b94a-65ab-4f77-8f0a-83a76e188beb"
-                    },
-                    {
-                      "key": "Cross-Origin-Resource-Policy",
-                      "value": "same-origin",
-                      "uuid": "3b830e78-d186-4fcf-8c5c-7321e13166b5"
-                    },
-                    {
-                      "key": "Origin-Agent-Cluster",
-                      "value": "?1",
-                      "uuid": "9d338f83-968e-46a7-a166-e6b01d2497dd"
-                    },
-                    {
-                      "key": "Referrer-Policy",
-                      "value": "strict-origin-when-cross-origin",
-                      "uuid": "96be1cac-9bd4-4ffa-94bb-a3d97967c96b"
-                    },
-                    {
-                      "key": "Strict-Transport-Security",
-                      "value": "max-age=31536000; includeSubDomains",
-                      "uuid": "42b97b43-7279-47bb-9d3f-484397652863"
-                    },
-                    {
-                      "key": "X-Content-Type-Options",
-                      "value": "nosniff",
-                      "uuid": "61067c52-8a39-465a-aa25-fb7cdfcc9acf"
-                    },
-                    {
-                      "key": "X-DNS-Prefetch-Control",
-                      "value": "off",
-                      "uuid": "33f186a5-a250-4730-a982-dbe547d97263"
-                    },
-                    {
-                      "key": "X-Download-Options",
-                      "value": "noopen",
-                      "uuid": "f1d9922b-f157-4ec1-bf42-544c91a0c9af"
-                    },
-                    {
-                      "key": "X-Frame-Options",
-                      "value": "SAMEORIGIN",
-                      "uuid": "3f67c5c6-67a8-47a9-8f17-eac6aa2a21de"
-                    },
-                    {
-                      "key": "X-Permitted-Cross-Domain-Policies",
-                      "value": "none",
-                      "uuid": "cc94d379-8a80-4a1c-a84a-b0134029f202"
-                    },
-                    {
-                      "key": "X-XSS-Protection",
-                      "value": "0",
-                      "uuid": "b0f7f194-051f-404f-871e-9b679609a29e"
-                    },
-                    {
-                      "key": "Vary",
-                      "value": "Origin",
-                      "uuid": "1e97f6f6-d7a5-4968-af51-b2b98c227541"
-                    },
-                    {
-                      "key": "Access-Control-Allow-Credentials",
-                      "value": "true",
-                      "uuid": "e88e508d-e8e9-49f9-abe7-d447e46b9664"
-                    },
-                    {
-                      "key": "Content-Type",
-                      "value": "application/json; charset=utf-8",
-                      "uuid": "45e0e8b1-5c37-4591-b9c7-7b5a518f21f7"
-                    },
-                    {
-                      "key": "Content-Length",
-                      "value": "102",
-                      "uuid": "24c67bb2-8773-47a0-81af-f47e738aa043"
-                    },
-                    {
-                      "key": "ETag",
-                      "value": "W/\"66-RMZ3/ejO/1q/Hwq4XIYQOzOO7WU\"",
-                      "uuid": "ccd5f731-4114-4cfc-85f3-3f379c5ee387"
-                    },
-                    {
-                      "key": "Date",
-                      "value": "Tue, 11 Feb 2025 11:50:05 GMT",
-                      "uuid": "a730e9c3-2019-4978-9322-cea0dbf88988"
-                    },
-                    {
-                      "key": "Connection",
-                      "value": "keep-alive",
-                      "uuid": "bb64bf59-2e93-4b1c-9122-2fc33cecf171"
-                    },
-                    {
-                      "key": "Keep-Alive",
-                      "value": "timeout=5",
-                      "uuid": "28e373f1-398d-4d07-8923-23f5c52aa640"
-                    }
-                  ],
-                  "cookie": [],
-                  "body": "{\n    \"error\": \"Missing 'X-Site-Identifier' header in the request.\",\n    \"errorCode\": \"MISSING_IDENTIFIER_HEADER\"\n}"
-                }
-              ]
-            },
-            {
-              "name": "POST /api/users/create",
-              "event": [
-                {
-                  "listen": "prerequest",
-                  "script": {
-                    "id": "a85474ab-d94a-4243-ab2a-40ca6b7a58d8",
-                    "exec": [
-                      "// Generate random data with valid name\r",
-                      "const randomId = Math.floor(Math.random() * 1000);\r",
-                      "const randomPhone = `+88017${Math.floor(10000000 + Math.random() * 90000000)}`;\r",
-                      "const isActive = Math.random() < 0.5;\r",
-                      "\r",
-                      "// Generate a valid name (3-50 characters, letters, and spaces only)\r",
-                      "const names = [\"John Doe\", \"Jane Smith\", \"Alice Johnson\", \"Michael Brown\", \"Emily Davis\"];\r",
-                      "const randomName = names[Math.floor(Math.random() * names.length)];\r",
-                      "\r",
-                      "pm.environment.set(\"name\", randomName);\r",
-                      "pm.environment.set(\"avatarUrl\", \"http://example.com/avatar.png\");\r",
-                      "pm.environment.set(\"email\", `user${randomId}@example.com`);\r",
-                      "pm.environment.set(\"nid\", `${1000000000 + randomId}`);\r",
-                      "pm.environment.set(\"bio\", \"This is a sample bio.\");\r",
-                      "pm.environment.set(\"portfolio\", `http://example.com/${randomId}`);\r",
-                      "pm.environment.set(\"phone\", randomPhone);\r",
-                      "pm.environment.set(\"age\", Math.floor(Math.random() * 50) + 18);\r",
-                      "pm.environment.set(\"isActive\", isActive);\r",
-                      ""
-                    ],
-                    "type": "text/javascript",
-                    "packages": {}
-                  }
-                },
-                {
-                  "listen": "test",
-                  "script": {
-                    "id": "c6d020c5-9d41-4b4f-9e7b-c657bc3675f3",
-                    "exec": [
-                      "pm.test(\"Status code is 409 or 201\", function () {",
-                      "    pm.expect(pm.response.code).to.be.oneOf([409, 201]);",
-                      "});",
-                      "",
-                      "pm.test(\"Content-Type is application/json\", function () { pm.expect(pm.response.headers.get('Content-Type')).to.include('application/json'); });",
-                      "",
-                      "pm.test(\"Response time is less than 500ms\", function () {",
-                      "    pm.expect(pm.response.responseTime).to.be.below(500);",
-                      "});",
-                      "",
-                      "pm.test(\"Response body contains data\", function () { pm.expect(pm.response.json()).to.be.an('object').that.is.not.empty; });",
-                      "",
-                      "// pm.test(\"Cache-Control header is present\", function () { pm.expect(pm.response.headers.has('Cache-Control')).to.be.true; });",
-                      "",
-                      "// pm.test(\"Cache-Control value is no-cache\", function () { pm.expect(pm.response.headers.get('Cache-Control')).to.equal('no-cache'); });",
-                      "",
-                      "pm.test(\"Verify the response body format\", function () {",
-                      "    const responseBody = pm.response.json();",
-                      "",
-                      "    if (pm.response.code === 201) {",
-                      "        pm.expect(responseBody).to.have.all.keys('meta', 'status', 'data', 'errors');",
-                      "        pm.expect(responseBody.meta).to.have.property('route', '/create');",
-                      "        pm.expect(responseBody.status).to.have.property('success', true);",
-                      "        pm.expect(responseBody.status).to.have.property('message').that.contains(\"Success: New Users created with ID\"); // More flexible message check",
-                      "        pm.expect(responseBody.data).to.have.all.keys('_id', 'name', 'avatarUrl', 'email', 'nid', 'phone', 'bio', 'portfolio', 'age', 'isActive', 'createdAt', 'updatedAt');",
-                      "",
-                      "        // Dynamically check types and values within data",
-                      "        pm.expect(responseBody.data._id).to.be.a('string');",
-                      "        pm.expect(responseBody.data.name).to.be.a('string');",
-                      "        pm.expect(responseBody.data.avatarUrl).to.be.a('string');",
-                      "        pm.expect(responseBody.data.email).to.be.a('string');",
-                      "        pm.expect(responseBody.data.nid).to.be.a('string');",
-                      "        pm.expect(responseBody.data.phone).to.be.a('string');",
-                      "        pm.expect(responseBody.data.bio).to.be.a('string');",
-                      "        pm.expect(responseBody.data.portfolio).to.be.a('string');",
-                      "        pm.expect(responseBody.data.age).to.be.a('number');",
-                      "        pm.expect(responseBody.data.isActive).to.be.a('boolean');",
-                      "        pm.expect(responseBody.data.createdAt).to.be.a('string');",
-                      "        pm.expect(responseBody.data.updatedAt).to.be.a('string');",
-                      "",
-                      "        // You can add more specific value checks here if needed, for example:",
-                      "        // pm.expect(responseBody.data.email).to.match(/@example\\.com$/); // Check email domain",
-                      "",
-                      "    } else if (pm.response.code === 409) {",
-                      "        pm.expect(responseBody).to.have.all.keys('meta', 'status', 'data', 'errors');",
-                      "        pm.expect(responseBody.meta).to.have.property('route', '/');",
-                      "        pm.expect(responseBody.status).to.have.property('message').that.contains(\"Conflict: Users with email\"); // More flexible message check",
-                      "        pm.expect(responseBody.data).to.be.empty; // Check if data is empty",
-                      "        pm.expect(responseBody.errors).to.be.empty;",
-                      "    } else {",
-                      "        pm.expect.fail(\"Unexpected status code: \" + pm.response.code); // Fail if code is not 201 or 409",
-                      "    }",
-                      "});"
-                    ],
-                    "type": "text/javascript",
-                    "packages": {}
-                  }
-                }
-              ],
-              "id": "b9d40502-82d0-4750-8ad5-a47afde39c8c",
-              "protocolProfileBehavior": {
-                "disableBodyPruning": true
-              },
-              "request": {
-                "method": "POST",
-                "header": [
-                  {
-                    "key": "Content-Type",
-                    "value": "application/json"
-                  }
-                ],
-                "body": {
-                  "mode": "raw",
-                  "raw": "{\n    \"name\": \"{{name}}\",\n    \"avatarUrl\": \"{{avatarUrl}}\",\n    \"email\": \"{{email}}\",\n    \"nid\": \"{{nid}}\",\n    \"phone\": \"{{phone}}\",\n    \"bio\": \"{{bio}}\",\n    \"portfolio\": \"{{portfolio}}\",\n    \"age\": {{age}},\n    \"isActive\": {{isActive}}\n}\n",
-                  "options": {
-                    "raw": {
-                      "language": "json"
-                    }
-                  }
-                },
-                "url": {
-                  "raw": "{{SERVER_URL}}/api/users/create",
-                  "host": ["{{SERVER_URL}}"],
-                  "path": ["api", "users", "create"]
-                }
-              },
-              "response": []
-            },
-            {
-              "name": "POST /api/users/new",
-              "event": [
-                {
-                  "listen": "prerequest",
-                  "script": {
-                    "id": "5cef0299-3bac-45d0-aa02-4d1d44405f97",
-                    "exec": [
-                      "// Generate random data with valid name\r",
-                      "const randomId = Math.floor(Math.random() * 1000);\r",
-                      "const randomPhone = `+88017${Math.floor(10000000 + Math.random() * 90000000)}`;\r",
-                      "const isActive = Math.random() < 0.5;\r",
-                      "\r",
-                      "// Generate a valid name (3-50 characters, letters, and spaces only)\r",
-                      "const names = [\"John Doe\", \"Jane Smith\", \"Alice Johnson\", \"Michael Brown\", \"Emily Davis\"];\r",
-                      "const randomName = names[Math.floor(Math.random() * names.length)];\r",
-                      "\r",
-                      "pm.environment.set(\"name\", randomName);\r",
-                      "pm.environment.set(\"avatarUrl\", \"http://example.com/avatar.png\");\r",
-                      "pm.environment.set(\"email\", `user${randomId}@example.com`);\r",
-                      "pm.environment.set(\"nid\", `${1000000000 + randomId}`);\r",
-                      "pm.environment.set(\"bio\", \"This is a sample bio.\");\r",
-                      "pm.environment.set(\"portfolio\", `http://example.com/${randomId}`);\r",
-                      "pm.environment.set(\"phone\", randomPhone);\r",
-                      "pm.environment.set(\"age\", Math.floor(Math.random() * 50) + 18);\r",
-                      "pm.environment.set(\"isActive\", isActive);\r",
-                      ""
-                    ],
-                    "type": "text/javascript",
-                    "packages": {}
-                  }
-                },
-                {
-                  "listen": "test",
-                  "script": {
-                    "id": "905018cb-bb77-448d-99d1-71f8bc8d249b",
-                    "exec": [
-                      "pm.test(\"Status code is 409 or 201\", function () {",
-                      "    pm.expect(pm.response.code).to.be.oneOf([409, 201]);",
-                      "});",
-                      "",
-                      "pm.test(\"Content-Type is application/json\", function () { pm.expect(pm.response.headers.get('Content-Type')).to.include('application/json'); });",
-                      "",
-                      "pm.test(\"Response time is less than 500ms\", function () {",
-                      "    pm.expect(pm.response.responseTime).to.be.below(500);",
-                      "});",
-                      "",
-                      "pm.test(\"Response body contains data\", function () { pm.expect(pm.response.json()).to.be.an('object').that.is.not.empty; });",
-                      "",
-                      "// pm.test(\"Cache-Control header is present\", function () { pm.expect(pm.response.headers.has('Cache-Control')).to.be.true; });",
-                      "",
-                      "// pm.test(\"Cache-Control value is no-cache\", function () { pm.expect(pm.response.headers.get('Cache-Control')).to.equal('no-cache'); });",
-                      "",
-                      "pm.test(\"Verify the response body format\", function () {",
-                      "    const responseBody = pm.response.json();",
-                      "",
-                      "    if (pm.response.code === 201) {",
-                      "        pm.expect(responseBody).to.have.all.keys('meta', 'status', 'data', 'errors');",
-                      "        pm.expect(responseBody.meta).to.have.property('route', '/new');",
-                      "        pm.expect(responseBody.status).to.have.property('success', true);",
-                      "        pm.expect(responseBody.status).to.have.property('message').that.contains(\"Success: New Users created with ID\"); // More flexible message check",
-                      "        pm.expect(responseBody.data).to.have.all.keys('_id', 'name', 'avatarUrl', 'email', 'nid', 'phone', 'bio', 'portfolio', 'age', 'isActive', 'createdAt', 'updatedAt');",
-                      "",
-                      "        // Dynamically check types and values within data",
-                      "        pm.expect(responseBody.data._id).to.be.a('string');",
-                      "        pm.expect(responseBody.data.name).to.be.a('string');",
-                      "        pm.expect(responseBody.data.avatarUrl).to.be.a('string');",
-                      "        pm.expect(responseBody.data.email).to.be.a('string');",
-                      "        pm.expect(responseBody.data.nid).to.be.a('string');",
-                      "        pm.expect(responseBody.data.phone).to.be.a('string');",
-                      "        pm.expect(responseBody.data.bio).to.be.a('string');",
-                      "        pm.expect(responseBody.data.portfolio).to.be.a('string');",
-                      "        pm.expect(responseBody.data.age).to.be.a('number');",
-                      "        pm.expect(responseBody.data.isActive).to.be.a('boolean');",
-                      "        pm.expect(responseBody.data.createdAt).to.be.a('string');",
-                      "        pm.expect(responseBody.data.updatedAt).to.be.a('string');",
-                      "",
-                      "        // You can add more specific value checks here if needed, for example:",
-                      "        // pm.expect(responseBody.data.email).to.match(/@example\\.com$/); // Check email domain",
-                      "",
-                      "    } else if (pm.response.code === 409) {",
-                      "        pm.expect(responseBody).to.have.all.keys('meta', 'status', 'data', 'errors');",
-                      "        pm.expect(responseBody.meta).to.have.property('route', '/');",
-                      "        pm.expect(responseBody.status).to.have.property('message').that.contains(\"Conflict: Users with email\"); // More flexible message check",
-                      "        pm.expect(responseBody.data).to.be.empty; // Check if data is empty",
-                      "        pm.expect(responseBody.errors).to.be.empty;",
-                      "    } else {",
-                      "        pm.expect.fail(\"Unexpected status code: \" + pm.response.code); // Fail if code is not 201 or 409",
-                      "    }",
-                      "});"
-                    ],
-                    "type": "text/javascript",
-                    "packages": {}
-                  }
-                }
-              ],
-              "id": "ee8c9cce-5970-457d-97c5-34628ade9fe3",
-              "protocolProfileBehavior": {
-                "disableBodyPruning": true
-              },
-              "request": {
-                "method": "POST",
-                "header": [
-                  {
-                    "key": "Content-Type",
-                    "value": "application/json"
-                  }
-                ],
-                "body": {
-                  "mode": "raw",
-                  "raw": "{\n    \"name\": \"{{name}}\",\n    \"avatarUrl\": \"{{avatarUrl}}\",\n    \"email\": \"{{email}}\",\n    \"nid\": \"{{nid}}\",\n    \"phone\": \"{{phone}}\",\n    \"bio\": \"{{bio}}\",\n    \"portfolio\": \"{{portfolio}}\",\n    \"age\": {{age}},\n    \"isActive\": {{isActive}}\n}\n",
-                  "options": {
-                    "raw": {
-                      "language": "json"
-                    }
-                  }
-                },
-                "url": {
-                  "raw": "{{SERVER_URL}}/api/users/new",
-                  "host": ["{{SERVER_URL}}"],
-                  "path": ["api", "users", "new"]
-                }
-              },
-              "response": []
-            },
-            {
-              "name": "POST /api/users/create/dummy?count={{count}}",
-              "event": [
-                {
-                  "listen": "prerequest",
-                  "script": {
-                    "id": "90ae3287-fce6-4f7b-a85a-550b0c8d77e6",
-                    "exec": [
-                      "pm.environment.set(\"count\", Math.floor(Math.random() * 50) + 18);"
-                    ],
-                    "type": "text/javascript",
-                    "packages": {}
-                  }
-                },
-                {
-                  "listen": "test",
-                  "script": {
-                    "id": "dfb00c82-467f-445d-b031-12a449f0a99c",
-                    "exec": [
-                      "pm.test(\"Status code is 409 or 201\", function () {",
-                      "    pm.expect(pm.response.code).to.be.oneOf([409, 201]);",
-                      "});",
-                      "",
-                      "pm.test(\"Content-Type is application/json\", function () { pm.expect(pm.response.headers.get('Content-Type')).to.include('application/json'); });",
-                      "",
-                      "pm.test(\"Response time is less than 500ms\", function () {",
-                      "    pm.expect(pm.response.responseTime).to.be.below(500);",
-                      "});",
-                      "",
-                      "pm.test(\"Response body contains data\", function () { pm.expect(pm.response.json()).to.be.an('object').that.is.not.empty; });",
-                      "",
-                      "// pm.test(\"Cache-Control header is present\", function () { pm.expect(pm.response.headers.has('Cache-Control')).to.be.true; });",
-                      "",
-                      "// pm.test(\"Cache-Control value is no-cache\", function () { pm.expect(pm.response.headers.get('Cache-Control')).to.equal('no-cache'); });",
-                      "",
-                      "pm.test(\"Verify the response body format\", function () {",
-                      "    const responseData = pm.response.json();",
-                      "    ",
-                      "    if (pm.response.code === 201) {",
-                      "        pm.expect(responseData.data).to.be.an('array').that.is.not.empty;",
-                      "",
-                      "        responseData.data.forEach(function (user) {",
-                      "            pm.expect(user).to.be.an('object');",
-                      "            pm.expect(user._id).to.be.a('string');",
-                      "            pm.expect(user.name).to.be.a('string');",
-                      "            pm.expect(user.avatarUrl).to.be.a('string');",
-                      "            pm.expect(user.email).to.be.a('string');",
-                      "            pm.expect(user.nid).to.be.a('string');",
-                      "            pm.expect(user.phone).to.be.a('string');",
-                      "            pm.expect(user.bio).to.be.a('string');",
-                      "            pm.expect(user.portfolio).to.be.a('string');",
-                      "            pm.expect(user.age).to.be.a('number');",
-                      "            pm.expect(user.isActive).to.be.a('boolean');",
-                      "            pm.expect(user.createdAt).to.be.a('string');",
-                      "            pm.expect(user.updatedAt).to.be.a('string');",
-                      "        });",
-                      "",
-                      "        // You can add more specific value checks here if needed, for example:",
-                      "        // pm.expect(responseBody.data.email).to.match(/@example\\.com$/); // Check email domain",
-                      "",
-                      "    } else if (pm.response.code === 409) {",
-                      "        pm.expect(responseBody).to.have.all.keys('meta', 'status', 'data', 'errors');",
-                      "        pm.expect(responseBody.meta).to.have.property('route', '/');",
-                      "        pm.expect(responseBody.status).to.have.property('message').that.contains(\"Conflict: Users with email\"); // More flexible message check",
-                      "        pm.expect(responseBody.data).to.be.empty; // Check if data is empty",
-                      "        pm.expect(responseBody.errors).to.be.empty;",
-                      "    } else {",
-                      "        pm.expect.fail(\"Unexpected status code: \" + pm.response.code); // Fail if code is not 201 or 409",
-                      "    }",
-                      "});"
-                    ],
-                    "type": "text/javascript",
-                    "packages": {}
-                  }
-                }
-              ],
-              "id": "50f015a3-9444-4a6e-b355-4a4ef3bebf1b",
-              "protocolProfileBehavior": {
-                "disableBodyPruning": true
-              },
-              "request": {
-                "method": "POST",
-                "header": [
-                  {
-                    "key": "Content-Type",
-                    "value": "application/json"
-                  }
-                ],
-                "url": {
-                  "raw": "{{SERVER_URL}}/api/users/create/dummy?count={{count}}",
-                  "host": ["{{SERVER_URL}}"],
-                  "path": ["api", "users", "create", "dummy"],
-                  "query": [
-                    {
-                      "key": "count",
-                      "value": "{{count}}"
-                    }
-                  ]
-                }
-              },
-              "response": [
-                {
-                  "id": "0148fb5d-36b9-4a74-b4ae-2fe8a69653fc",
-                  "name": "OK 200",
-                  "originalRequest": {
-                    "method": "POST",
-                    "header": [
-                      {
-                        "key": "Content-Type",
-                        "value": "application/json"
-                      }
-                    ],
-                    "url": {
-                      "raw": "{{SERVER_URL}}/api/users/create/dummy?count={{count}}",
-                      "host": ["{{SERVER_URL}}"],
-                      "path": ["api", "users", "create", "dummy"],
-                      "query": [
-                        {
-                          "key": "count",
-                          "value": "{{count}}"
-                        }
-                      ]
-                    }
-                  },
-                  "status": "Created",
-                  "code": 201,
-                  "_postman_previewlanguage": "json",
-                  "_postman_previewtype": "html",
-                  "header": [
-                    {
-                      "key": "Content-Security-Policy-Report-Only",
-                      "value": "default-src 'self';script-src 'self';object-src 'none';img-src 'self';style-src 'self' 'unsafe-inline';upgrade-insecure-requests;report-uri /csp-violation-report;base-uri 'self';font-src 'self' https: data:;form-action 'self';frame-ancestors 'self';script-src-attr 'none'",
-                      "uuid": "4e8f7c03-d588-4fe2-81d8-611b78d8ec1c"
-                    },
-                    {
-                      "key": "Cross-Origin-Opener-Policy",
-                      "value": "same-origin",
-                      "uuid": "7105608b-8601-4dc0-93f2-61c8e69783d9"
-                    },
-                    {
-                      "key": "Cross-Origin-Resource-Policy",
-                      "value": "same-origin",
-                      "uuid": "3a46d480-31bd-4f02-8eaa-4000136ec9af"
-                    },
-                    {
-                      "key": "Origin-Agent-Cluster",
-                      "value": "?1",
-                      "uuid": "32e077ab-1866-4d53-9118-5740fff9645f"
-                    },
-                    {
-                      "key": "Referrer-Policy",
-                      "value": "strict-origin-when-cross-origin",
-                      "uuid": "dace2d50-c816-4e4d-bed0-21ee9613e5cf"
-                    },
-                    {
-                      "key": "Strict-Transport-Security",
-                      "value": "max-age=31536000; includeSubDomains",
-                      "uuid": "fb4cdba7-dfde-4f88-b0fe-648fd8f1ebc5"
-                    },
-                    {
-                      "key": "X-Content-Type-Options",
-                      "value": "nosniff",
-                      "uuid": "7dba5a95-23dd-450e-9fdd-9071eb497d32"
-                    },
-                    {
-                      "key": "X-DNS-Prefetch-Control",
-                      "value": "off",
-                      "uuid": "b4afb81e-1851-4aed-bc70-e7e5ee9e01d9"
-                    },
-                    {
-                      "key": "X-Download-Options",
-                      "value": "noopen",
-                      "uuid": "253b1c8a-2c78-4dff-814d-f624cc4a200e"
-                    },
-                    {
-                      "key": "X-Frame-Options",
-                      "value": "SAMEORIGIN",
-                      "uuid": "ce0ae76e-cbac-450e-be5e-737be219cc5d"
-                    },
-                    {
-                      "key": "X-Permitted-Cross-Domain-Policies",
-                      "value": "none",
-                      "uuid": "cc19be1b-e485-4c2b-b8ba-7d9c107df843"
-                    },
-                    {
-                      "key": "X-XSS-Protection",
-                      "value": "0",
-                      "uuid": "10e22b66-d6d9-499c-b01d-c062dcf8ca44"
-                    },
-                    {
-                      "key": "Vary",
-                      "value": "Origin, Accept-Encoding",
-                      "uuid": "9265aced-65cf-456d-ab21-9d9ef3609ff9"
-                    },
-                    {
-                      "key": "Access-Control-Allow-Credentials",
-                      "value": "true",
-                      "uuid": "467aceb9-a9b0-439b-9daf-d63af27909e7"
-                    },
-                    {
-                      "key": "Content-Encoding",
-                      "value": "gzip",
-                      "uuid": "0575cd84-340a-40ea-94d4-3e0140cefb9c"
-                    },
-                    {
-                      "key": "Content-Length",
-                      "value": "6321",
-                      "uuid": "b8d30c45-4784-4f8c-816e-0927a7a57352"
-                    },
-                    {
-                      "key": "Content-Type",
-                      "value": "application/json",
-                      "uuid": "00779e5d-f83d-4f29-9ab7-7259afed3177"
-                    },
-                    {
-                      "key": "Date",
-                      "value": "Tue, 11 Feb 2025 10:33:20 GMT",
-                      "uuid": "02085061-b34c-46c0-80a0-2b96c66dbb42"
-                    },
-                    {
-                      "key": "Connection",
-                      "value": "keep-alive",
-                      "uuid": "8b835a13-d59e-4560-9956-f7c8d96d0fed"
-                    },
-                    {
-                      "key": "Keep-Alive",
-                      "value": "timeout=5",
-                      "uuid": "74136ee9-ff37-4f6f-a150-f01e68c634b1"
-                    }
-                  ],
-                  "cookie": [],
-                  "body": "{\n    \"meta\": {\n        \"route\": \"/create/dummy?count=56\"\n    },\n    \"status\": {\n        \"success\": true,\n        \"message\": \"Success: 56 Userss created with dummy data.\"\n    },\n    \"data\": [\n        {\n            \"_id\": \"67ab276fe8de5d3e450769e6\",\n            \"name\": \"Usque molestiae \",\n            \"avatarUrl\": \"Templum aegrotatio\",\n            \"email\": \"jared93@gmail.com\",\n            \"nid\": \"4165601751\",\n            \"phone\": \"+01405606656\",\n            \"bio\": \"Defessus accedo fugiat utpote verecundia valeo.\",\n            \"portfolio\": \"https://example.com/PVGce\",\n            \"age\": 80,\n            \"isActive\": false,\n            \"createdAt\": \"2024-11-15T04:37:01.654Z\",\n            \"updatedAt\": \"2024-07-22T23:13:58.723Z\"\n        },\n        {\n            \"_id\": \"67ab276fe8de5d3e450769e8\",\n            \"name\": \"Fuga conculco am\",\n            \"avatarUrl\": \"Culpo amet demergo\",\n            \"email\": \"gabriella.rodriguez48@hotmail.com\",\n            \"nid\": \"2227024215\",\n            \"phone\": \"+01703237657\",\n            \"bio\": \"Sulum vicissitudo denique compello considero demonstro.\",\n            \"portfolio\": \"https://example.com/FUaOM\",\n            \"age\": 40,\n            \"isActive\": true,\n            \"createdAt\": \"2024-03-02T14:29:11.068Z\",\n            \"updatedAt\": \"2025-01-27T11:36:46.553Z\"\n        },\n        {\n            \"_id\": \"67ab276fe8de5d3e450769e9\",\n            \"name\": \"Voco aureus cano\",\n            \"avatarUrl\": \"Collum vivo\",\n            \"email\": \"luella69@hotmail.com\",\n            \"nid\": \"4020610221\",\n            \"phone\": \"8801424537746\",\n            \"bio\": \"Nisi defungo nesciunt umquam usitas nulla collum accendo valens conservo.\",\n            \"portfolio\": \"https://example.com/8jnIc\",\n            \"age\": 96,\n            \"isActive\": true,\n            \"createdAt\": \"2024-07-28T11:09:22.323Z\",\n            \"updatedAt\": \"2024-04-01T12:56:20.221Z\"\n        },\n        {\n            \"_id\": \"67ab276fe8de5d3e450769ea\",\n            \"name\": \"Caute cotidie te\",\n            \"avatarUrl\": \"Spargo tergum\",\n            \"email\": \"harold_wisozk67@gmail.com\",\n            \"nid\": \"1024083945\",\n            \"phone\": \"01718044037\",\n            \"bio\": \"Molestiae contego tamen volaticus blanditiis tumultus crudelis adfectus.\",\n            \"portfolio\": \"https://example.com/ZtFlg\",\n            \"age\": 69,\n            \"isActive\": false,\n            \"createdAt\": \"2024-02-17T17:17:35.021Z\",\n            \"updatedAt\": \"2024-10-03T06:48:29.341Z\"\n        },\n        {\n            \"_id\": \"67ab276fe8de5d3e450769ec\",\n            \"name\": \"Incidunt deduco \",\n            \"avatarUrl\": \"Angelus despecto\",\n            \"email\": \"myra.schmidt@yahoo.com\",\n            \"nid\": \"0519207223\",\n            \"phone\": \"8801557074366\",\n            \"bio\": \"Cauda tabella cervus ad corpus neque.\",\n            \"portfolio\": \"https://example.com/iOg9Z\",\n            \"age\": 64,\n            \"isActive\": true,\n            \"createdAt\": \"2024-03-26T12:10:13.888Z\",\n            \"updatedAt\": \"2024-11-21T04:20:07.786Z\"\n        },\n        {\n            \"_id\": \"67ab276fe8de5d3e450769ed\",\n            \"name\": \"Ater abstergo de\",\n            \"avatarUrl\": \"Suscipit officiis\",\n            \"email\": \"darron12@gmail.com\",\n            \"nid\": \"8017579556\",\n            \"phone\": \"8801760769413\",\n            \"bio\": \"Amplus amiculum spes.\",\n            \"portfolio\": \"https://example.com/ddLKg\",\n            \"age\": 39,\n            \"isActive\": false,\n            \"createdAt\": \"2024-11-27T05:38:58.172Z\",\n            \"updatedAt\": \"2024-12-05T17:45:23.356Z\"\n        },\n        {\n            \"_id\": \"67ab276fe8de5d3e450769ee\",\n            \"name\": \"Tonsor a adempti\",\n            \"avatarUrl\": \"Curtus custodia\",\n            \"email\": \"everardo.casper49@gmail.com\",\n            \"nid\": \"2506279295\",\n            \"phone\": \"8801848375950\",\n            \"bio\": \"Dicta error adipiscor.\",\n            \"portfolio\": \"https://example.com/1dh1A\",\n            \"age\": 43,\n            \"isActive\": true,\n            \"createdAt\": \"2024-02-17T04:59:18.749Z\",\n            \"updatedAt\": \"2024-12-14T13:09:35.570Z\"\n        },\n        {\n            \"_id\": \"67ab276fe8de5d3e450769ef\",\n            \"name\": \"Cerno approbo de\",\n            \"avatarUrl\": \"Tenax subiungo\",\n            \"email\": \"kyla6@yahoo.com\",\n            \"nid\": \"3100963505\",\n            \"phone\": \"+8801972516004\",\n            \"bio\": \"Corrumpo benevolentia deludo.\",\n            \"portfolio\": \"https://example.com/nS0ra\",\n            \"age\": 113,\n            \"isActive\": true,\n            \"createdAt\": \"2024-08-02T12:30:00.698Z\",\n            \"updatedAt\": \"2024-11-23T16:18:39.489Z\"\n        },\n        {\n            \"_id\": \"67ab276fe8de5d3e450769f0\",\n            \"name\": \"Coniuratio bland\",\n            \"avatarUrl\": \"Accusantium curvo\",\n            \"email\": \"bethel.nikolaus71@yahoo.com\",\n            \"nid\": \"3128702300\",\n            \"phone\": \"+8801859654199\",\n            \"bio\": \"Aspicio compono alo qui non animadverto.\",\n            \"portfolio\": \"https://example.com/MgqcE\",\n            \"age\": 36,\n            \"isActive\": true,\n            \"createdAt\": \"2024-08-22T16:07:48.867Z\",\n            \"updatedAt\": \"2024-08-21T12:21:41.959Z\"\n        },\n        {\n            \"_id\": \"67ab276fe8de5d3e450769f1\",\n            \"name\": \"Vivo sortitus pr\",\n            \"avatarUrl\": \"Averto dolor\",\n            \"email\": \"tillman10@gmail.com\",\n            \"nid\": \"5079988777\",\n            \"phone\": \"8801516030568\",\n            \"bio\": \"Beneficium artificiose circumvenio apud ademptio.\",\n            \"portfolio\": \"https://example.com/sMhEe\",\n            \"age\": 101,\n            \"isActive\": true,\n            \"createdAt\": \"2025-01-29T12:33:32.538Z\",\n            \"updatedAt\": \"2024-04-03T09:20:45.518Z\"\n        },\n        {\n            \"_id\": \"67ab276fe8de5d3e450769f2\",\n            \"name\": \"Umerus tener nam\",\n            \"avatarUrl\": \"Neque sophismata ex\",\n            \"email\": \"jarret_dach48@yahoo.com\",\n            \"nid\": \"0270582586\",\n            \"phone\": \"+8801920285783\",\n            \"bio\": \"Defaeco absum aestas tunc chirographum auctus.\",\n            \"portfolio\": \"https://example.com/BQfI2\",\n            \"age\": 87,\n            \"isActive\": true,\n            \"createdAt\": \"2024-08-29T15:04:02.983Z\",\n            \"updatedAt\": \"2024-07-05T22:01:37.027Z\"\n        },\n        {\n            \"_id\": \"67ab276fe8de5d3e450769f3\",\n            \"name\": \"Tui clarus porro\",\n            \"avatarUrl\": \"Tribuo fuga sollers\",\n            \"email\": \"brandi_lockman@hotmail.com\",\n            \"nid\": \"4823128419\",\n            \"phone\": \"+01985496511\",\n            \"bio\": \"Cupio debitis depereo cibo sonitus.\",\n            \"portfolio\": \"https://example.com/edqr2\",\n            \"age\": 82,\n            \"isActive\": false,\n            \"createdAt\": \"2024-11-26T05:20:28.040Z\",\n            \"updatedAt\": \"2024-03-14T14:27:37.180Z\"\n        },\n        {\n            \"_id\": \"67ab276fe8de5d3e450769f4\",\n            \"name\": \"Aliquam ustilo c\",\n            \"avatarUrl\": \"Conscendo\",\n            \"email\": \"fatima.runolfsson@gmail.com\",\n            \"nid\": \"1674663504\",\n            \"phone\": \"8801663526141\",\n            \"bio\": \"Deprecator aliquid spiritus suscipit alioqui angulus tamen.\",\n            \"portfolio\": \"https://example.com/HC0sA\",\n            \"age\": 23,\n            \"isActive\": true,\n            \"createdAt\": \"2024-09-10T02:04:24.815Z\",\n            \"updatedAt\": \"2024-11-06T09:10:47.112Z\"\n        },\n        {\n            \"_id\": \"67ab276fe8de5d3e450769f5\",\n            \"name\": \"Ab pectus conspe\",\n            \"avatarUrl\": \"Nihil auxilium\",\n            \"email\": \"aditya.goyette68@hotmail.com\",\n            \"nid\": \"6574413698\",\n            \"phone\": \"+01695828022\",\n            \"bio\": \"Facilis avaritia desino ut aestivus ciminatio defungo corrumpo coaegresco.\",\n            \"portfolio\": \"https://example.com/xhQmw\",\n            \"age\": 90,\n            \"isActive\": true,\n            \"createdAt\": \"2024-04-15T06:50:43.951Z\",\n            \"updatedAt\": \"2024-06-02T04:28:32.396Z\"\n        },\n        {\n            \"_id\": \"67ab276fe8de5d3e450769f6\",\n            \"name\": \"Confero pecus an\",\n            \"avatarUrl\": \"Totus ulciscor\",\n            \"email\": \"adolph.kunde71@yahoo.com\",\n            \"nid\": \"6164094261\",\n            \"phone\": \"01929911501\",\n            \"bio\": \"Alter turbo cernuus.\",\n            \"portfolio\": \"https://example.com/z3GiJ\",\n            \"age\": 96,\n            \"isActive\": true,\n            \"createdAt\": \"2024-11-04T09:16:20.749Z\",\n            \"updatedAt\": \"2024-07-11T04:28:53.890Z\"\n        },\n        {\n            \"_id\": \"67ab276fe8de5d3e450769f7\",\n            \"name\": \"Demitto vos alia\",\n            \"avatarUrl\": \"Desolo deputo\",\n            \"email\": \"marian99@hotmail.com\",\n            \"nid\": \"0504320085\",\n            \"phone\": \"01482042777\",\n            \"bio\": \"Fugiat alioqui quam altus architecto colo colo sufficio.\",\n            \"portfolio\": \"https://example.com/voH76\",\n            \"age\": 42,\n            \"isActive\": false,\n            \"createdAt\": \"2024-09-25T13:06:11.678Z\",\n            \"updatedAt\": \"2024-07-12T10:52:55.251Z\"\n        },\n        {\n            \"_id\": \"67ab276fe8de5d3e450769f8\",\n            \"name\": \"Eaque aeternus e\",\n            \"avatarUrl\": \"Corrigo esse\",\n            \"email\": \"myriam8@hotmail.com\",\n            \"nid\": \"4170951397\",\n            \"phone\": \"+8801904475854\",\n            \"bio\": \"Benigne annus carus depereo demum sapiente.\",\n            \"portfolio\": \"https://example.com/hDLti\",\n            \"age\": 105,\n            \"isActive\": false,\n            \"createdAt\": \"2024-11-23T21:56:35.849Z\",\n            \"updatedAt\": \"2025-02-02T20:51:24.590Z\"\n        },\n        {\n            \"_id\": \"67ab276fe8de5d3e450769f9\",\n            \"name\": \"Vinco vinco repu\",\n            \"avatarUrl\": \"Ulciscor damnatio\",\n            \"email\": \"lafayette5@gmail.com\",\n            \"nid\": \"7719992680\",\n            \"phone\": \"+8801322240239\",\n            \"bio\": \"Trepide censura quo.\",\n            \"portfolio\": \"https://example.com/RShxt\",\n            \"age\": 83,\n            \"isActive\": false,\n            \"createdAt\": \"2024-07-14T11:49:10.367Z\",\n            \"updatedAt\": \"2024-08-13T00:39:42.739Z\"\n        },\n        {\n            \"_id\": \"67ab276fe8de5d3e450769fa\",\n            \"name\": \"Templum decet te\",\n            \"avatarUrl\": \"Curatio video cito\",\n            \"email\": \"hailie.senger16@gmail.com\",\n            \"nid\": \"9084989709\",\n            \"phone\": \"8801920949522\",\n            \"bio\": \"Tener bibo cribro censura vesper.\",\n            \"portfolio\": \"https://example.com/gG5yi\",\n            \"age\": 96,\n            \"isActive\": true,\n            \"createdAt\": \"2024-05-25T03:14:12.070Z\",\n            \"updatedAt\": \"2024-07-06T08:10:30.950Z\"\n        },\n        {\n            \"_id\": \"67ab276fe8de5d3e450769fb\",\n            \"name\": \"Debitis tersus a\",\n            \"avatarUrl\": \"Cetera adsidue via.\",\n            \"email\": \"beryl98@gmail.com\",\n            \"nid\": \"6858515636\",\n            \"phone\": \"01802038028\",\n            \"bio\": \"Terror vito currus creta nesciunt turbo.\",\n            \"portfolio\": \"https://example.com/t61cs\",\n            \"age\": 64,\n            \"isActive\": true,\n            \"createdAt\": \"2024-06-01T06:02:23.836Z\",\n            \"updatedAt\": \"2024-02-13T04:17:15.846Z\"\n        },\n        {\n            \"_id\": \"67ab276fe8de5d3e450769fc\",\n            \"name\": \"Nemo tandem carp\",\n            \"avatarUrl\": \"Delinquo bene\",\n            \"email\": \"gerry_pfeffer6@yahoo.com\",\n            \"nid\": \"9225230893\",\n            \"phone\": \"8801403120329\",\n            \"bio\": \"Umbra spiculum validus thesis optio sono decipio.\",\n            \"portfolio\": \"https://example.com/s4vWD\",\n            \"age\": 39,\n            \"isActive\": false,\n            \"createdAt\": \"2024-02-19T03:36:12.755Z\",\n            \"updatedAt\": \"2024-04-02T17:25:44.501Z\"\n        },\n        {\n            \"_id\": \"67ab276fe8de5d3e450769fd\",\n            \"name\": \"Reprehenderit ce\",\n            \"avatarUrl\": \"Caecus nesciunt\",\n            \"email\": \"ruthe.maggio25@gmail.com\",\n            \"nid\": \"4087375185\",\n            \"phone\": \"+01751730054\",\n            \"bio\": \"Pauci rerum coruscus accusamus uterque.\",\n            \"portfolio\": \"https://example.com/gPdM0\",\n            \"age\": 68,\n            \"isActive\": false,\n            \"createdAt\": \"2024-02-24T06:24:38.257Z\",\n            \"updatedAt\": \"2024-03-27T04:00:29.208Z\"\n        },\n        {\n            \"_id\": \"67ab276fe8de5d3e450769fe\",\n            \"name\": \"Corporis comis v\",\n            \"avatarUrl\": \"Dolores coepi adamo.\",\n            \"email\": \"camren79@yahoo.com\",\n            \"nid\": \"0047494867\",\n            \"phone\": \"+01765802496\",\n            \"bio\": \"Accusator quod veritatis colo.\",\n            \"portfolio\": \"https://example.com/bv2oA\",\n            \"age\": 28,\n            \"isActive\": true,\n            \"createdAt\": \"2025-02-07T02:14:40.539Z\",\n            \"updatedAt\": \"2024-12-07T21:13:24.086Z\"\n        },\n        {\n            \"_id\": \"67ab276fe8de5d3e450769ff\",\n            \"name\": \"Appositus tenus \",\n            \"avatarUrl\": \"Ascit ater\",\n            \"email\": \"annabel_purdy@yahoo.com\",\n            \"nid\": \"0639936859\",\n            \"phone\": \"8801808175718\",\n            \"bio\": \"Capio curtus bis damnatio voluntarius arceo caute totus suscipit.\",\n            \"portfolio\": \"https://example.com/oPciC\",\n            \"age\": 107,\n            \"isActive\": true,\n            \"createdAt\": \"2024-07-17T09:01:44.244Z\",\n            \"updatedAt\": \"2024-04-16T19:42:42.813Z\"\n        },\n        {\n            \"_id\": \"67ab276fe8de5d3e45076a00\",\n            \"name\": \"Nam statua appel\",\n            \"avatarUrl\": \"Demonstro adipiscor\",\n            \"email\": \"brody26@hotmail.com\",\n            \"nid\": \"4963682076\",\n            \"phone\": \"+01370023155\",\n            \"bio\": \"Tenus cibus eum verbum tantillus adnuo cura tutamen debilito.\",\n            \"portfolio\": \"https://example.com/ngvnY\",\n            \"age\": 80,\n            \"isActive\": false,\n            \"createdAt\": \"2024-08-12T05:13:18.054Z\",\n            \"updatedAt\": \"2024-04-23T15:29:23.435Z\"\n        },\n        {\n            \"_id\": \"67ab276fe8de5d3e45076a01\",\n            \"name\": \"Iusto magnam cur\",\n            \"avatarUrl\": \"Perspiciatis\",\n            \"email\": \"guido72@yahoo.com\",\n            \"nid\": \"8411411792\",\n            \"phone\": \"8801315883112\",\n            \"bio\": \"Tabula appello blandior tepesco cras depromo.\",\n            \"portfolio\": \"https://example.com/gGGN6\",\n            \"age\": 77,\n            \"isActive\": false,\n            \"createdAt\": \"2024-04-10T19:54:01.148Z\",\n            \"updatedAt\": \"2024-04-25T13:26:58.518Z\"\n        },\n        {\n            \"_id\": \"67ab276fe8de5d3e45076a02\",\n            \"name\": \"Dicta spes suppo\",\n            \"avatarUrl\": \"Subnecto tyrannus\",\n            \"email\": \"cristina13@yahoo.com\",\n            \"nid\": \"4450546006\",\n            \"phone\": \"+01807783221\",\n            \"bio\": \"Articulus amicitia sed antiquus utrum censura cur vere quisquam.\",\n            \"portfolio\": \"https://example.com/oGIzl\",\n            \"age\": 51,\n            \"isActive\": true,\n            \"createdAt\": \"2024-10-30T09:48:57.350Z\",\n            \"updatedAt\": \"2025-01-31T13:24:53.990Z\"\n        },\n        {\n            \"_id\": \"67ab276fe8de5d3e45076a03\",\n            \"name\": \"Volaticus creber\",\n            \"avatarUrl\": \"Utrimque velociter\",\n            \"email\": \"perry.heidenreich-abshire@gmail.com\",\n            \"nid\": \"8571318683\",\n            \"phone\": \"+01844628900\",\n            \"bio\": \"Sui bibo cornu deinde tot certe.\",\n            \"portfolio\": \"https://example.com/y0kPU\",\n            \"age\": 115,\n            \"isActive\": false,\n            \"createdAt\": \"2025-01-01T06:36:28.134Z\",\n            \"updatedAt\": \"2024-04-30T12:14:13.586Z\"\n        },\n        {\n            \"_id\": \"67ab276fe8de5d3e45076a04\",\n            \"name\": \"Caries adsuesco \",\n            \"avatarUrl\": \"Universe numquam\",\n            \"email\": \"claudie53@gmail.com\",\n            \"nid\": \"0490873132\",\n            \"phone\": \"01828531262\",\n            \"bio\": \"Desino ventosus ter.\",\n            \"portfolio\": \"https://example.com/7OiKm\",\n            \"age\": 117,\n            \"isActive\": true,\n            \"createdAt\": \"2024-05-28T12:01:56.389Z\",\n            \"updatedAt\": \"2024-03-31T11:27:28.094Z\"\n        },\n        {\n            \"_id\": \"67ab276fe8de5d3e45076a05\",\n            \"name\": \"Sumo toties perf\",\n            \"avatarUrl\": \"Vomica tergo\",\n            \"email\": \"marley93@yahoo.com\",\n            \"nid\": \"7545461286\",\n            \"phone\": \"+01401478565\",\n            \"bio\": \"Confugo sum eligendi utrum.\",\n            \"portfolio\": \"https://example.com/hW8CB\",\n            \"age\": 72,\n            \"isActive\": false,\n            \"createdAt\": \"2024-04-13T04:52:40.603Z\",\n            \"updatedAt\": \"2024-10-29T01:56:18.368Z\"\n        },\n        {\n            \"_id\": \"67ab276fe8de5d3e45076a06\",\n            \"name\": \"Defungo accommod\",\n            \"avatarUrl\": \"Degusto quod uredo\",\n            \"email\": \"darion33@gmail.com\",\n            \"nid\": \"6290918144\",\n            \"phone\": \"01958837049\",\n            \"bio\": \"Vos tandem aegrus.\",\n            \"portfolio\": \"https://example.com/EblFe\",\n            \"age\": 30,\n            \"isActive\": true,\n            \"createdAt\": \"2024-05-19T12:41:20.756Z\",\n            \"updatedAt\": \"2024-05-22T06:16:08.834Z\"\n        },\n        {\n            \"_id\": \"67ab276fe8de5d3e45076a07\",\n            \"name\": \"Audio sonitus co\",\n            \"avatarUrl\": \"Demum tui ager\",\n            \"email\": \"zelma80@yahoo.com\",\n            \"nid\": \"3827989719\",\n            \"phone\": \"01588428062\",\n            \"bio\": \"Veniam sophismata combibo conatus atqui suasoria amplitudo commodi denego vivo.\",\n            \"portfolio\": \"https://example.com/GzuG9\",\n            \"age\": 56,\n            \"isActive\": false,\n            \"createdAt\": \"2025-01-21T08:58:42.212Z\",\n            \"updatedAt\": \"2024-07-26T08:43:38.586Z\"\n        },\n        {\n            \"_id\": \"67ab276fe8de5d3e45076a08\",\n            \"name\": \"Creta advenio al\",\n            \"avatarUrl\": \"Tamdiu una\",\n            \"email\": \"savanna49@hotmail.com\",\n            \"nid\": \"8493653373\",\n            \"phone\": \"+01859947328\",\n            \"bio\": \"Territo delicate torqueo dolorem carmen.\",\n            \"portfolio\": \"https://example.com/DIUcF\",\n            \"age\": 120,\n            \"isActive\": true,\n            \"createdAt\": \"2024-09-18T07:43:18.833Z\",\n            \"updatedAt\": \"2025-01-27T21:41:42.483Z\"\n        },\n        {\n            \"_id\": \"67ab276fe8de5d3e45076a09\",\n            \"name\": \"Pecus thymum tho\",\n            \"avatarUrl\": \"Fugit repellendus\",\n            \"email\": \"amy_conroy@gmail.com\",\n            \"nid\": \"8978868946\",\n            \"phone\": \"01397088338\",\n            \"bio\": \"Clementia depulso cupiditas mollitia velut celebrer uberrime clamo.\",\n            \"portfolio\": \"https://example.com/yEbDN\",\n            \"age\": 26,\n            \"isActive\": false,\n            \"createdAt\": \"2024-07-16T14:56:14.760Z\",\n            \"updatedAt\": \"2024-07-10T23:25:16.425Z\"\n        },\n        {\n            \"_id\": \"67ab276fe8de5d3e45076a0a\",\n            \"name\": \"Umerus vorax cal\",\n            \"avatarUrl\": \"Vomito benigne\",\n            \"email\": \"bernie.bruen-ondricka59@gmail.com\",\n            \"nid\": \"6808190207\",\n            \"phone\": \"+01422881828\",\n            \"bio\": \"Beatus verto sed voco carcer cursus.\",\n            \"portfolio\": \"https://example.com/ksRoy\",\n            \"age\": 72,\n            \"isActive\": true,\n            \"createdAt\": \"2024-02-16T11:24:14.198Z\",\n            \"updatedAt\": \"2024-09-02T13:25:53.319Z\"\n        },\n        {\n            \"_id\": \"67ab276fe8de5d3e45076a0b\",\n            \"name\": \"Advoco subnecto \",\n            \"avatarUrl\": \"Abundans damno\",\n            \"email\": \"orin.mayert@hotmail.com\",\n            \"nid\": \"3588566313\",\n            \"phone\": \"+01331438527\",\n            \"bio\": \"Credo est textus adsuesco capillus talus decumbo est vix thorax.\",\n            \"portfolio\": \"https://example.com/POvh2\",\n            \"age\": 55,\n            \"isActive\": true,\n            \"createdAt\": \"2024-06-11T10:21:41.988Z\",\n            \"updatedAt\": \"2024-07-30T16:22:51.938Z\"\n        },\n        {\n            \"_id\": \"67ab276fe8de5d3e45076a0c\",\n            \"name\": \"Assentator solli\",\n            \"avatarUrl\": \"Tepidus amo\",\n            \"email\": \"isaias_waelchi70@hotmail.com\",\n            \"nid\": \"3443123639\",\n            \"phone\": \"+8801895785858\",\n            \"bio\": \"Qui utilis conculco audax antea.\",\n            \"portfolio\": \"https://example.com/WTPlD\",\n            \"age\": 21,\n            \"isActive\": true,\n            \"createdAt\": \"2025-01-22T17:52:08.377Z\",\n            \"updatedAt\": \"2024-12-05T03:35:44.855Z\"\n        },\n        {\n            \"_id\": \"67ab276fe8de5d3e45076a0d\",\n            \"name\": \"Turpis pauper as\",\n            \"avatarUrl\": \"Nostrum et desidero\",\n            \"email\": \"marley_smitham23@yahoo.com\",\n            \"nid\": \"3655890641\",\n            \"phone\": \"01795231643\",\n            \"bio\": \"Truculenter vulgivagus vallum crinis eligendi.\",\n            \"portfolio\": \"https://example.com/jrcM7\",\n            \"age\": 45,\n            \"isActive\": true,\n            \"createdAt\": \"2024-09-17T22:37:05.681Z\",\n            \"updatedAt\": \"2024-06-28T12:53:59.732Z\"\n        },\n        {\n            \"_id\": \"67ab276fe8de5d3e45076a0e\",\n            \"name\": \"Quaerat bellicus\",\n            \"avatarUrl\": \"Aiunt antea\",\n            \"email\": \"cedrick_kuvalis@gmail.com\",\n            \"nid\": \"0031691223\",\n            \"phone\": \"01999840662\",\n            \"bio\": \"Adfectus contigo comparo custodia creator animus voco.\",\n            \"portfolio\": \"https://example.com/LccHZ\",\n            \"age\": 68,\n            \"isActive\": false,\n            \"createdAt\": \"2025-01-19T19:04:42.112Z\",\n            \"updatedAt\": \"2024-08-03T10:10:17.860Z\"\n        },\n        {\n            \"_id\": \"67ab276fe8de5d3e45076a0f\",\n            \"name\": \"Surculus magni p\",\n            \"avatarUrl\": \"Derelinquo capto\",\n            \"email\": \"edmund_vonrueden@hotmail.com\",\n            \"nid\": \"0010936746\",\n            \"phone\": \"01434535142\",\n            \"bio\": \"Creta assentator acceptus laborum varius cur decens.\",\n            \"portfolio\": \"https://example.com/ZjuSb\",\n            \"age\": 28,\n            \"isActive\": false,\n            \"createdAt\": \"2025-01-10T13:13:04.660Z\",\n            \"updatedAt\": \"2024-07-04T22:26:38.177Z\"\n        },\n        {\n            \"_id\": \"67ab276fe8de5d3e45076a10\",\n            \"name\": \"Viscus aspicio t\",\n            \"avatarUrl\": \"Blandior corrupti\",\n            \"email\": \"buddy85@hotmail.com\",\n            \"nid\": \"0338402204\",\n            \"phone\": \"+01725589888\",\n            \"bio\": \"Credo decretum conspergo quasi.\",\n            \"portfolio\": \"https://example.com/qmszV\",\n            \"age\": 84,\n            \"isActive\": true,\n            \"createdAt\": \"2024-09-08T05:46:06.913Z\",\n            \"updatedAt\": \"2025-02-10T05:02:15.968Z\"\n        },\n        {\n            \"_id\": \"67ab276fe8de5d3e45076a11\",\n            \"name\": \"Strenuus vigor v\",\n            \"avatarUrl\": \"Cena tricesimus qui\",\n            \"email\": \"raegan58@gmail.com\",\n            \"nid\": \"9826221883\",\n            \"phone\": \"+01837549031\",\n            \"bio\": \"Acsi coerceo sequi arcesso.\",\n            \"portfolio\": \"https://example.com/V8uBn\",\n            \"age\": 21,\n            \"isActive\": true,\n            \"createdAt\": \"2024-09-12T12:28:07.953Z\",\n            \"updatedAt\": \"2024-09-27T08:11:52.379Z\"\n        },\n        {\n            \"_id\": \"67ab276fe8de5d3e45076a12\",\n            \"name\": \"Turpis corrigo v\",\n            \"avatarUrl\": \"Voluptatem urbanus\",\n            \"email\": \"hazle_bins@yahoo.com\",\n            \"nid\": \"8801535029\",\n            \"phone\": \"+8801809545006\",\n            \"bio\": \"Uredo territo civis carus uterque vir.\",\n            \"portfolio\": \"https://example.com/busP9\",\n            \"age\": 40,\n            \"isActive\": false,\n            \"createdAt\": \"2024-10-26T20:51:08.661Z\",\n            \"updatedAt\": \"2024-03-16T01:49:27.253Z\"\n        },\n        {\n            \"_id\": \"67ab276fe8de5d3e45076a13\",\n            \"name\": \"Aqua correptius \",\n            \"avatarUrl\": \"Vigilo vix apto\",\n            \"email\": \"eloy_jaskolski@gmail.com\",\n            \"nid\": \"8118323352\",\n            \"phone\": \"8801549362998\",\n            \"bio\": \"Xiphias tibi audeo vesper vicinus laudantium.\",\n            \"portfolio\": \"https://example.com/7ZKUh\",\n            \"age\": 84,\n            \"isActive\": false,\n            \"createdAt\": \"2024-07-07T17:39:32.304Z\",\n            \"updatedAt\": \"2024-03-18T19:14:27.206Z\"\n        },\n        {\n            \"_id\": \"67ab276fe8de5d3e45076a14\",\n            \"name\": \"Centum altus app\",\n            \"avatarUrl\": \"Templum comburo\",\n            \"email\": \"irma.hermiston-ruecker@hotmail.com\",\n            \"nid\": \"4670756720\",\n            \"phone\": \"8801678481273\",\n            \"bio\": \"Terga cum claudeo cunabula cursus appono dicta quaerat astrum spes.\",\n            \"portfolio\": \"https://example.com/f7V5U\",\n            \"age\": 67,\n            \"isActive\": false,\n            \"createdAt\": \"2025-01-02T10:53:14.541Z\",\n            \"updatedAt\": \"2024-10-08T23:47:51.198Z\"\n        },\n        {\n            \"_id\": \"67ab276fe8de5d3e45076a15\",\n            \"name\": \"Carmen vis confo\",\n            \"avatarUrl\": \"Auctor surculus\",\n            \"email\": \"annamae_gerhold58@yahoo.com\",\n            \"nid\": \"0284379838\",\n            \"phone\": \"+01724602837\",\n            \"bio\": \"Contego traho verus appello animus acidus.\",\n            \"portfolio\": \"https://example.com/HoWCH\",\n            \"age\": 108,\n            \"isActive\": false,\n            \"createdAt\": \"2024-03-07T00:11:32.612Z\",\n            \"updatedAt\": \"2024-09-01T19:50:46.405Z\"\n        },\n        {\n            \"_id\": \"67ab276fe8de5d3e45076a16\",\n            \"name\": \"Crustulum vapulu\",\n            \"avatarUrl\": \"Rerum causa benigne\",\n            \"email\": \"anita3@gmail.com\",\n            \"nid\": \"9181455743\",\n            \"phone\": \"+01889490291\",\n            \"bio\": \"Curatio tot cura deinde tutis sonitus subiungo summa.\",\n            \"portfolio\": \"https://example.com/rXDeS\",\n            \"age\": 35,\n            \"isActive\": true,\n            \"createdAt\": \"2024-11-10T08:36:06.892Z\",\n            \"updatedAt\": \"2024-09-19T05:59:51.245Z\"\n        },\n        {\n            \"_id\": \"67ab276fe8de5d3e45076a17\",\n            \"name\": \"Urbs clibanus vu\",\n            \"avatarUrl\": \"Vobis adulescens\",\n            \"email\": \"victoria_ledner56@gmail.com\",\n            \"nid\": \"2674253851\",\n            \"phone\": \"8801904963730\",\n            \"bio\": \"Umerus cursim cenaculum surculus cultura blanditiis.\",\n            \"portfolio\": \"https://example.com/qkLDD\",\n            \"age\": 80,\n            \"isActive\": false,\n            \"createdAt\": \"2024-06-23T17:30:33.320Z\",\n            \"updatedAt\": \"2024-08-23T02:48:38.898Z\"\n        },\n        {\n            \"_id\": \"67ab276fe8de5d3e45076a18\",\n            \"name\": \"Tergeo unde amit\",\n            \"avatarUrl\": \"Cras occaecati iste\",\n            \"email\": \"rashawn92@gmail.com\",\n            \"nid\": \"5723803331\",\n            \"phone\": \"01965293619\",\n            \"bio\": \"Dedecor utroque creber aliquid trans.\",\n            \"portfolio\": \"https://example.com/HObzu\",\n            \"age\": 56,\n            \"isActive\": true,\n            \"createdAt\": \"2024-09-26T02:30:23.658Z\",\n            \"updatedAt\": \"2025-02-04T22:35:51.647Z\"\n        },\n        {\n            \"_id\": \"67ab276fe8de5d3e45076a19\",\n            \"name\": \"Commemoro suasor\",\n            \"avatarUrl\": \"Coruscus curto\",\n            \"email\": \"lue.walsh25@yahoo.com\",\n            \"nid\": \"2005062830\",\n            \"phone\": \"+8801384918375\",\n            \"bio\": \"Toties adiuvo patior sulum asporto terminatio vetus viduo exercitationem.\",\n            \"portfolio\": \"https://example.com/Pijph\",\n            \"age\": 22,\n            \"isActive\": true,\n            \"createdAt\": \"2024-10-04T17:58:18.346Z\",\n            \"updatedAt\": \"2024-03-06T18:35:28.441Z\"\n        },\n        {\n            \"_id\": \"67ab276fe8de5d3e45076a1a\",\n            \"name\": \"Conitor caritas \",\n            \"avatarUrl\": \"Cenaculum uredo\",\n            \"email\": \"sage_stark37@gmail.com\",\n            \"nid\": \"8135499898\",\n            \"phone\": \"8801617432400\",\n            \"bio\": \"Vulnus vel rem.\",\n            \"portfolio\": \"https://example.com/kVf8N\",\n            \"age\": 18,\n            \"isActive\": true,\n            \"createdAt\": \"2024-06-07T04:45:25.849Z\",\n            \"updatedAt\": \"2024-06-21T13:39:45.183Z\"\n        },\n        {\n            \"_id\": \"67ab276fe8de5d3e45076a1b\",\n            \"name\": \"Curatio tenax va\",\n            \"avatarUrl\": \"Fuga quod cetera\",\n            \"email\": \"alfonzo7@hotmail.com\",\n            \"nid\": \"8258919865\",\n            \"phone\": \"+01526774098\",\n            \"bio\": \"Cimentarius ascit defetiscor spargo.\",\n            \"portfolio\": \"https://example.com/OSGJX\",\n            \"age\": 79,\n            \"isActive\": false,\n            \"createdAt\": \"2024-11-05T22:44:18.577Z\",\n            \"updatedAt\": \"2024-05-08T13:12:31.676Z\"\n        },\n        {\n            \"_id\": \"67ab276fe8de5d3e45076a1c\",\n            \"name\": \"Curriculum compo\",\n            \"avatarUrl\": \"Quos pax verbera\",\n            \"email\": \"raphaelle.crist77@gmail.com\",\n            \"nid\": \"7972140208\",\n            \"phone\": \"+8801504720084\",\n            \"bio\": \"Volutabrum vicissitudo vulgivagus votum terga.\",\n            \"portfolio\": \"https://example.com/ecR8s\",\n            \"age\": 117,\n            \"isActive\": true,\n            \"createdAt\": \"2024-07-15T09:32:38.365Z\",\n            \"updatedAt\": \"2024-02-18T01:15:28.834Z\"\n        },\n        {\n            \"_id\": \"67ab276fe8de5d3e45076a1d\",\n            \"name\": \"Claudeo accusant\",\n            \"avatarUrl\": \"Tolero velociter\",\n            \"email\": \"amely55@yahoo.com\",\n            \"nid\": \"0215393649\",\n            \"phone\": \"+8801861044705\",\n            \"bio\": \"Depono veritas solitudo comes coniecto velut admitto sonitus.\",\n            \"portfolio\": \"https://example.com/nHrXn\",\n            \"age\": 81,\n            \"isActive\": true,\n            \"createdAt\": \"2024-04-10T07:04:37.760Z\",\n            \"updatedAt\": \"2025-02-07T06:30:56.425Z\"\n        }\n    ],\n    \"errors\": {}\n}"
-                },
-                {
-                  "id": "cb52e1c4-e2e2-4940-b421-47b15bd6e0e9",
-                  "name": "BAD_REQUEST 400",
-                  "originalRequest": {
-                    "method": "POST",
-                    "header": [
-                      {
-                        "key": "Content-Type",
-                        "value": "application/json"
-                      }
-                    ],
-                    "url": {
-                      "raw": "{{SERVER_URL}}/api/users/create/dummy?counts={{count}}",
-                      "host": ["{{SERVER_URL}}"],
-                      "path": ["api", "users", "create", "dummy"],
-                      "query": [
-                        {
-                          "key": "counts",
-                          "value": "{{count}}"
-                        }
-                      ]
-                    }
-                  },
-                  "status": "Bad Request",
-                  "code": 400,
-                  "_postman_previewlanguage": "json",
-                  "_postman_previewtype": "html",
-                  "header": [
-                    {
-                      "key": "Content-Security-Policy-Report-Only",
-                      "value": "default-src 'self';script-src 'self';object-src 'none';img-src 'self';style-src 'self' 'unsafe-inline';upgrade-insecure-requests;report-uri /csp-violation-report;base-uri 'self';font-src 'self' https: data:;form-action 'self';frame-ancestors 'self';script-src-attr 'none'",
-                      "uuid": "b548feec-adb4-41df-bde9-2b2d4c916aed"
-                    },
-                    {
-                      "key": "Cross-Origin-Opener-Policy",
-                      "value": "same-origin",
-                      "uuid": "69a44dfc-a599-4d48-87e4-8a56d2899c21"
-                    },
-                    {
-                      "key": "Cross-Origin-Resource-Policy",
-                      "value": "same-origin",
-                      "uuid": "5b7dfaf6-ed2e-45c8-95b6-78757b3521a3"
-                    },
-                    {
-                      "key": "Origin-Agent-Cluster",
-                      "value": "?1",
-                      "uuid": "b92d81fd-7034-4238-887c-835a632bdc55"
-                    },
-                    {
-                      "key": "Referrer-Policy",
-                      "value": "strict-origin-when-cross-origin",
-                      "uuid": "969371ff-6ad1-4be6-a23c-932509c0595f"
-                    },
-                    {
-                      "key": "Strict-Transport-Security",
-                      "value": "max-age=31536000; includeSubDomains",
-                      "uuid": "6a307ba0-1825-4118-87d1-d2a236f8af5d"
-                    },
-                    {
-                      "key": "X-Content-Type-Options",
-                      "value": "nosniff",
-                      "uuid": "48f7d9a2-994b-4ecc-88f8-22d33a5a2644"
-                    },
-                    {
-                      "key": "X-DNS-Prefetch-Control",
-                      "value": "off",
-                      "uuid": "e953c4dd-e2e5-4411-8266-8bcff56270fc"
-                    },
-                    {
-                      "key": "X-Download-Options",
-                      "value": "noopen",
-                      "uuid": "04288c18-1651-4e5e-8eb6-823190dd1f07"
-                    },
-                    {
-                      "key": "X-Frame-Options",
-                      "value": "SAMEORIGIN",
-                      "uuid": "ca8ec609-8a95-4ccf-a09e-95635d8a00d3"
-                    },
-                    {
-                      "key": "X-Permitted-Cross-Domain-Policies",
-                      "value": "none",
-                      "uuid": "f85609e0-0464-416e-bfc9-f8a2448a541f"
-                    },
-                    {
-                      "key": "X-XSS-Protection",
-                      "value": "0",
-                      "uuid": "5c3fbe77-762e-4c01-a7cb-a4f54581c57c"
-                    },
-                    {
-                      "key": "Vary",
-                      "value": "Origin, Accept-Encoding",
-                      "uuid": "c37831dd-fbef-45b0-ada7-81f93832407b"
-                    },
-                    {
-                      "key": "Access-Control-Allow-Credentials",
-                      "value": "true",
-                      "uuid": "b0ea7113-f259-4ab6-b39d-553c25fa9cd6"
-                    },
-                    {
-                      "key": "Content-Encoding",
-                      "value": "gzip",
-                      "uuid": "aaab2b2c-1a78-4730-b309-94897bffd352"
-                    },
-                    {
-                      "key": "Content-Length",
-                      "value": "142",
-                      "uuid": "1bf2d8b9-1cbe-41b0-bdc8-578b10f2d178"
-                    },
-                    {
-                      "key": "Content-Type",
-                      "value": "application/json",
-                      "uuid": "10664a92-18ed-47bc-98b5-28cc63e6499c"
-                    },
-                    {
-                      "key": "Date",
-                      "value": "Tue, 11 Feb 2025 10:37:05 GMT",
-                      "uuid": "6d6ccabe-2545-4cda-8728-565b40fd05e3"
-                    },
-                    {
-                      "key": "Connection",
-                      "value": "keep-alive",
-                      "uuid": "305a0db5-b716-41b9-b623-0a7da6d87052"
-                    },
-                    {
-                      "key": "Keep-Alive",
-                      "value": "timeout=5",
-                      "uuid": "9d1f7d1b-5f3b-4991-a580-fb01e58a74ca"
-                    }
-                  ],
-                  "cookie": [],
-                  "body": "{\n    \"meta\": {\n        \"route\": \"/create/dummy?counts=34\"\n    },\n    \"status\": {\n        \"message\": \"Bad Request: The \\\"count\\\" parameter is required to create dummy data.\"\n    },\n    \"data\": {},\n    \"errors\": {}\n}"
-                }
-              ]
-            },
-            {
-              "name": "POST /api/users/create-dummy?count={{count}}",
-              "event": [
-                {
-                  "listen": "prerequest",
-                  "script": {
-                    "id": "161f725c-4a2f-4bcd-a574-b335e23815b2",
-                    "exec": [
-                      "pm.environment.set(\"count\", Math.floor(Math.random() * 50) + 18);"
-                    ],
-                    "type": "text/javascript",
-                    "packages": {}
-                  }
-                },
-                {
-                  "listen": "test",
-                  "script": {
-                    "id": "1cde9389-602a-40b5-b0a9-50a7d58d2703",
-                    "exec": [
-                      "pm.test(\"Status code is 409 or 201\", function () {",
-                      "    pm.expect(pm.response.code).to.be.oneOf([409, 201]);",
-                      "});",
-                      "",
-                      "pm.test(\"Content-Type is application/json\", function () { pm.expect(pm.response.headers.get('Content-Type')).to.include('application/json'); });",
-                      "",
-                      "pm.test(\"Response time is less than 500ms\", function () {",
-                      "    pm.expect(pm.response.responseTime).to.be.below(500);",
-                      "});",
-                      "",
-                      "pm.test(\"Response body contains data\", function () { pm.expect(pm.response.json()).to.be.an('object').that.is.not.empty; });",
-                      "",
-                      "// pm.test(\"Cache-Control header is present\", function () { pm.expect(pm.response.headers.has('Cache-Control')).to.be.true; });",
-                      "",
-                      "// pm.test(\"Cache-Control value is no-cache\", function () { pm.expect(pm.response.headers.get('Cache-Control')).to.equal('no-cache'); });",
-                      "",
-                      "pm.test(\"Verify the response body format\", function () {",
-                      "    const responseData = pm.response.json();",
-                      "    ",
-                      "    if (pm.response.code === 201) {",
-                      "        pm.expect(responseData.data).to.be.an('array').that.is.not.empty;",
-                      "",
-                      "        responseData.data.forEach(function (user) {",
-                      "            pm.expect(user).to.be.an('object');",
-                      "            pm.expect(user._id).to.be.a('string');",
-                      "            pm.expect(user.name).to.be.a('string');",
-                      "            pm.expect(user.avatarUrl).to.be.a('string');",
-                      "            pm.expect(user.email).to.be.a('string');",
-                      "            pm.expect(user.nid).to.be.a('string');",
-                      "            pm.expect(user.phone).to.be.a('string');",
-                      "            pm.expect(user.bio).to.be.a('string');",
-                      "            pm.expect(user.portfolio).to.be.a('string');",
-                      "            pm.expect(user.age).to.be.a('number');",
-                      "            pm.expect(user.isActive).to.be.a('boolean');",
-                      "            pm.expect(user.createdAt).to.be.a('string');",
-                      "            pm.expect(user.updatedAt).to.be.a('string');",
-                      "        });",
-                      "",
-                      "        // You can add more specific value checks here if needed, for example:",
-                      "        // pm.expect(responseBody.data.email).to.match(/@example\\.com$/); // Check email domain",
-                      "",
-                      "    } else if (pm.response.code === 409) {",
-                      "        pm.expect(responseBody).to.have.all.keys('meta', 'status', 'data', 'errors');",
-                      "        pm.expect(responseBody.meta).to.have.property('route', '/');",
-                      "        pm.expect(responseBody.status).to.have.property('message').that.contains(\"Conflict: Users with email\"); // More flexible message check",
-                      "        pm.expect(responseBody.data).to.be.empty; // Check if data is empty",
-                      "        pm.expect(responseBody.errors).to.be.empty;",
-                      "    } else {",
-                      "        pm.expect.fail(\"Unexpected status code: \" + pm.response.code); // Fail if code is not 201 or 409",
-                      "    }",
-                      "});"
-                    ],
-                    "type": "text/javascript",
-                    "packages": {}
-                  }
-                }
-              ],
-              "id": "7a90a8b8-f134-4c7f-9cc2-8a5f31d2fed6",
-              "protocolProfileBehavior": {
-                "disableBodyPruning": true
-              },
-              "request": {
-                "method": "POST",
-                "header": [
-                  {
-                    "key": "Content-Type",
-                    "value": "application/json"
-                  }
-                ],
-                "url": {
-                  "raw": "{{SERVER_URL}}/api/users/create-dummy?count={{count}}",
-                  "host": ["{{SERVER_URL}}"],
-                  "path": ["api", "users", "create-dummy"],
-                  "query": [
-                    {
-                      "key": "count",
-                      "value": "{{count}}"
-                    }
-                  ]
-                }
-              },
-              "response": []
-            },
-            {
-              "name": "POST /api/users/create-dummy-data?count={{count}}",
-              "event": [
-                {
-                  "listen": "prerequest",
-                  "script": {
-                    "id": "c2b3a908-e8b4-4ff7-be09-c583fe306682",
-                    "exec": [
-                      "pm.environment.set(\"count\", Math.floor(Math.random() * 50) + 18);"
-                    ],
-                    "type": "text/javascript",
-                    "packages": {}
-                  }
-                },
-                {
-                  "listen": "test",
-                  "script": {
-                    "id": "4204a402-eff8-417b-9c0b-db2d403fdd96",
-                    "exec": [
-                      "pm.test(\"Status code is 409 or 201\", function () {",
-                      "    pm.expect(pm.response.code).to.be.oneOf([409, 201]);",
-                      "});",
-                      "",
-                      "pm.test(\"Content-Type is application/json\", function () { pm.expect(pm.response.headers.get('Content-Type')).to.include('application/json'); });",
-                      "",
-                      "pm.test(\"Response time is less than 500ms\", function () {",
-                      "    pm.expect(pm.response.responseTime).to.be.below(500);",
-                      "});",
-                      "",
-                      "pm.test(\"Response body contains data\", function () { pm.expect(pm.response.json()).to.be.an('object').that.is.not.empty; });",
-                      "",
-                      "// pm.test(\"Cache-Control header is present\", function () { pm.expect(pm.response.headers.has('Cache-Control')).to.be.true; });",
-                      "",
-                      "// pm.test(\"Cache-Control value is no-cache\", function () { pm.expect(pm.response.headers.get('Cache-Control')).to.equal('no-cache'); });",
-                      "",
-                      "pm.test(\"Verify the response body format\", function () {",
-                      "    const responseData = pm.response.json();",
-                      "    ",
-                      "    if (pm.response.code === 201) {",
-                      "        pm.expect(responseData.data).to.be.an('array').that.is.not.empty;",
-                      "",
-                      "        responseData.data.forEach(function (user) {",
-                      "            pm.expect(user).to.be.an('object');",
-                      "            pm.expect(user._id).to.be.a('string');",
-                      "            pm.expect(user.name).to.be.a('string');",
-                      "            pm.expect(user.avatarUrl).to.be.a('string');",
-                      "            pm.expect(user.email).to.be.a('string');",
-                      "            pm.expect(user.nid).to.be.a('string');",
-                      "            pm.expect(user.phone).to.be.a('string');",
-                      "            pm.expect(user.bio).to.be.a('string');",
-                      "            pm.expect(user.portfolio).to.be.a('string');",
-                      "            pm.expect(user.age).to.be.a('number');",
-                      "            pm.expect(user.isActive).to.be.a('boolean');",
-                      "            pm.expect(user.createdAt).to.be.a('string');",
-                      "            pm.expect(user.updatedAt).to.be.a('string');",
-                      "        });",
-                      "",
-                      "        // You can add more specific value checks here if needed, for example:",
-                      "        // pm.expect(responseBody.data.email).to.match(/@example\\.com$/); // Check email domain",
-                      "",
-                      "    } else if (pm.response.code === 409) {",
-                      "        pm.expect(responseBody).to.have.all.keys('meta', 'status', 'data', 'errors');",
-                      "        pm.expect(responseBody.meta).to.have.property('route', '/');",
-                      "        pm.expect(responseBody.status).to.have.property('message').that.contains(\"Conflict: Users with email\"); // More flexible message check",
-                      "        pm.expect(responseBody.data).to.be.empty; // Check if data is empty",
-                      "        pm.expect(responseBody.errors).to.be.empty;",
-                      "    } else {",
-                      "        pm.expect.fail(\"Unexpected status code: \" + pm.response.code); // Fail if code is not 201 or 409",
-                      "    }",
-                      "});"
-                    ],
-                    "type": "text/javascript",
-                    "packages": {}
-                  }
-                }
-              ],
-              "id": "6ef0b590-9463-40a6-9781-98611f3034e1",
-              "protocolProfileBehavior": {
-                "disableBodyPruning": true
-              },
-              "request": {
-                "method": "POST",
-                "header": [
-                  {
-                    "key": "Content-Type",
-                    "value": "application/json"
-                  }
-                ],
-                "url": {
-                  "raw": "{{SERVER_URL}}/api/users/create-dummy-data?count={{count}}",
-                  "host": ["{{SERVER_URL}}"],
-                  "path": ["api", "users", "create-dummy-data"],
-                  "query": [
-                    {
-                      "key": "count",
-                      "value": "{{count}}"
-                    }
-                  ]
-                }
-              },
-              "response": []
-            },
-            {
-              "name": "POST /api/users/create-fake?count={{count}}",
-              "event": [
-                {
-                  "listen": "prerequest",
-                  "script": {
-                    "id": "9a882977-6164-4096-a8bf-b00d0531b830",
-                    "exec": [
-                      "pm.environment.set(\"count\", Math.floor(Math.random() * 50) + 18);"
-                    ],
-                    "type": "text/javascript",
-                    "packages": {}
-                  }
-                },
-                {
-                  "listen": "test",
-                  "script": {
-                    "id": "6a04c4ee-30f2-453c-8b12-8f57abb1fbe0",
-                    "exec": [
-                      "pm.test(\"Status code is 409 or 201\", function () {",
-                      "    pm.expect(pm.response.code).to.be.oneOf([409, 201]);",
-                      "});",
-                      "",
-                      "pm.test(\"Content-Type is application/json\", function () { pm.expect(pm.response.headers.get('Content-Type')).to.include('application/json'); });",
-                      "",
-                      "pm.test(\"Response time is less than 500ms\", function () {",
-                      "    pm.expect(pm.response.responseTime).to.be.below(500);",
-                      "});",
-                      "",
-                      "pm.test(\"Response body contains data\", function () { pm.expect(pm.response.json()).to.be.an('object').that.is.not.empty; });",
-                      "",
-                      "// pm.test(\"Cache-Control header is present\", function () { pm.expect(pm.response.headers.has('Cache-Control')).to.be.true; });",
-                      "",
-                      "// pm.test(\"Cache-Control value is no-cache\", function () { pm.expect(pm.response.headers.get('Cache-Control')).to.equal('no-cache'); });",
-                      "",
-                      "pm.test(\"Verify the response body format\", function () {",
-                      "    const responseData = pm.response.json();",
-                      "    ",
-                      "    if (pm.response.code === 201) {",
-                      "        pm.expect(responseData.data).to.be.an('array').that.is.not.empty;",
-                      "",
-                      "        responseData.data.forEach(function (user) {",
-                      "            pm.expect(user).to.be.an('object');",
-                      "            pm.expect(user._id).to.be.a('string');",
-                      "            pm.expect(user.name).to.be.a('string');",
-                      "            pm.expect(user.avatarUrl).to.be.a('string');",
-                      "            pm.expect(user.email).to.be.a('string');",
-                      "            pm.expect(user.nid).to.be.a('string');",
-                      "            pm.expect(user.phone).to.be.a('string');",
-                      "            pm.expect(user.bio).to.be.a('string');",
-                      "            pm.expect(user.portfolio).to.be.a('string');",
-                      "            pm.expect(user.age).to.be.a('number');",
-                      "            pm.expect(user.isActive).to.be.a('boolean');",
-                      "            pm.expect(user.createdAt).to.be.a('string');",
-                      "            pm.expect(user.updatedAt).to.be.a('string');",
-                      "        });",
-                      "",
-                      "        // You can add more specific value checks here if needed, for example:",
-                      "        // pm.expect(responseBody.data.email).to.match(/@example\\.com$/); // Check email domain",
-                      "",
-                      "    } else if (pm.response.code === 409) {",
-                      "        pm.expect(responseBody).to.have.all.keys('meta', 'status', 'data', 'errors');",
-                      "        pm.expect(responseBody.meta).to.have.property('route', '/');",
-                      "        pm.expect(responseBody.status).to.have.property('message').that.contains(\"Conflict: Users with email\"); // More flexible message check",
-                      "        pm.expect(responseBody.data).to.be.empty; // Check if data is empty",
-                      "        pm.expect(responseBody.errors).to.be.empty;",
-                      "    } else {",
-                      "        pm.expect.fail(\"Unexpected status code: \" + pm.response.code); // Fail if code is not 201 or 409",
-                      "    }",
-                      "});"
-                    ],
-                    "type": "text/javascript",
-                    "packages": {}
-                  }
-                }
-              ],
-              "id": "4b42118e-b276-4626-8c75-87842a0f921a",
-              "protocolProfileBehavior": {
-                "disableBodyPruning": true
-              },
-              "request": {
-                "method": "POST",
-                "header": [
-                  {
-                    "key": "Content-Type",
-                    "value": "application/json"
-                  }
-                ],
-                "url": {
-                  "raw": "{{SERVER_URL}}/api/users/create-fake?count={{count}}",
-                  "host": ["{{SERVER_URL}}"],
-                  "path": ["api", "users", "create-fake"],
-                  "query": [
-                    {
-                      "key": "count",
-                      "value": "{{count}}"
-                    }
-                  ]
-                }
-              },
-              "response": []
-            },
-            {
-              "name": "POST /api/users/create-fake-data?count={{count}}",
-              "event": [
-                {
-                  "listen": "prerequest",
-                  "script": {
-                    "id": "2a893525-c151-43cf-bc5c-37e96671076d",
-                    "exec": [
-                      "pm.environment.set(\"count\", Math.floor(Math.random() * 50) + 18);"
-                    ],
-                    "type": "text/javascript",
-                    "packages": {}
-                  }
-                },
-                {
-                  "listen": "test",
-                  "script": {
-                    "id": "0b2430d9-1c4e-4c93-a951-3783fc3185b1",
-                    "exec": [
-                      "pm.test(\"Status code is 409 or 201\", function () {",
-                      "    pm.expect(pm.response.code).to.be.oneOf([409, 201]);",
-                      "});",
-                      "",
-                      "pm.test(\"Content-Type is application/json\", function () { pm.expect(pm.response.headers.get('Content-Type')).to.include('application/json'); });",
-                      "",
-                      "pm.test(\"Response time is less than 500ms\", function () {",
-                      "    pm.expect(pm.response.responseTime).to.be.below(500);",
-                      "});",
-                      "",
-                      "pm.test(\"Response body contains data\", function () { pm.expect(pm.response.json()).to.be.an('object').that.is.not.empty; });",
-                      "",
-                      "// pm.test(\"Cache-Control header is present\", function () { pm.expect(pm.response.headers.has('Cache-Control')).to.be.true; });",
-                      "",
-                      "// pm.test(\"Cache-Control value is no-cache\", function () { pm.expect(pm.response.headers.get('Cache-Control')).to.equal('no-cache'); });",
-                      "",
-                      "pm.test(\"Verify the response body format\", function () {",
-                      "    const responseData = pm.response.json();",
-                      "    ",
-                      "    if (pm.response.code === 201) {",
-                      "        pm.expect(responseData.data).to.be.an('array').that.is.not.empty;",
-                      "",
-                      "        responseData.data.forEach(function (user) {",
-                      "            pm.expect(user).to.be.an('object');",
-                      "            pm.expect(user._id).to.be.a('string');",
-                      "            pm.expect(user.name).to.be.a('string');",
-                      "            pm.expect(user.avatarUrl).to.be.a('string');",
-                      "            pm.expect(user.email).to.be.a('string');",
-                      "            pm.expect(user.nid).to.be.a('string');",
-                      "            pm.expect(user.phone).to.be.a('string');",
-                      "            pm.expect(user.bio).to.be.a('string');",
-                      "            pm.expect(user.portfolio).to.be.a('string');",
-                      "            pm.expect(user.age).to.be.a('number');",
-                      "            pm.expect(user.isActive).to.be.a('boolean');",
-                      "            pm.expect(user.createdAt).to.be.a('string');",
-                      "            pm.expect(user.updatedAt).to.be.a('string');",
-                      "        });",
-                      "",
-                      "        // You can add more specific value checks here if needed, for example:",
-                      "        // pm.expect(responseBody.data.email).to.match(/@example\\.com$/); // Check email domain",
-                      "",
-                      "    } else if (pm.response.code === 409) {",
-                      "        pm.expect(responseBody).to.have.all.keys('meta', 'status', 'data', 'errors');",
-                      "        pm.expect(responseBody.meta).to.have.property('route', '/');",
-                      "        pm.expect(responseBody.status).to.have.property('message').that.contains(\"Conflict: Users with email\"); // More flexible message check",
-                      "        pm.expect(responseBody.data).to.be.empty; // Check if data is empty",
-                      "        pm.expect(responseBody.errors).to.be.empty;",
-                      "    } else {",
-                      "        pm.expect.fail(\"Unexpected status code: \" + pm.response.code); // Fail if code is not 201 or 409",
-                      "    }",
-                      "});"
-                    ],
-                    "type": "text/javascript",
-                    "packages": {}
-                  }
-                }
-              ],
-              "id": "bd1a7231-7c01-4b5a-b046-a6e5c390361f",
-              "protocolProfileBehavior": {
-                "disableBodyPruning": true
-              },
-              "request": {
-                "method": "POST",
-                "header": [
-                  {
-                    "key": "Content-Type",
-                    "value": "application/json"
-                  }
-                ],
-                "url": {
-                  "raw": "{{SERVER_URL}}/api/users/create-fake-data?count={{count}}",
-                  "host": ["{{SERVER_URL}}"],
-                  "path": ["api", "users", "create-fake-data"],
-                  "query": [
-                    {
-                      "key": "count",
-                      "value": "{{count}}"
-                    }
-                  ]
-                }
-              },
-              "response": []
-            },
-            {
-              "name": "POST /api/users/create-sample?count={{count}}",
-              "event": [
-                {
-                  "listen": "prerequest",
-                  "script": {
-                    "id": "437be4fd-e54c-4061-b2d1-8a20bd2d945f",
-                    "exec": [
-                      "pm.environment.set(\"count\", Math.floor(Math.random() * 50) + 18);"
-                    ],
-                    "type": "text/javascript",
-                    "packages": {}
-                  }
-                },
-                {
-                  "listen": "test",
-                  "script": {
-                    "id": "4e63f6b5-be9f-4de4-8ac8-220cd743fd75",
-                    "exec": [
-                      "pm.test(\"Status code is 409 or 201\", function () {",
-                      "    pm.expect(pm.response.code).to.be.oneOf([409, 201]);",
-                      "});",
-                      "",
-                      "pm.test(\"Content-Type is application/json\", function () { pm.expect(pm.response.headers.get('Content-Type')).to.include('application/json'); });",
-                      "",
-                      "pm.test(\"Response time is less than 500ms\", function () {",
-                      "    pm.expect(pm.response.responseTime).to.be.below(500);",
-                      "});",
-                      "",
-                      "pm.test(\"Response body contains data\", function () { pm.expect(pm.response.json()).to.be.an('object').that.is.not.empty; });",
-                      "",
-                      "// pm.test(\"Cache-Control header is present\", function () { pm.expect(pm.response.headers.has('Cache-Control')).to.be.true; });",
-                      "",
-                      "// pm.test(\"Cache-Control value is no-cache\", function () { pm.expect(pm.response.headers.get('Cache-Control')).to.equal('no-cache'); });",
-                      "",
-                      "pm.test(\"Verify the response body format\", function () {",
-                      "    const responseData = pm.response.json();",
-                      "    ",
-                      "    if (pm.response.code === 201) {",
-                      "        pm.expect(responseData.data).to.be.an('array').that.is.not.empty;",
-                      "",
-                      "        responseData.data.forEach(function (user) {",
-                      "            pm.expect(user).to.be.an('object');",
-                      "            pm.expect(user._id).to.be.a('string');",
-                      "            pm.expect(user.name).to.be.a('string');",
-                      "            pm.expect(user.avatarUrl).to.be.a('string');",
-                      "            pm.expect(user.email).to.be.a('string');",
-                      "            pm.expect(user.nid).to.be.a('string');",
-                      "            pm.expect(user.phone).to.be.a('string');",
-                      "            pm.expect(user.bio).to.be.a('string');",
-                      "            pm.expect(user.portfolio).to.be.a('string');",
-                      "            pm.expect(user.age).to.be.a('number');",
-                      "            pm.expect(user.isActive).to.be.a('boolean');",
-                      "            pm.expect(user.createdAt).to.be.a('string');",
-                      "            pm.expect(user.updatedAt).to.be.a('string');",
-                      "        });",
-                      "",
-                      "        // You can add more specific value checks here if needed, for example:",
-                      "        // pm.expect(responseBody.data.email).to.match(/@example\\.com$/); // Check email domain",
-                      "",
-                      "    } else if (pm.response.code === 409) {",
-                      "        pm.expect(responseBody).to.have.all.keys('meta', 'status', 'data', 'errors');",
-                      "        pm.expect(responseBody.meta).to.have.property('route', '/');",
-                      "        pm.expect(responseBody.status).to.have.property('message').that.contains(\"Conflict: Users with email\"); // More flexible message check",
-                      "        pm.expect(responseBody.data).to.be.empty; // Check if data is empty",
-                      "        pm.expect(responseBody.errors).to.be.empty;",
-                      "    } else {",
-                      "        pm.expect.fail(\"Unexpected status code: \" + pm.response.code); // Fail if code is not 201 or 409",
-                      "    }",
-                      "});"
-                    ],
-                    "type": "text/javascript",
-                    "packages": {}
-                  }
-                }
-              ],
-              "id": "013a949c-aa5c-4967-8c67-28628eac27e8",
-              "protocolProfileBehavior": {
-                "disableBodyPruning": true
-              },
-              "request": {
-                "method": "POST",
-                "header": [
-                  {
-                    "key": "Content-Type",
-                    "value": "application/json"
-                  }
-                ],
-                "url": {
-                  "raw": "{{SERVER_URL}}/api/users/create-sample?count={{count}}",
-                  "host": ["{{SERVER_URL}}"],
-                  "path": ["api", "users", "create-sample"],
-                  "query": [
-                    {
-                      "key": "count",
-                      "value": "{{count}}"
-                    }
-                  ]
-                }
-              },
-              "response": []
-            },
-            {
-              "name": "POST /api/users/create-sample-data?count={{count}}",
-              "event": [
-                {
-                  "listen": "prerequest",
-                  "script": {
-                    "id": "7317b39c-8fb4-43d6-83a2-31a0dc635a99",
-                    "exec": [
-                      "pm.environment.set(\"count\", Math.floor(Math.random() * 50) + 18);"
-                    ],
-                    "type": "text/javascript",
-                    "packages": {}
-                  }
-                },
-                {
-                  "listen": "test",
-                  "script": {
-                    "id": "9d3bd372-a538-4dc1-b030-11c41c552f07",
-                    "exec": [
-                      "pm.test(\"Status code is 409 or 201\", function () {",
-                      "    pm.expect(pm.response.code).to.be.oneOf([409, 201]);",
-                      "});",
-                      "",
-                      "pm.test(\"Content-Type is application/json\", function () { pm.expect(pm.response.headers.get('Content-Type')).to.include('application/json'); });",
-                      "",
-                      "pm.test(\"Response time is less than 500ms\", function () {",
-                      "    pm.expect(pm.response.responseTime).to.be.below(500);",
-                      "});",
-                      "",
-                      "pm.test(\"Response body contains data\", function () { pm.expect(pm.response.json()).to.be.an('object').that.is.not.empty; });",
-                      "",
-                      "// pm.test(\"Cache-Control header is present\", function () { pm.expect(pm.response.headers.has('Cache-Control')).to.be.true; });",
-                      "",
-                      "// pm.test(\"Cache-Control value is no-cache\", function () { pm.expect(pm.response.headers.get('Cache-Control')).to.equal('no-cache'); });",
-                      "",
-                      "pm.test(\"Verify the response body format\", function () {",
-                      "    const responseData = pm.response.json();",
-                      "    ",
-                      "    if (pm.response.code === 201) {",
-                      "        pm.expect(responseData.data).to.be.an('array').that.is.not.empty;",
-                      "",
-                      "        responseData.data.forEach(function (user) {",
-                      "            pm.expect(user).to.be.an('object');",
-                      "            pm.expect(user._id).to.be.a('string');",
-                      "            pm.expect(user.name).to.be.a('string');",
-                      "            pm.expect(user.avatarUrl).to.be.a('string');",
-                      "            pm.expect(user.email).to.be.a('string');",
-                      "            pm.expect(user.nid).to.be.a('string');",
-                      "            pm.expect(user.phone).to.be.a('string');",
-                      "            pm.expect(user.bio).to.be.a('string');",
-                      "            pm.expect(user.portfolio).to.be.a('string');",
-                      "            pm.expect(user.age).to.be.a('number');",
-                      "            pm.expect(user.isActive).to.be.a('boolean');",
-                      "            pm.expect(user.createdAt).to.be.a('string');",
-                      "            pm.expect(user.updatedAt).to.be.a('string');",
-                      "        });",
-                      "",
-                      "        // You can add more specific value checks here if needed, for example:",
-                      "        // pm.expect(responseBody.data.email).to.match(/@example\\.com$/); // Check email domain",
-                      "",
-                      "    } else if (pm.response.code === 409) {",
-                      "        pm.expect(responseBody).to.have.all.keys('meta', 'status', 'data', 'errors');",
-                      "        pm.expect(responseBody.meta).to.have.property('route', '/');",
-                      "        pm.expect(responseBody.status).to.have.property('message').that.contains(\"Conflict: Users with email\"); // More flexible message check",
-                      "        pm.expect(responseBody.data).to.be.empty; // Check if data is empty",
-                      "        pm.expect(responseBody.errors).to.be.empty;",
-                      "    } else {",
-                      "        pm.expect.fail(\"Unexpected status code: \" + pm.response.code); // Fail if code is not 201 or 409",
-                      "    }",
-                      "});"
-                    ],
-                    "type": "text/javascript",
-                    "packages": {}
-                  }
-                }
-              ],
-              "id": "82d996bc-ee4a-4e71-8628-82603f7c4aee",
-              "protocolProfileBehavior": {
-                "disableBodyPruning": true
-              },
-              "request": {
-                "method": "POST",
-                "header": [
-                  {
-                    "key": "Content-Type",
-                    "value": "application/json"
-                  }
-                ],
-                "url": {
-                  "raw": "{{SERVER_URL}}/api/users/create-sample-data?count={{count}}",
-                  "host": ["{{SERVER_URL}}"],
-                  "path": ["api", "users", "create-sample-data"],
-                  "query": [
-                    {
-                      "key": "count",
-                      "value": "{{count}}"
-                    }
-                  ]
-                }
-              },
-              "response": []
-            },
-            {
-              "name": "POST /api/users/generate-sample?count={{count}}",
-              "event": [
-                {
-                  "listen": "prerequest",
-                  "script": {
-                    "id": "6bbe0761-3620-410e-b344-925a880c6d52",
-                    "exec": [
-                      "pm.environment.set(\"count\", Math.floor(Math.random() * 50) + 18);"
-                    ],
-                    "type": "text/javascript",
-                    "packages": {}
-                  }
-                },
-                {
-                  "listen": "test",
-                  "script": {
-                    "id": "011f2a98-94d6-4769-a3bb-02484af2b327",
-                    "exec": [
-                      "pm.test(\"Status code is 409 or 201\", function () {",
-                      "    pm.expect(pm.response.code).to.be.oneOf([409, 201]);",
-                      "});",
-                      "",
-                      "pm.test(\"Content-Type is application/json\", function () { pm.expect(pm.response.headers.get('Content-Type')).to.include('application/json'); });",
-                      "",
-                      "pm.test(\"Response time is less than 500ms\", function () {",
-                      "    pm.expect(pm.response.responseTime).to.be.below(500);",
-                      "});",
-                      "",
-                      "pm.test(\"Response body contains data\", function () { pm.expect(pm.response.json()).to.be.an('object').that.is.not.empty; });",
-                      "",
-                      "// pm.test(\"Cache-Control header is present\", function () { pm.expect(pm.response.headers.has('Cache-Control')).to.be.true; });",
-                      "",
-                      "// pm.test(\"Cache-Control value is no-cache\", function () { pm.expect(pm.response.headers.get('Cache-Control')).to.equal('no-cache'); });",
-                      "",
-                      "pm.test(\"Verify the response body format\", function () {",
-                      "    const responseData = pm.response.json();",
-                      "    ",
-                      "    if (pm.response.code === 201) {",
-                      "        pm.expect(responseData.data).to.be.an('array').that.is.not.empty;",
-                      "",
-                      "        responseData.data.forEach(function (user) {",
-                      "            pm.expect(user).to.be.an('object');",
-                      "            pm.expect(user._id).to.be.a('string');",
-                      "            pm.expect(user.name).to.be.a('string');",
-                      "            pm.expect(user.avatarUrl).to.be.a('string');",
-                      "            pm.expect(user.email).to.be.a('string');",
-                      "            pm.expect(user.nid).to.be.a('string');",
-                      "            pm.expect(user.phone).to.be.a('string');",
-                      "            pm.expect(user.bio).to.be.a('string');",
-                      "            pm.expect(user.portfolio).to.be.a('string');",
-                      "            pm.expect(user.age).to.be.a('number');",
-                      "            pm.expect(user.isActive).to.be.a('boolean');",
-                      "            pm.expect(user.createdAt).to.be.a('string');",
-                      "            pm.expect(user.updatedAt).to.be.a('string');",
-                      "        });",
-                      "",
-                      "        // You can add more specific value checks here if needed, for example:",
-                      "        // pm.expect(responseBody.data.email).to.match(/@example\\.com$/); // Check email domain",
-                      "",
-                      "    } else if (pm.response.code === 409) {",
-                      "        pm.expect(responseBody).to.have.all.keys('meta', 'status', 'data', 'errors');",
-                      "        pm.expect(responseBody.meta).to.have.property('route', '/');",
-                      "        pm.expect(responseBody.status).to.have.property('message').that.contains(\"Conflict: Users with email\"); // More flexible message check",
-                      "        pm.expect(responseBody.data).to.be.empty; // Check if data is empty",
-                      "        pm.expect(responseBody.errors).to.be.empty;",
-                      "    } else {",
-                      "        pm.expect.fail(\"Unexpected status code: \" + pm.response.code); // Fail if code is not 201 or 409",
-                      "    }",
-                      "});"
-                    ],
-                    "type": "text/javascript",
-                    "packages": {}
-                  }
-                }
-              ],
-              "id": "6ea9735d-676b-4618-bf03-5ac5bbfeb2c3",
-              "protocolProfileBehavior": {
-                "disableBodyPruning": true
-              },
-              "request": {
-                "method": "POST",
-                "header": [
-                  {
-                    "key": "Content-Type",
-                    "value": "application/json"
-                  }
-                ],
-                "url": {
-                  "raw": "{{SERVER_URL}}/api/users/generate-sample?count={{count}}",
-                  "host": ["{{SERVER_URL}}"],
-                  "path": ["api", "users", "generate-sample"],
-                  "query": [
-                    {
-                      "key": "count",
-                      "value": "{{count}}"
-                    }
-                  ]
-                }
-              },
-              "response": []
-            },
-            {
-              "name": "POST /api/users/generate-sample-data?count={{count}}",
-              "event": [
-                {
-                  "listen": "prerequest",
-                  "script": {
-                    "id": "52497aca-ba1c-41db-9ac5-e5de2db0a45e",
-                    "exec": [
-                      "pm.environment.set(\"count\", Math.floor(Math.random() * 50) + 18);"
-                    ],
-                    "type": "text/javascript",
-                    "packages": {}
-                  }
-                },
-                {
-                  "listen": "test",
-                  "script": {
-                    "id": "7f4dd0b6-c35a-45f7-b647-042b314edbd5",
-                    "exec": [
-                      "pm.test(\"Status code is 409 or 201\", function () {",
-                      "    pm.expect(pm.response.code).to.be.oneOf([409, 201]);",
-                      "});",
-                      "",
-                      "pm.test(\"Content-Type is application/json\", function () { pm.expect(pm.response.headers.get('Content-Type')).to.include('application/json'); });",
-                      "",
-                      "pm.test(\"Response time is less than 500ms\", function () {",
-                      "    pm.expect(pm.response.responseTime).to.be.below(500);",
-                      "});",
-                      "",
-                      "pm.test(\"Response body contains data\", function () { pm.expect(pm.response.json()).to.be.an('object').that.is.not.empty; });",
-                      "",
-                      "// pm.test(\"Cache-Control header is present\", function () { pm.expect(pm.response.headers.has('Cache-Control')).to.be.true; });",
-                      "",
-                      "// pm.test(\"Cache-Control value is no-cache\", function () { pm.expect(pm.response.headers.get('Cache-Control')).to.equal('no-cache'); });",
-                      "",
-                      "pm.test(\"Verify the response body format\", function () {",
-                      "    const responseData = pm.response.json();",
-                      "    ",
-                      "    if (pm.response.code === 201) {",
-                      "        pm.expect(responseData.data).to.be.an('array').that.is.not.empty;",
-                      "",
-                      "        responseData.data.forEach(function (user) {",
-                      "            pm.expect(user).to.be.an('object');",
-                      "            pm.expect(user._id).to.be.a('string');",
-                      "            pm.expect(user.name).to.be.a('string');",
-                      "            pm.expect(user.avatarUrl).to.be.a('string');",
-                      "            pm.expect(user.email).to.be.a('string');",
-                      "            pm.expect(user.nid).to.be.a('string');",
-                      "            pm.expect(user.phone).to.be.a('string');",
-                      "            pm.expect(user.bio).to.be.a('string');",
-                      "            pm.expect(user.portfolio).to.be.a('string');",
-                      "            pm.expect(user.age).to.be.a('number');",
-                      "            pm.expect(user.isActive).to.be.a('boolean');",
-                      "            pm.expect(user.createdAt).to.be.a('string');",
-                      "            pm.expect(user.updatedAt).to.be.a('string');",
-                      "        });",
-                      "",
-                      "        // You can add more specific value checks here if needed, for example:",
-                      "        // pm.expect(responseBody.data.email).to.match(/@example\\.com$/); // Check email domain",
-                      "",
-                      "    } else if (pm.response.code === 409) {",
-                      "        pm.expect(responseBody).to.have.all.keys('meta', 'status', 'data', 'errors');",
-                      "        pm.expect(responseBody.meta).to.have.property('route', '/');",
-                      "        pm.expect(responseBody.status).to.have.property('message').that.contains(\"Conflict: Users with email\"); // More flexible message check",
-                      "        pm.expect(responseBody.data).to.be.empty; // Check if data is empty",
-                      "        pm.expect(responseBody.errors).to.be.empty;",
-                      "    } else {",
-                      "        pm.expect.fail(\"Unexpected status code: \" + pm.response.code); // Fail if code is not 201 or 409",
-                      "    }",
-                      "});"
-                    ],
-                    "type": "text/javascript",
-                    "packages": {}
-                  }
-                }
-              ],
-              "id": "a94bd90f-d501-4452-bf2e-38e2550b1a5f",
-              "protocolProfileBehavior": {
-                "disableBodyPruning": true
-              },
-              "request": {
-                "method": "POST",
-                "header": [
-                  {
-                    "key": "Content-Type",
-                    "value": "application/json"
-                  }
-                ],
-                "url": {
-                  "raw": "{{SERVER_URL}}/api/users/generate-sample-data?count={{count}}",
-                  "host": ["{{SERVER_URL}}"],
-                  "path": ["api", "users", "generate-sample-data"],
-                  "query": [
-                    {
-                      "key": "count",
-                      "value": "{{count}}"
-                    }
-                  ]
-                }
-              },
-              "response": []
-            }
-          ],
-          "id": "1bf1ab7f-3b83-47d1-a401-c0f83ce79165",
-          "description": "Routes for POST requests for users"
-        },
-        {
-          "name": "GET",
-          "item": [
-            {
-              "name": "GET /api/users/",
-              "event": [
-                {
-                  "listen": "test",
-                  "script": {
-                    "id": "5c285575-5e12-4b1a-b084-acbf071b9446",
-                    "exec": [
-                      "const responseData = pm.response.json();",
-                      "const users = responseData.data;",
-                      "",
-                      "pm.test(\"Response status code is 200 or 404\", function () {",
-                      "  pm.expect(pm.response.code).to.be.oneOf([200, 404]);",
-                      "});",
-                      "",
-                      "pm.test(\"Content type is application/json\", function () {",
-                      "  pm.expect(pm.response.headers.get(\"Content-Type\")).to.include(\"application/json\");",
-                      "});",
-                      "",
-                      "pm.test(\"Response time is less than 500ms\", function () {",
-                      "  pm.expect(pm.response.responseTime).to.be.below(500);",
-                      "});",
-                      "",
-                      "pm.test(\"Verify the response body format\", function () {",
-                      "  const responseBody = pm.response.json();",
-                      "",
-                      "  // Check top-level keys",
-                      "  pm.expect(responseBody).to.have.all.keys('meta', 'status', 'data', 'errors');",
-                      "",
-                      "  // Validate meta properties",
-                      "  pm.expect(responseBody.meta).to.have.property('route', '/');",
-                      "",
-                      "  if (pm.response.code === 200) {",
-                      "      // For a successful GET request, expect a success status",
-                      "      pm.expect(responseBody.status).to.have.property('success', true);",
-                      "      pm.expect(responseBody.status).to.have.property('message').that.contains(\"Success:\");",
-                      "",
-                      "      // Validate that data is an array",
-                      "      pm.expect(responseBody.data).to.be.an('array');",
-                      "",
-                      "      // For each user, validate required keys and their types",
-                      "      responseBody.data.forEach(user => {",
-                      "          pm.expect(user).to.be.an('object');",
-                      "          pm.expect(user).to.have.all.keys(",
-                      "              '_id',",
-                      "              'name',",
-                      "              'avatarUrl',",
-                      "              'email',",
-                      "              'nid',",
-                      "              'phone',",
-                      "              'bio',",
-                      "              'portfolio',",
-                      "              'age',",
-                      "              'isActive',",
-                      "              'createdAt',",
-                      "              'updatedAt'",
-                      "          );",
-                      "",
-                      "          // Check that each field is of the expected type",
-                      "          pm.expect(user._id).to.be.a('string');",
-                      "          pm.expect(user.name).to.be.a('string');",
-                      "          pm.expect(user.avatarUrl).to.be.a('string');",
-                      "          pm.expect(user.email).to.be.a('string');",
-                      "          pm.expect(user.nid).to.be.a('string');",
-                      "          pm.expect(user.phone).to.be.a('string');",
-                      "          pm.expect(user.bio).to.be.a('string');",
-                      "          pm.expect(user.portfolio).to.be.a('string');",
-                      "          pm.expect(user.age).to.be.a('number');",
-                      "          pm.expect(user.isActive).to.be.a('boolean');",
-                      "          pm.expect(user.createdAt).to.be.a('string');",
-                      "          pm.expect(user.updatedAt).to.be.a('string');",
-                      "      });",
-                      "  } else if (pm.response.code === 409) {",
-                      "      // In case of a conflict error, verify that the response is formatted as expected",
-                      "      pm.expect(responseBody.status).to.have.property('message').that.contains(\"Conflict: Users with email\");",
-                      "      pm.expect(responseBody.data).to.be.empty;",
-                      "      pm.expect(responseBody.errors).to.be.empty;",
-                      "  } else {",
-                      "      pm.expect.fail(\"Unexpected status code: \" + pm.response.code);",
-                      "  }",
-                      "});",
-                      "",
-                      "// Define groups",
-                      "const groups = {",
-                      "  \"20s\": [],",
-                      "  \"30s\": [],",
-                      "  \"40s\": [],",
-                      "  \"50s\": [],",
-                      "  \"60s\": []",
-                      "};",
-                      "",
-                      "// Group users by age",
-                      "users.forEach(user => {",
-                      "  if (user.age < 30) {",
-                      "    groups[\"20s\"].push(user);",
-                      "  } else if (user.age < 40) {",
-                      "    groups[\"30s\"].push(user);",
-                      "  } else if (user.age < 50) {",
-                      "    groups[\"40s\"].push(user);",
-                      "  } else if (user.age < 60) {",
-                      "    groups[\"50s\"].push(user);",
-                      "  } else {",
-                      "    groups[\"60s\"].push(user);",
-                      "  }",
-                      "});",
-                      "",
-                      "// Convert groups object into an array for easier iteration in Handlebars",
-                      "const groupArray = [];",
-                      "for (let key in groups) {",
-                      "  if (groups[key].length > 0) {",
-                      "    groupArray.push({ group: key, users: groups[key] });",
-                      "  }",
-                      "}",
-                      "",
-                      "// Prepare data for the pie chart",
-                      "const chartLabels = groupArray.map(g => g.group);",
-                      "const chartCounts = groupArray.map(g => g.users.length);",
-                      "// Define colors for each slice of the pie chart",
-                      "const chartColors = [\"#3b82f6\", \"#f97316\", \"#10b981\", \"#f59e0b\", \"#8b5cf6\"];",
-                      "",
-                      "// Pre-stringify chart data to inject valid JSON into the template",
-                      "const chartLabelsJSON = JSON.stringify(chartLabels);",
-                      "const chartCountsJSON = JSON.stringify(chartCounts);",
-                      "const chartColorsJSON = JSON.stringify(chartColors);",
-                      "",
-                      "// Set the Handlebars template for the Visualizer with Tailwind CSS and Chart.js",
-                      "pm.visualizer.set(`",
-                      "<html>",
-                      "  <head>",
-                      "    <!-- Load Tailwind CSS from CDN -->",
-                      "    <script src=\"https://cdn.tailwindcss.com\"></script>",
-                      "",
-                      "    <!-- Load Chart.js from CDN -->",
-                      "    <script src=\"https://cdn.jsdelivr.net/npm/chart.js\"></script>",
-                      "  </head>",
-                      "",
-                      "  <body class=\"bg-gray-100 font-sans\">",
-                      "    <div class=\"container mx-auto p-4\">",
-                      "      <!-- Pie Chart Section -->",
-                      "      <div class=\"mb-8 bg-white shadow-lg rounded-lg overflow-hidden p-4\">",
-                      "        <h2 class=\"text-xl font-bold text-blue-500 mb-4\">User Distribution by Age Group</h2>",
-                      "         <canvas id=\"pieChart\" class=\"w-[25vw] mx-auto\"></canvas>",
-                      "      </div>",
-                      "      ",
-                      "      <!-- Tables for Each Age Group -->",
-                      "      {{#each groups}}",
-                      "        <div class=\"mb-8 bg-white shadow-lg rounded-lg overflow-hidden\">",
-                      "          <div class=\"bg-blue-500 px-4 py-1\">",
-                      "            <h2 class=\"text-lg font-bold text-white\">Age Group: {{group}}</h2>",
-                      "          </div>",
-                      "          <div class=\"overflow-x-auto\">",
-                      "            <table class=\"min-w-full divide-y divide-gray-200\">",
-                      "              <thead class=\"bg-gray-50\">",
-                      "                <tr>",
-                      "                  <th class=\"px-6 py-3 text-left text-xs font-medium text-gray-500 uppercase tracking-wider\">Name</th>",
-                      "                  <th class=\"px-6 py-3 text-left text-xs font-medium text-gray-500 uppercase tracking-wider\">Age</th>",
-                      "                  <th class=\"px-6 py-3 text-left text-xs font-medium text-gray-500 uppercase tracking-wider\">Email</th>",
-                      "                  <th class=\"px-6 py-3 text-left text-xs font-medium text-gray-500 uppercase tracking-wider\">Phone</th>",
-                      "                  <th class=\"px-6 py-3 text-left text-xs font-medium text-gray-500 uppercase tracking-wider\">Bio</th>",
-                      "                </tr>",
-                      "              </thead>",
-                      "              <tbody class=\"bg-white divide-y divide-gray-200\">",
-                      "                {{#each users}}",
-                      "                  <tr class=\"hover:bg-gray-100\">",
-                      "                    <td class=\"px-6 py-4 whitespace-nowrap text-sm text-gray-900\">{{name}}</td>",
-                      "                    <td class=\"px-6 py-4 whitespace-nowrap text-sm text-gray-900\">{{age}}</td>",
-                      "                    <td class=\"px-6 py-4 whitespace-nowrap text-sm text-gray-900\">{{email}}</td>",
-                      "                    <td class=\"px-6 py-4 whitespace-nowrap text-sm text-gray-900\">{{phone}}</td>",
-                      "                    <td class=\"px-6 py-4 whitespace-nowrap text-sm text-gray-900\">{{bio}}</td>",
-                      "                  </tr>",
-                      "                {{/each}}",
-                      "              </tbody>",
-                      "            </table>",
-                      "          </div>",
-                      "        </div>",
-                      "      {{/each}}",
-                      "    </div>",
-                      "    ",
-                      "    <!-- Inline Script to Initialize the Pie Chart -->",
-                      "    <script>",
-                      "      // Get the 2D drawing context of the pieChart canvas",
-                      "      const ctx = document.getElementById('pieChart').getContext('2d');",
-                      "      // Create a new pie chart using Chart.js",
-                      "      new Chart(ctx, {",
-                      "        type: 'pie',",
-                      "        data: {",
-                      "          labels: {{{chartLabels}}},",
-                      "          datasets: [{",
-                      "            data: {{{chartCounts}}},",
-                      "            backgroundColor: {{{chartColors}}}",
-                      "          }]",
-                      "        },",
-                      "        options: {",
-                      "          responsive: true,",
-                      "          plugins: {",
-                      "            legend: {",
-                      "              position: 'bottom'",
-                      "            }",
-                      "          }",
-                      "        }",
-                      "      });",
-                      "    </script>",
-                      "  </body>",
-                      "</html>",
-                      "`, { ",
-                      "  groups: groupArray,",
-                      "  chartLabels: chartLabelsJSON,",
-                      "  chartCounts: chartCountsJSON,",
-                      "  chartColors: chartColorsJSON",
-                      "});",
-                      ""
-                    ],
-                    "type": "text/javascript",
-                    "packages": {}
-                  }
-                },
-                {
-                  "listen": "prerequest",
-                  "script": {
-                    "id": "15bb62ce-c950-46ed-ac8a-c7cb9a1b6330",
-                    "exec": [""],
-                    "type": "text/javascript",
-                    "packages": {}
-                  }
-                }
-              ],
-              "id": "78d05a62-94ee-4ff2-9184-9f35711f05ac",
-              "protocolProfileBehavior": {
-                "disableBodyPruning": true
-              },
-              "request": {
-                "method": "GET",
-                "header": [
-                  {
-                    "key": "Content-Type",
-                    "value": "application/json"
-                  }
-                ],
-                "url": {
-                  "raw": "{{SERVER_URL}}/api/users",
-                  "host": ["{{SERVER_URL}}"],
-                  "path": ["api", "users"]
-                }
-              },
-              "response": [
-                {
-                  "id": "6e433e91-f0ca-4691-a5ab-e791b22c73be",
-                  "name": "OK 200",
-                  "originalRequest": {
-                    "method": "GET",
-                    "header": [
-                      {
-                        "key": "Content-Type",
-                        "value": "application/json"
-                      }
-                    ],
-                    "url": {
-                      "raw": "{{SERVER_URL}}/api/users",
-                      "host": ["{{SERVER_URL}}"],
-                      "path": ["api", "users"]
-                    }
-                  },
-                  "status": "OK",
-                  "code": 200,
-                  "_postman_previewlanguage": "json",
-                  "_postman_previewtype": "html",
-                  "header": [
-                    {
-                      "key": "Content-Security-Policy-Report-Only",
-                      "value": "default-src 'self';script-src 'self';object-src 'none';img-src 'self';style-src 'self' 'unsafe-inline';upgrade-insecure-requests;report-uri /csp-violation-report;base-uri 'self';font-src 'self' https: data:;form-action 'self';frame-ancestors 'self';script-src-attr 'none'",
-                      "uuid": "c744e22c-24be-4f19-83d4-dca84fdbb05d"
-                    },
-                    {
-                      "key": "Cross-Origin-Opener-Policy",
-                      "value": "same-origin",
-                      "uuid": "687a42ab-6b29-4bf8-935b-1943968ec582"
-                    },
-                    {
-                      "key": "Cross-Origin-Resource-Policy",
-                      "value": "same-origin",
-                      "uuid": "28e4b9aa-3d42-435b-aab3-237304aa93aa"
-                    },
-                    {
-                      "key": "Origin-Agent-Cluster",
-                      "value": "?1",
-                      "uuid": "52bc62ce-8871-47a8-a8e6-c9b3eed2e956"
-                    },
-                    {
-                      "key": "Referrer-Policy",
-                      "value": "strict-origin-when-cross-origin",
-                      "uuid": "01dd139d-a0ce-4f9e-9f9a-059807a403dc"
-                    },
-                    {
-                      "key": "Strict-Transport-Security",
-                      "value": "max-age=31536000; includeSubDomains",
-                      "uuid": "37d67d9a-f763-4898-8a51-ade73429d4d6"
-                    },
-                    {
-                      "key": "X-Content-Type-Options",
-                      "value": "nosniff",
-                      "uuid": "c5016bdf-5b3a-4771-b350-172464305c4f"
-                    },
-                    {
-                      "key": "X-DNS-Prefetch-Control",
-                      "value": "off",
-                      "uuid": "35add1a1-c368-4cc3-9948-56984b016783"
-                    },
-                    {
-                      "key": "X-Download-Options",
-                      "value": "noopen",
-                      "uuid": "88460418-975b-4e32-895b-b3485f8500aa"
-                    },
-                    {
-                      "key": "X-Frame-Options",
-                      "value": "SAMEORIGIN",
-                      "uuid": "ca77ef6e-3523-47fc-b389-15d86f0e72cf"
-                    },
-                    {
-                      "key": "X-Permitted-Cross-Domain-Policies",
-                      "value": "none",
-                      "uuid": "c060a917-ecaa-46ba-aadf-16253367a69b"
-                    },
-                    {
-                      "key": "X-XSS-Protection",
-                      "value": "0",
-                      "uuid": "1889c217-4db0-4678-83e5-d376c5bcec5b"
-                    },
-                    {
-                      "key": "Vary",
-                      "value": "Origin, Accept-Encoding",
-                      "uuid": "8c3e6db3-f9bc-4230-9659-8cd4ca029108"
-                    },
-                    {
-                      "key": "Access-Control-Allow-Credentials",
-                      "value": "true",
-                      "uuid": "3a77b015-2c7e-4fc4-918f-bf01518e1dc8"
-                    },
-                    {
-                      "key": "Content-Encoding",
-                      "value": "gzip",
-                      "uuid": "023c3291-7f3c-4c10-abcb-3f9bdc7fc513"
-                    },
-                    {
-                      "key": "Content-Length",
-                      "value": "1053",
-                      "uuid": "850953a8-fd29-4abf-b6d1-e60c91182b02"
-                    },
-                    {
-                      "key": "Content-Type",
-                      "value": "application/json",
-                      "uuid": "960cce72-a4cc-45f2-8ecd-a02282385e4e"
-                    },
-                    {
-                      "key": "Date",
-                      "value": "Wed, 12 Feb 2025 11:03:31 GMT",
-                      "uuid": "802fbbf4-e9ed-4b90-acb6-3cbbeac8fe37"
-                    },
-                    {
-                      "key": "Connection",
-                      "value": "keep-alive",
-                      "uuid": "e4565208-65c7-483c-9f69-c22b61dbbd55"
-                    },
-                    {
-                      "key": "Keep-Alive",
-                      "value": "timeout=5",
-                      "uuid": "8f30a516-c9e1-4f5d-a438-9f0a3de454ae"
-                    }
-                  ],
-                  "cookie": [],
-                  "body": "{\n    \"meta\": {\n        \"route\": \"/\"\n    },\n    \"status\": {\n        \"success\": true,\n        \"message\": \"Success: 10 Userss found with filters: None, sorted by '-createdAt', page 1, limit 10.\"\n    },\n    \"data\": [\n        {\n            \"_id\": \"67ac69c1b73620249f25e387\",\n            \"name\": \"Thomas\",\n            \"avatarUrl\": \"https://avatars.githubusercontent.com/u/85088082\",\n            \"email\": \"Daphney_Torphy@gmail.com\",\n            \"nid\": \"1000000732\",\n            \"phone\": \"+8801750501605\",\n            \"bio\": \"Veritatis sit voluptatem.\",\n            \"portfolio\": \"https://claudie.name\",\n            \"age\": 21,\n            \"isActive\": false,\n            \"createdAt\": \"2025-02-12T09:28:33.207Z\",\n            \"updatedAt\": \"2025-02-12T09:28:33.207Z\"\n        },\n        {\n            \"_id\": \"67ac69a6b73620249f25e381\",\n            \"name\": \"Tony Kertzmann\",\n            \"avatarUrl\": \"https://avatars.githubusercontent.com/u/68896972\",\n            \"email\": \"Carissa_Feeney@gmail.com\",\n            \"nid\": \"1000000401\",\n            \"phone\": \"+8801734669415\",\n            \"bio\": \"Velit et iste aliquam et voluptates ex.\",\n            \"portfolio\": \"http://arlene.info\",\n            \"age\": 27,\n            \"isActive\": true,\n            \"createdAt\": \"2025-02-12T09:28:06.326Z\",\n            \"updatedAt\": \"2025-02-12T09:28:06.326Z\"\n        },\n        {\n            \"_id\": \"67ac69a1b73620249f25e37b\",\n            \"name\": \"Lillie Hintz\",\n            \"avatarUrl\": \"https://cloudflare-ipfs.com/ipfs/Qmd3W5DuhgHirLHGVixi6V76LhCkZUz6pnFt5AJBiyvHye/avatar/1011.jpg\",\n            \"email\": \"Rashawn23@hotmail.com\",\n            \"nid\": \"1000000004\",\n            \"phone\": \"+8801718463621\",\n            \"bio\": \"Inventore libero ad ut est ratione ea.\",\n            \"portfolio\": \"http://bryana.name\",\n            \"age\": 40,\n            \"isActive\": false,\n            \"createdAt\": \"2025-02-12T09:28:01.194Z\",\n            \"updatedAt\": \"2025-02-12T09:28:01.194Z\"\n        },\n        {\n            \"_id\": \"67ac681eb73620249f25e375\",\n            \"name\": \"Andre Sporer\",\n            \"avatarUrl\": \"http://example.com/avatar.png\",\n            \"email\": \"Nia44@yahoo.com\",\n            \"nid\": \"1000000041\",\n            \"phone\": \"+8801724256094\",\n            \"bio\": \"This is a sample bio.\",\n            \"portfolio\": \"http://example.com/41\",\n            \"age\": 23,\n            \"isActive\": true,\n            \"createdAt\": \"2025-02-12T09:21:34.866Z\",\n            \"updatedAt\": \"2025-02-12T09:21:34.866Z\"\n        },\n        {\n            \"_id\": \"67ac6817b73620249f25e36f\",\n            \"name\": \"Marty Sipes\",\n            \"avatarUrl\": \"http://example.com/avatar.png\",\n            \"email\": \"Nicholaus_Stehr@hotmail.com\",\n            \"nid\": \"1000000153\",\n            \"phone\": \"+8801741837241\",\n            \"bio\": \"This is a sample bio.\",\n            \"portfolio\": \"http://example.com/153\",\n            \"age\": 44,\n            \"isActive\": false,\n            \"createdAt\": \"2025-02-12T09:21:27.863Z\",\n            \"updatedAt\": \"2025-02-12T09:21:27.863Z\"\n        },\n        {\n            \"_id\": \"67ab454b8b80582313b88b90\",\n            \"name\": \"Alice Johnson\",\n            \"avatarUrl\": \"http://example.com/avatar.png\",\n            \"email\": \"user226@example.com\",\n            \"nid\": \"1000000226\",\n            \"phone\": \"+8801792028713\",\n            \"bio\": \"This is a sample bio.\",\n            \"portfolio\": \"http://example.com/226\",\n            \"age\": 44,\n            \"isActive\": true,\n            \"createdAt\": \"2025-02-11T12:40:43.127Z\",\n            \"updatedAt\": \"2025-02-11T12:40:43.127Z\"\n        },\n        {\n            \"_id\": \"67ab454b8b80582313b88b8e\",\n            \"name\": \"Jane Smith\",\n            \"avatarUrl\": \"http://example.com/avatar.png\",\n            \"email\": \"user682@example.com\",\n            \"nid\": \"1000000682\",\n            \"phone\": \"+8801752993212\",\n            \"bio\": \"This is a sample bio.\",\n            \"portfolio\": \"http://example.com/682\",\n            \"age\": 34,\n            \"isActive\": false,\n            \"createdAt\": \"2025-02-11T12:40:43.125Z\",\n            \"updatedAt\": \"2025-02-11T12:40:43.125Z\"\n        },\n        {\n            \"_id\": \"67ab454b8b80582313b88b8c\",\n            \"name\": \"Emily Davis\",\n            \"avatarUrl\": \"http://example.com/avatar.png\",\n            \"email\": \"user148@example.com\",\n            \"nid\": \"1000000148\",\n            \"phone\": \"+8801780771528\",\n            \"bio\": \"This is a sample bio.\",\n            \"portfolio\": \"http://example.com/148\",\n            \"age\": 27,\n            \"isActive\": true,\n            \"createdAt\": \"2025-02-11T12:40:43.123Z\",\n            \"updatedAt\": \"2025-02-11T12:40:43.123Z\"\n        },\n        {\n            \"_id\": \"67ab454b8b80582313b88b8a\",\n            \"name\": \"John Doe\",\n            \"avatarUrl\": \"http://example.com/avatar.png\",\n            \"email\": \"user258@example.com\",\n            \"nid\": \"1000000258\",\n            \"phone\": \"+8801790854544\",\n            \"bio\": \"This is a sample bio.\",\n            \"portfolio\": \"http://example.com/258\",\n            \"age\": 19,\n            \"isActive\": false,\n            \"createdAt\": \"2025-02-11T12:40:43.122Z\",\n            \"updatedAt\": \"2025-02-11T12:40:43.122Z\"\n        },\n        {\n            \"_id\": \"67ab454b8b80582313b88b87\",\n            \"name\": \"Jane Smith\",\n            \"avatarUrl\": \"http://example.com/avatar.png\",\n            \"email\": \"user140@example.com\",\n            \"nid\": \"1000000140\",\n            \"phone\": \"+8801792123970\",\n            \"bio\": \"This is a sample bio.\",\n            \"portfolio\": \"http://example.com/140\",\n            \"age\": 62,\n            \"isActive\": false,\n            \"createdAt\": \"2025-02-11T12:40:43.112Z\",\n            \"updatedAt\": \"2025-02-11T12:40:43.112Z\"\n        }\n    ],\n    \"errors\": {}\n}"
-                }
-              ]
-            },
-            {
-              "name": "GET /api/users/all",
-              "event": [
-                {
-                  "listen": "test",
-                  "script": {
-                    "exec": [
-                      "pm.test(\"Response has the required fields\", function () {",
-                      "    const responseData = pm.response.json();",
-                      "    ",
-                      "    pm.expect(responseData).to.be.an('object');",
-                      "    pm.expect(responseData).to.have.property('data').that.is.an('array');",
-                      "    ",
-                      "    responseData.data.forEach(function(user) {",
-                      "        pm.expect(user).to.have.property('_id').that.is.a('string');",
-                      "        pm.expect(user).to.have.property('name').that.is.a('string');",
-                      "        pm.expect(user).to.have.property('avatarUrl').that.is.a('string');",
-                      "        pm.expect(user).to.have.property('email').that.is.a('string');",
-                      "        pm.expect(user).to.have.property('nid').that.is.a('string');",
-                      "        pm.expect(user).to.have.property('phone').that.is.a('string');",
-                      "        pm.expect(user).to.have.property('bio').that.is.a('string');",
-                      "        pm.expect(user).to.have.property('portfolio').that.is.a('string');",
-                      "        pm.expect(user).to.have.property('age').that.is.a('number');",
-                      "        pm.expect(user).to.have.property('isActive').that.is.a('boolean');",
-                      "        pm.expect(user).to.have.property('createdAt').that.is.a('string');",
-                      "        pm.expect(user).to.have.property('updatedAt').that.is.a('string');",
-                      "    });",
-                      "});",
-                      "",
-                      "",
-                      "pm.test(\"Data array should not be empty\", function () {",
-                      "  const responseData = pm.response.json();",
-                      "  ",
-                      "  pm.expect(responseData.data).to.be.an('array').and.to.have.lengthOf.at.least(1);",
-                      "});",
-                      "",
-                      "",
-                      "pm.test(\"Email is in a valid format\", function () {",
-                      "    const responseData = pm.response.json();",
-                      "    ",
-                      "    pm.expect(responseData.data).to.be.an('array');",
-                      "    responseData.data.forEach(function(user) {",
-                      "        pm.expect(user.email).to.be.a('string').and.to.match(/^[a-zA-Z0-9._%+-]+@[a-zA-Z0-9.-]+\\.[a-zA-Z]{2,}$/);",
-                      "    });",
-                      "});",
-                      "",
-                      "",
-                      "pm.test(\"Phone is in a valid format\", function () {",
-                      "  const responseData = pm.response.json();",
-                      "",
-                      "  pm.expect(responseData.data).to.be.an('array');",
-                      "  responseData.data.forEach(function(user) {",
-                      "    pm.expect(user.phone).to.match(/^\\d{3}-\\d{3}-\\d{4}$/);",
-                      "  });",
-                      "});",
-                      "",
-                      "",
-                      "pm.test(\"Meta object contains the 'route' field\", function () {",
-                      "    const responseData = pm.response.json();",
-                      "    ",
-                      "    pm.expect(responseData.meta).to.exist;",
-                      "    pm.expect(responseData.meta.route).to.exist;",
-                      "});"
-                    ],
-                    "type": "text/javascript",
-                    "id": "91a0c9fc-32c7-423d-907b-8c3354c0fb25"
-                  }
-                }
-              ],
-              "id": "ec7754c6-2a8d-42f0-b778-9bc33b2b2e19",
-              "protocolProfileBehavior": {
-                "disableBodyPruning": true
-              },
-              "request": {
-                "method": "GET",
-                "header": [
-                  {
-                    "key": "Content-Type",
-                    "value": "application/json"
-                  }
-                ],
-                "url": {
-                  "raw": "{{SERVER_URL}}/api/users/all",
-                  "host": ["{{SERVER_URL}}"],
-                  "path": ["api", "users", "all"]
-                }
-              },
-              "response": []
-            },
-            {
-              "name": "GET /api/users/list",
-              "event": [
-                {
-                  "listen": "test",
-                  "script": {
-                    "exec": [
-                      "pm.test(\"Response status code is 200\", function () {",
-                      "    pm.response.to.have.status(200);",
-                      "});",
-                      "",
-                      "",
-                      "pm.test(\"Content-Type is set to application/json\", function () {",
-                      "    pm.expect(pm.response.headers.get(\"Content-Type\")).to.include(\"application/json\");",
-                      "});",
-                      "",
-                      "",
-                      "pm.test(\"Meta object should exist and be an object\", function () {",
-                      "  const responseData = pm.response.json();",
-                      "  ",
-                      "  pm.expect(responseData.meta).to.exist.and.to.be.an('object');",
-                      "});",
-                      "",
-                      "",
-                      "pm.test(\"Data array is present and not empty\", function () {",
-                      "  const responseData = pm.response.json();",
-                      "",
-                      "  pm.expect(responseData).to.be.an('object');",
-                      "  pm.expect(responseData.data).to.exist.and.to.be.an('array').and.to.have.lengthOf.at.least(1, \"Data array should not be empty\");",
-                      "});",
-                      "",
-                      "",
-                      "pm.test(\"Validate the fields in the data array\", function () {",
-                      "    const responseData = pm.response.json();",
-                      "    ",
-                      "    pm.expect(responseData).to.be.an('object');",
-                      "    pm.expect(responseData.data).to.be.an('array');",
-                      "",
-                      "    responseData.data.forEach((user) => {",
-                      "        pm.expect(user).to.have.property('_id').that.is.a('string');",
-                      "        pm.expect(user).to.have.property('name').that.is.a('string');",
-                      "        pm.expect(user).to.have.property('avatarUrl').that.is.a('string');",
-                      "        pm.expect(user).to.have.property('email').that.is.a('string');",
-                      "        pm.expect(user).to.have.property('nid').that.is.a('string');",
-                      "        pm.expect(user).to.have.property('phone').that.is.a('string');",
-                      "        pm.expect(user).to.have.property('bio').that.is.a('string');",
-                      "        pm.expect(user).to.have.property('portfolio').that.is.a('string');",
-                      "        pm.expect(user).to.have.property('age').that.is.a('number');",
-                      "        pm.expect(user).to.have.property('isActive').that.is.a('boolean');",
-                      "        pm.expect(user).to.have.property('createdAt').that.is.a('string');",
-                      "        pm.expect(user).to.have.property('updatedAt').that.is.a('string');",
-                      "    });",
-                      "});"
-                    ],
-                    "type": "text/javascript",
-                    "id": "cfb0b925-c705-409f-b194-a62aca478d80"
-                  }
-                }
-              ],
-              "id": "1a9caf4c-7280-476d-8459-b2b1e0fa0c47",
-              "protocolProfileBehavior": {
-                "disableBodyPruning": true
-              },
-              "request": {
-                "method": "GET",
-                "header": [
-                  {
-                    "key": "Content-Type",
-                    "value": "application/json"
-                  }
-                ],
-                "url": {
-                  "raw": "{{SERVER_URL}}/api/users/list",
-                  "host": ["{{SERVER_URL}}"],
-                  "path": ["api", "users", "list"]
-                }
-              },
-              "response": []
-            },
-            {
-              "name": "GET /api/users/read",
-              "event": [
-                {
-                  "listen": "test",
-                  "script": {
-                    "exec": [
-                      "pm.test(\"Response status code is 200\", function () {",
-                      "  pm.response.to.have.status(200);",
-                      "});",
-                      "",
-                      "",
-                      "pm.test(\"Content-Type is application/json\", function () {",
-                      "    pm.expect(pm.response.headers.get(\"Content-Type\")).to.include(\"application/json\");",
-                      "});",
-                      "",
-                      "",
-                      "pm.test(\"Meta object should exist and be an object\", function () {",
-                      "  const responseData = pm.response.json();",
-                      "",
-                      "  pm.expect(responseData.meta).to.exist.and.to.be.an('object');",
-                      "});",
-                      "",
-                      "",
-                      "pm.test(\"Data array is present and not empty\", function () {",
-                      "  const responseData = pm.response.json();",
-                      "  ",
-                      "  pm.expect(responseData).to.be.an('object');",
-                      "  pm.expect(responseData.data).to.be.an('array').and.to.have.lengthOf.at.least(1, \"Data array should not be empty\");",
-                      "});",
-                      "",
-                      "",
-                      "pm.test(\"Validate the fields in the data array\", function () {",
-                      "    const responseData = pm.response.json();",
-                      "    pm.expect(responseData.data).to.be.an('array').that.is.not.empty;",
-                      "",
-                      "    responseData.data.forEach(function(user) {",
-                      "        pm.expect(user._id).to.be.a('string');",
-                      "        pm.expect(user.name).to.be.a('string');",
-                      "        pm.expect(user.avatarUrl).to.be.a('string');",
-                      "        pm.expect(user.email).to.be.a('string');",
-                      "        pm.expect(user.nid).to.be.a('string');",
-                      "        pm.expect(user.phone).to.be.a('string');",
-                      "        pm.expect(user.bio).to.be.a('string');",
-                      "        pm.expect(user.portfolio).to.be.a('string');",
-                      "        pm.expect(user.age).to.be.a('number');",
-                      "        pm.expect(user.isActive).to.be.a('boolean');",
-                      "        pm.expect(user.createdAt).to.be.a('string');",
-                      "        pm.expect(user.updatedAt).to.be.a('string');",
-                      "    });",
-                      "});"
-                    ],
-                    "type": "text/javascript",
-                    "id": "9a284170-5e8a-4dd3-a2e0-e416e731b544"
-                  }
-                }
-              ],
-              "id": "54b9db40-f9e6-40dd-8ae0-7bc2c892e94d",
-              "protocolProfileBehavior": {
-                "disableBodyPruning": true
-              },
-              "request": {
-                "method": "GET",
-                "header": [
-                  {
-                    "key": "Content-Type",
-                    "value": "application/json"
-                  }
-                ],
-                "url": {
-                  "raw": "{{SERVER_URL}}/api/users/read",
-                  "host": ["{{SERVER_URL}}"],
-                  "path": ["api", "users", "read"]
-                }
-              },
-              "response": []
-            },
-            {
-              "name": "GET /api/users/show",
-              "event": [
-                {
-                  "listen": "test",
-                  "script": {
-                    "exec": [
-                      "pm.test(\"Response status code is 200\", function () {",
-                      "  pm.expect(pm.response.code).to.equal(200);",
-                      "});",
-                      "",
-                      "",
-                      "pm.test(\"Response has the required fields\", function () {",
-                      "    const responseData = pm.response.json();",
-                      "    ",
-                      "    pm.expect(responseData).to.be.an('object');",
-                      "    const requiredFields = [\"_id\", \"name\", \"avatarUrl\", \"email\", \"nid\", \"phone\", \"bio\", \"portfolio\", \"age\", \"isActive\", \"createdAt\", \"updatedAt\"];",
-                      "    ",
-                      "    requiredFields.forEach(field => {",
-                      "        pm.expect(responseData).to.have.property(field);",
-                      "    });",
-                      "});",
-                      "",
-                      "",
-                      "pm.test(\"Email is in a valid format\", function () {",
-                      "  const responseData = pm.response.json();",
-                      "  ",
-                      "  pm.expect(responseData.data).to.be.an('array').and.to.have.lengthOf.at.least(1);",
-                      "  ",
-                      "  responseData.data.forEach(function(user) {",
-                      "    pm.expect(user.email).to.be.a('string').and.to.match(/^[^\\s@]+@[^\\s@]+\\.[^\\s@]+$/);",
-                      "  });",
-                      "});",
-                      "",
-                      "",
-                      "pm.test(\"Phone is in a valid format\", function () {",
-                      "  const responseData = pm.response.json();",
-                      "  ",
-                      "  pm.expect(responseData).to.be.an('object');",
-                      "  responseData.data.forEach(function(user) {",
-                      "    pm.expect(user.phone).to.match(/^\\d{3}-\\d{3}-\\d{4}$/);",
-                      "  });",
-                      "});",
-                      "",
-                      "",
-                      "pm.test(\"Data array is present and contains expected number of elements\", function () {",
-                      "    const responseData = pm.response.json();",
-                      "    ",
-                      "    pm.expect(responseData).to.be.an('object');",
-                      "    pm.expect(responseData.data).to.exist;",
-                      "    pm.expect(responseData.data).to.be.an('array');",
-                      "    pm.expect(responseData.data).to.have.lengthOf(1);",
-                      "});"
-                    ],
-                    "type": "text/javascript",
-                    "id": "98f94310-5e35-4961-9e08-b3def4d3d147"
-                  }
-                }
-              ],
-              "id": "35eb6841-9256-4aa4-921d-e49e9ad7a700",
-              "protocolProfileBehavior": {
-                "disableBodyPruning": true
-              },
-              "request": {
-                "method": "GET",
-                "header": [
-                  {
-                    "key": "Content-Type",
-                    "value": "application/json"
-                  }
-                ],
-                "url": {
-                  "raw": "{{SERVER_URL}}/api/users/show",
-                  "host": ["{{SERVER_URL}}"],
-                  "path": ["api", "users", "show"]
-                }
-              },
-              "response": []
-            },
-            {
-              "name": "GET /api/users/view",
-              "event": [
-                {
-                  "listen": "test",
-                  "script": {
-                    "exec": [
-                      "pm.test(\"Response status code is 200\", function () {",
-                      "  pm.response.to.have.status(200);",
-                      "});",
-                      "",
-                      "",
-                      "pm.test(\"Content-Type header is application/json\", function () {",
-                      "    pm.expect(pm.response.headers.get(\"Content-Type\")).to.include(\"application/json\");",
-                      "});",
-                      "",
-                      "",
-                      "pm.test(\"Validate the meta object\", function () {",
-                      "    const responseData = pm.response.json();",
-                      "",
-                      "    pm.expect(responseData.meta).to.exist.and.to.be.an('object');",
-                      "});",
-                      "",
-                      "",
-                      "pm.test(\"Data array should not be empty\", function () {",
-                      "  const responseData = pm.response.json();",
-                      "  ",
-                      "  pm.expect(responseData.data).to.be.an('array').and.to.have.lengthOf.at.least(1, \"Data array should not be empty\");",
-                      "});",
-                      "",
-                      "",
-                      "pm.test(\"Response time is less than 200ms\", function () {",
-                      "    pm.expect(pm.response.responseTime).to.be.below(200);",
-                      "});",
-                      "",
-                      "pm.test(\"Each object in data array contains non-empty values for specified properties\", function () {",
-                      "    const responseData = pm.response.json();",
-                      "    ",
-                      "    pm.expect(responseData.data).to.be.an('array');",
-                      "    responseData.data.forEach(function(user) {",
-                      "        pm.expect(user._id).to.exist.and.to.have.lengthOf.at.least(1, \"Value should not be empty\");",
-                      "        pm.expect(user.name).to.exist.and.to.have.lengthOf.at.least(1, \"Value should not be empty\");",
-                      "        pm.expect(user.email).to.exist.and.to.have.lengthOf.at.least(1, \"Value should not be empty\");",
-                      "        pm.expect(user.nid).to.exist.and.to.have.lengthOf.at.least(1, \"Value should not be empty\");",
-                      "        pm.expect(user.phone).to.exist.and.to.have.lengthOf.at.least(1, \"Value should not be empty\");",
-                      "        pm.expect(user.bio).to.exist.and.to.have.lengthOf.at.least(1, \"Value should not be empty\");",
-                      "        pm.expect(user.portfolio).to.exist.and.to.have.lengthOf.at.least(1, \"Value should not be empty\");",
-                      "        pm.expect(user.age).to.exist.and.to.be.a('number');",
-                      "        pm.expect(user.isActive).to.exist.and.to.be.a('boolean');",
-                      "        pm.expect(user.createdAt).to.exist.and.to.have.lengthOf.at.least(1, \"Value should not be empty\");",
-                      "        pm.expect(user.updatedAt).to.exist.and.to.have.lengthOf.at.least(1, \"Value should not be empty\");",
-                      "    });",
-                      "});"
-                    ],
-                    "type": "text/javascript",
-                    "id": "38c6c465-2eda-46a7-89d3-7ec59c6dbd80"
-                  }
-                }
-              ],
-              "id": "f495c692-8dfe-448e-8321-5c114c274839",
-              "protocolProfileBehavior": {
-                "disableBodyPruning": true
-              },
-              "request": {
-                "method": "GET",
-                "header": [
-                  {
-                    "key": "Content-Type",
-                    "value": "application/json"
-                  }
-                ],
-                "url": {
-                  "raw": "{{SERVER_URL}}/api/users/view",
-                  "host": ["{{SERVER_URL}}"],
-                  "path": ["api", "users", "view"]
-                }
-              },
-              "response": []
-            },
-            {
-              "name": "GET /api/users/{{user_id}}",
-              "event": [
-                {
-                  "listen": "prerequest",
-                  "script": {
-                    "id": "0e5c2a4d-8103-47d4-a1fa-68ff34d74665",
-                    "exec": [
-                      "// Send a GET request to fetch the user list\r",
-                      "pm.sendRequest({\r",
-                      "    url: pm.environment.get(\"SERVER_URL\") + '/api/users/all',\r",
-                      "    method: 'GET',\r",
-                      "    header: {\r",
-                      "        'Content-Type': 'application/json'\r",
-                      "    }\r",
-                      "}, function (err, res) {\r",
-                      "    if (err) {\r",
-                      "        console.log(\"Error fetching users:\", err);\r",
-                      "    } else {\r",
-                      "        // Parse the response to extract user data\r",
-                      "        const responseData = res.json();\r",
-                      "        const users = responseData.data;\r",
-                      "\r",
-                      "        if (users && users.length > 0) {\r",
-                      "            // Select a random user from the list\r",
-                      "            const randomUser = users[Math.floor(Math.random() * users.length)];\r",
-                      "\r",
-                      "            // Set the _id as an environment variable\r",
-                      "            pm.environment.set(\"user_id\", randomUser._id);\r",
-                      "            console.log(\"User ID set:\", randomUser._id);\r",
-                      "        } else {\r",
-                      "            console.log(\"No users found in the response.\");\r",
-                      "        }\r",
-                      "    }\r",
-                      "});\r",
-                      ""
-                    ],
-                    "type": "text/javascript",
-                    "packages": {}
-                  }
-                },
-                {
-                  "listen": "test",
-                  "script": {
-                    "exec": [
-                      "pm.test(\"Response status code is 200\", function () {",
-                      "  pm.response.to.have.status(200);",
-                      "});",
-                      "",
-                      "",
-                      "pm.test(\"Content-Type header is application/json\", function () {",
-                      "    pm.expect(pm.response.headers.get(\"Content-Type\")).to.include(\"application/json\");",
-                      "});",
-                      "",
-                      "",
-                      "pm.test(\"Validate the data object\", function () {",
-                      "  const responseData = pm.response.json();",
-                      "",
-                      "  pm.expect(responseData.data).to.exist.and.to.be.an('object');",
-                      "  pm.expect(responseData.data._id).to.be.a('string');",
-                      "  pm.expect(responseData.data.name).to.be.a('string');",
-                      "  pm.expect(responseData.data.avatarUrl).to.be.a('string');",
-                      "  pm.expect(responseData.data.email).to.be.a('string');",
-                      "  pm.expect(responseData.data.nid).to.be.a('string');",
-                      "  pm.expect(responseData.data.phone).to.be.a('string');",
-                      "  pm.expect(responseData.data.bio).to.be.a('string');",
-                      "  pm.expect(responseData.data.portfolio).to.be.a('string');",
-                      "  pm.expect(responseData.data.age).to.be.a('number');",
-                      "  pm.expect(responseData.data.isActive).to.be.a('boolean');",
-                      "  pm.expect(responseData.data.createdAt).to.be.a('string');",
-                      "  pm.expect(responseData.data.updatedAt).to.be.a('string');",
-                      "});",
-                      "",
-                      "",
-                      "pm.test(\"Email is in a valid format\", function () {",
-                      "    const responseData = pm.response.json();",
-                      "    ",
-                      "    pm.expect(responseData.data.email).to.be.a('string').and.to.match(/^[^\\s@]+@[^\\s@]+\\.[^\\s@]+$/);",
-                      "});",
-                      "",
-                      "",
-                      "pm.test(\"Bio is a non-empty string\", function () {",
-                      "  const responseData = pm.response.json();",
-                      "",
-                      "  pm.expect(responseData).to.be.an('object');",
-                      "  pm.expect(responseData.data.bio).to.be.a('string').and.to.have.lengthOf.at.least(1, \"Bio should not be empty\");",
-                      "});"
-                    ],
-                    "type": "text/javascript",
-                    "id": "cea69cb0-9419-41e3-a5f1-ac96759e0787"
-                  }
-                }
-              ],
-              "id": "308ffccd-8b87-47d0-9841-76ec8df9d7c0",
-              "protocolProfileBehavior": {
-                "disableBodyPruning": true
-              },
-              "request": {
-                "method": "GET",
-                "header": [
-                  {
-                    "key": "Content-Type",
-                    "value": "application/json"
-                  }
-                ],
-                "url": {
-                  "raw": "{{SERVER_URL}}/api/users/{{user_id}}",
-                  "host": ["{{SERVER_URL}}"],
-                  "path": ["api", "users", "{{user_id}}"]
-                }
-              },
-              "response": []
-            },
-            {
-              "name": "GET /api/users/read/{{user_id}}",
-              "event": [
-                {
-                  "listen": "prerequest",
-                  "script": {
-                    "id": "57fb23c9-415a-4ee8-b61d-73742f69016a",
-                    "exec": [
-                      "// Send a GET request to fetch the user list\r",
-                      "pm.sendRequest({\r",
-                      "    url: pm.environment.get(\"SERVER_URL\") + '/api/users/all',\r",
-                      "    method: 'GET',\r",
-                      "    header: {\r",
-                      "        'Content-Type': 'application/json'\r",
-                      "    }\r",
-                      "}, function (err, res) {\r",
-                      "    if (err) {\r",
-                      "        console.log(\"Error fetching users:\", err);\r",
-                      "    } else {\r",
-                      "        // Parse the response to extract user data\r",
-                      "        const responseData = res.json();\r",
-                      "        const users = responseData.data;\r",
-                      "\r",
-                      "        if (users && users.length > 0) {\r",
-                      "            // Select a random user from the list\r",
-                      "            const randomUser = users[Math.floor(Math.random() * users.length)];\r",
-                      "\r",
-                      "            console.log(randomUser)\r",
-                      "\r",
-                      "            // Set the _id as an environment variable\r",
-                      "            pm.environment.set(\"user_id\", randomUser._id);\r",
-                      "            console.log(\"User ID set:\", randomUser._id);\r",
-                      "        } else {\r",
-                      "            console.log(\"No users found in the response.\");\r",
-                      "        }\r",
-                      "    }\r",
-                      "});\r",
-                      ""
-                    ],
-                    "type": "text/javascript",
-                    "packages": {}
-                  }
-                },
-                {
-                  "listen": "test",
-                  "script": {
-                    "exec": [
-                      "pm.test(\"Response status code is 200\", function () {",
-                      "  pm.expect(pm.response.code).to.equal(200);",
-                      "});",
-                      "",
-                      "",
-                      "pm.test(\"Content type is application/json\", function () {",
-                      "    pm.expect(pm.response.headers.get(\"Content-Type\")).to.include(\"application/json\");",
-                      "});",
-                      "",
-                      "",
-                      "pm.test(\"Validate the data object properties\", function () {",
-                      "    const responseData = pm.response.json();",
-                      "",
-                      "    pm.expect(responseData.data).to.be.an('object');",
-                      "    pm.expect(responseData.data).to.have.property('_id');",
-                      "    pm.expect(responseData.data).to.have.property('name');",
-                      "    pm.expect(responseData.data).to.have.property('avatarUrl');",
-                      "    pm.expect(responseData.data).to.have.property('email');",
-                      "    pm.expect(responseData.data).to.have.property('nid');",
-                      "    pm.expect(responseData.data).to.have.property('phone');",
-                      "    pm.expect(responseData.data).to.have.property('bio');",
-                      "    pm.expect(responseData.data).to.have.property('portfolio');",
-                      "    pm.expect(responseData.data).to.have.property('age');",
-                      "    pm.expect(responseData.data).to.have.property('isActive');",
-                      "    pm.expect(responseData.data).to.have.property('createdAt');",
-                      "    pm.expect(responseData.data).to.have.property('updatedAt');",
-                      "});",
-                      "",
-                      "",
-                      "pm.test(\"Meta object is present in the response\", function () {",
-                      "    const responseData = pm.response.json();",
-                      "    ",
-                      "    pm.expect(responseData).to.be.an('object');",
-                      "    pm.expect(responseData.meta).to.exist;",
-                      "});",
-                      "",
-                      "",
-                      "pm.test(\"Verify the presence and properties of 'status' object\", function () {",
-                      "    const responseData = pm.response.json();",
-                      "    ",
-                      "    pm.expect(responseData).to.be.an('object');",
-                      "    pm.expect(responseData.status).to.exist.and.to.be.an('object');",
-                      "    pm.expect(responseData.status).to.have.property('success');",
-                      "    pm.expect(responseData.status).to.have.property('message');",
-                      "});"
-                    ],
-                    "type": "text/javascript",
-                    "id": "6e5bb175-fee3-401d-83e8-6b87d938d203"
-                  }
-                }
-              ],
-              "id": "0d6e0d20-bca1-4c58-afad-2cf0266f134f",
-              "protocolProfileBehavior": {
-                "disableBodyPruning": true
-              },
-              "request": {
-                "method": "GET",
-                "header": [
-                  {
-                    "key": "Content-Type",
-                    "value": "application/json"
-                  }
-                ],
-                "url": {
-                  "raw": "{{SERVER_URL}}/api/users/read/{{user_id}}",
-                  "host": ["{{SERVER_URL}}"],
-                  "path": ["api", "users", "read", "{{user_id}}"]
-                }
-              },
-              "response": []
-            },
-            {
-              "name": "GET /api/users/show/{{user_id}}",
-              "event": [
-                {
-                  "listen": "prerequest",
-                  "script": {
-                    "id": "0d41e687-e9ab-4f4f-b269-2f48281a52c7",
-                    "exec": [
-                      "// Send a GET request to fetch the user list\r",
-                      "pm.sendRequest({\r",
-                      "    url: pm.environment.get(\"SERVER_URL\") + '/api/users/all',\r",
-                      "    method: 'GET',\r",
-                      "    header: {\r",
-                      "        'Content-Type': 'application/json'\r",
-                      "    }\r",
-                      "}, function (err, res) {\r",
-                      "    if (err) {\r",
-                      "        console.log(\"Error fetching users:\", err);\r",
-                      "    } else {\r",
-                      "        // Parse the response to extract user data\r",
-                      "        const responseData = res.json();\r",
-                      "        const users = responseData.data;\r",
-                      "\r",
-                      "        if (users && users.length > 0) {\r",
-                      "            // Select a random user from the list\r",
-                      "            const randomUser = users[Math.floor(Math.random() * users.length)];\r",
-                      "\r",
-                      "            console.log(randomUser)\r",
-                      "\r",
-                      "            // Set the _id as an environment variable\r",
-                      "            pm.environment.set(\"user_id\", randomUser._id);\r",
-                      "            console.log(\"User ID set:\", randomUser._id);\r",
-                      "        } else {\r",
-                      "            console.log(\"No users found in the response.\");\r",
-                      "        }\r",
-                      "    }\r",
-                      "});\r",
-                      ""
-                    ],
-                    "type": "text/javascript",
-                    "packages": {}
-                  }
-                },
-                {
-                  "listen": "test",
-                  "script": {
-                    "exec": [
-                      "pm.test(\"Response status code is 200\", function () {",
-                      "    pm.expect(pm.response.code).to.equal(200);",
-                      "});",
-                      "",
-                      "",
-                      "pm.test(\"Validate the meta object\", function () {",
-                      "  const responseData = pm.response.json();",
-                      "  ",
-                      "  pm.expect(responseData.meta).to.exist.and.to.be.an('object');",
-                      "});",
-                      "",
-                      "",
-                      "pm.test(\"Email is in a valid format\", function () {",
-                      "  const responseData = pm.response.json();",
-                      "  ",
-                      "  pm.expect(responseData.data.email).to.be.a('string').and.to.match(/^[^\\s@]+@[^\\s@]+\\.[^\\s@]+$/);",
-                      "});",
-                      "",
-                      "",
-                      "pm.test(\"Data object contains expected fields\", function () {",
-                      "    const responseData = pm.response.json();",
-                      "",
-                      "    pm.expect(responseData.data).to.be.an('object');",
-                      "    pm.expect(responseData.data).to.have.property('_id');",
-                      "    pm.expect(responseData.data).to.have.property('name');",
-                      "    pm.expect(responseData.data).to.have.property('avatarUrl');",
-                      "    pm.expect(responseData.data).to.have.property('email');",
-                      "    pm.expect(responseData.data).to.have.property('nid');",
-                      "    pm.expect(responseData.data).to.have.property('phone');",
-                      "    pm.expect(responseData.data).to.have.property('bio');",
-                      "    pm.expect(responseData.data).to.have.property('portfolio');",
-                      "    pm.expect(responseData.data).to.have.property('age');",
-                      "    pm.expect(responseData.data).to.have.property('isActive');",
-                      "    pm.expect(responseData.data).to.have.property('createdAt');",
-                      "    pm.expect(responseData.data).to.have.property('updatedAt');",
-                      "});",
-                      "",
-                      "",
-                      "pm.test(\"CreatedAt and updatedAt fields are in valid date format\", function () {",
-                      "    const responseData = pm.response.json();",
-                      "",
-                      "    pm.expect(responseData.createdAt).to.match(/^\\d{4}-\\d{2}-\\d{2}T\\d{2}:\\d{2}:\\d{2}.\\d{3}Z$/, \"CreatedAt field is not in valid date format\");",
-                      "    pm.expect(responseData.updatedAt).to.match(/^\\d{4}-\\d{2}-\\d{2}T\\d{2}:\\d{2}:\\d{2}.\\d{3}Z$/, \"UpdatedAt field is not in valid date format\");",
-                      "});"
-                    ],
-                    "type": "text/javascript",
-                    "id": "8d1258ed-0ce7-445b-8757-5f5240d3b44e"
-                  }
-                }
-              ],
-              "id": "12816e9b-85c2-46d0-8244-3bb7fe497146",
-              "protocolProfileBehavior": {
-                "disableBodyPruning": true
-              },
-              "request": {
-                "method": "GET",
-                "header": [
-                  {
-                    "key": "Content-Type",
-                    "value": "application/json"
-                  }
-                ],
-                "url": {
-                  "raw": "{{SERVER_URL}}/api/users/show/{{user_id}}",
-                  "host": ["{{SERVER_URL}}"],
-                  "path": ["api", "users", "show", "{{user_id}}"]
-                }
-              },
-              "response": []
-            },
-            {
-              "name": "GET /api/users/view/{{user_id}}",
-              "event": [
-                {
-                  "listen": "prerequest",
-                  "script": {
-                    "id": "8e061955-24ac-4f5b-9ef7-5bbc5c3e1c1e",
-                    "exec": [
-                      "// Send a GET request to fetch the user list\r",
-                      "pm.sendRequest({\r",
-                      "    url: pm.environment.get(\"SERVER_URL\") + '/api/users/all',\r",
-                      "    method: 'GET',\r",
-                      "    header: {\r",
-                      "        'Content-Type': 'application/json'\r",
-                      "    }\r",
-                      "}, function (err, res) {\r",
-                      "    if (err) {\r",
-                      "        console.log(\"Error fetching users:\", err);\r",
-                      "    } else {\r",
-                      "        // Parse the response to extract user data\r",
-                      "        const responseData = res.json();\r",
-                      "        const users = responseData.data;\r",
-                      "\r",
-                      "        if (users && users.length > 0) {\r",
-                      "            // Select a random user from the list\r",
-                      "            const randomUser = users[Math.floor(Math.random() * users.length)];\r",
-                      "\r",
-                      "            console.log(randomUser)\r",
-                      "\r",
-                      "            // Set the _id as an environment variable\r",
-                      "            pm.environment.set(\"user_id\", randomUser._id);\r",
-                      "            console.log(\"User ID set:\", randomUser._id);\r",
-                      "        } else {\r",
-                      "            console.log(\"No users found in the response.\");\r",
-                      "        }\r",
-                      "    }\r",
-                      "});\r",
-                      ""
-                    ],
-                    "type": "text/javascript",
-                    "packages": {}
-                  }
-                },
-                {
-                  "listen": "test",
-                  "script": {
-                    "exec": [
-                      "pm.test(\"Response status code is 200\", function () {",
-                      "  pm.expect(pm.response.code).to.equal(200);",
-                      "});",
-                      "",
-                      "",
-                      "pm.test(\"Content-Type header is application/json\", function () {",
-                      "    pm.expect(pm.response.headers.get(\"Content-Type\")).to.include(\"application/json\");",
-                      "});",
-                      "",
-                      "",
-                      "pm.test(\"Validate the data object properties\", function () {",
-                      "  const responseData = pm.response.json();",
-                      "",
-                      "  pm.expect(responseData.data).to.be.an('object');",
-                      "  pm.expect(responseData.data).to.have.property('_id');",
-                      "  pm.expect(responseData.data).to.have.property('name');",
-                      "  pm.expect(responseData.data).to.have.property('avatarUrl');",
-                      "  pm.expect(responseData.data).to.have.property('email');",
-                      "  pm.expect(responseData.data).to.have.property('nid');",
-                      "  pm.expect(responseData.data).to.have.property('phone');",
-                      "  pm.expect(responseData.data).to.have.property('bio');",
-                      "  pm.expect(responseData.data).to.have.property('portfolio');",
-                      "  pm.expect(responseData.data).to.have.property('age');",
-                      "  pm.expect(responseData.data).to.have.property('isActive');",
-                      "  pm.expect(responseData.data).to.have.property('createdAt');",
-                      "  pm.expect(responseData.data).to.have.property('updatedAt');",
-                      "});",
-                      "",
-                      "",
-                      "pm.test(\"Meta object has a non-empty route value\", function () {",
-                      "  const responseData = pm.response.json();",
-                      "  ",
-                      "  pm.expect(responseData.meta).to.exist;",
-                      "  pm.expect(responseData.meta.route).to.exist.and.to.have.lengthOf.at.least(1, \"Route value should not be empty\");",
-                      "});",
-                      "",
-                      "",
-                      "pm.test(\"Verify that the success field in the status object is true\", function () {",
-                      "  const responseData = pm.response.json();",
-                      "  ",
-                      "  pm.expect(responseData.status).to.have.property('success', true);",
-                      "});"
-                    ],
-                    "type": "text/javascript",
-                    "id": "d9a767fe-9319-475a-8fac-8f9b88856c12"
-                  }
-                }
-              ],
-              "id": "d93f0786-a898-4821-bd30-c10ceb9b7e69",
-              "protocolProfileBehavior": {
-                "disableBodyPruning": true
-              },
-              "request": {
-                "method": "GET",
-                "header": [
-                  {
-                    "key": "Content-Type",
-                    "value": "application/json"
-                  }
-                ],
-                "url": {
-                  "raw": "{{SERVER_URL}}/api/users/view/{{user_id}}",
-                  "host": ["{{SERVER_URL}}"],
-                  "path": ["api", "users", "view", "{{user_id}}"]
-                }
-              },
-              "response": []
-            }
-          ],
-          "id": "d9fb7efc-e0b0-40fb-80da-a48a071e482f",
-          "description": "Routes for GET requests for users"
-        },
-        {
-          "name": "PATCH",
-          "item": [
-            {
-              "name": "PATCH /api/users/{{user_id}}",
-              "event": [
-                {
-                  "listen": "prerequest",
-                  "script": {
-                    "id": "6ea30f47-f8b3-4d1e-bb41-166010bea82a",
-                    "exec": [
-                      "// Step 1: Fetch the user list\r",
-                      "pm.sendRequest({\r",
-                      "    url: pm.environment.get(\"SERVER_URL\") + '/api/users/all',\r",
-                      "    method: 'GET',\r",
-                      "    header: {\r",
-                      "        'Content-Type': 'application/json'\r",
-                      "    }\r",
-                      "}, function (err, res) {\r",
-                      "    if (err) {\r",
-                      "        console.log(\"Error fetching users:\", err);\r",
-                      "    } else {\r",
-                      "        const responseData = res.json();\r",
-                      "        const users = responseData.data;\r",
-                      "\r",
-                      "        if (users && users.length > 0) {\r",
-                      "            // Step 2: Select a random user\r",
-                      "            const randomUser = users[Math.floor(Math.random() * users.length)];\r",
-                      "\r",
-                      "            // Set the _id as an environment variable\r",
-                      "            pm.environment.set(\"user_id\", randomUser._id);\r",
-                      "            console.log(\"User ID set:\", randomUser._id);\r",
-                      "\r",
-                      "            // Step 3: Generate random data\r",
-                      "            const randomId = Math.floor(Math.random() * 1000);\r",
-                      "            const randomPhone = `+88017${Math.floor(10000000 + Math.random() * 90000000)}`;\r",
-                      "            const isActive = Math.random() < 0.5;\r",
-                      "\r",
-                      "            const names = [\"John Doe\", \"Jane Smith\", \"Alice Johnson\", \"Michael Brown\", \"Emily Davis\"];\r",
-                      "            const randomName = names[Math.floor(Math.random() * names.length)];\r",
-                      "\r",
-                      "            pm.environment.set(\"name\", randomName);\r",
-                      "            pm.environment.set(\"avatarUrl\", \"http://example.com/avatar.png\");\r",
-                      "            pm.environment.set(\"email\", `user${randomId}@example.com`);\r",
-                      "            pm.environment.set(\"nid\", `${1000000000 + randomId}`);\r",
-                      "            pm.environment.set(\"bio\", \"This is a sample bio.\");\r",
-                      "            pm.environment.set(\"portfolio\", `http://example.com/${randomId}`);\r",
-                      "            pm.environment.set(\"phone\", randomPhone);\r",
-                      "            pm.environment.set(\"age\", Math.floor(Math.random() * 50) + 18);\r",
-                      "            pm.environment.set(\"isActive\", isActive);\r",
-                      "        } else {\r",
-                      "            console.log(\"No users found in the response.\");\r",
-                      "        }\r",
-                      "    }\r",
-                      "});\r",
-                      ""
-                    ],
-                    "type": "text/javascript",
-                    "packages": {}
-                  }
-                },
-                {
-                  "listen": "test",
-                  "script": {
-                    "exec": [
-                      "pm.test(\"Response status code is 409\", function () {",
-                      "    pm.expect(pm.response.code).to.equal(409);",
-                      "});",
-                      "",
-                      "",
-                      "pm.test(\"Response has the required fields - meta, status, data, and errors\", function () {",
-                      "    const responseData = pm.response.json();",
-                      "    ",
-                      "    pm.expect(responseData).to.have.property('meta');",
-                      "    pm.expect(responseData).to.have.property('status');",
-                      "    pm.expect(responseData).to.have.property('data');",
-                      "    pm.expect(responseData).to.have.property('errors');",
-                      "});",
-                      "",
-                      "",
-                      "pm.test(\"Meta object should have a non-empty route\", function () {",
-                      "  const responseData = pm.response.json();",
-                      "  ",
-                      "  pm.expect(responseData.meta).to.be.an('object');",
-                      "  pm.expect(responseData.meta.route).to.exist.and.to.have.lengthOf.at.least(1, \"Route should not be empty\");",
-                      "});",
-                      "",
-                      "",
-                      "pm.test(\"Status object should have a non-empty message\", function () {",
-                      "    const responseData = pm.response.json();",
-                      "    ",
-                      "    pm.expect(responseData.status.message).to.exist.and.to.not.be.empty;",
-                      "});",
-                      "",
-                      "",
-                      "pm.test(\"Data and errors objects should be empty\", function () {",
-                      "    const responseData = pm.response.json();",
-                      "    ",
-                      "    pm.expect(responseData.data).to.be.empty;",
-                      "    pm.expect(responseData.errors).to.be.empty;",
-                      "});"
-                    ],
-                    "type": "text/javascript",
-                    "id": "18cfc1c5-d86e-4e35-9d42-568c139f8b0e"
-                  }
-                }
-              ],
-              "id": "d7d80ec1-ce00-486e-a7e9-170c341388cd",
-              "protocolProfileBehavior": {
-                "disableBodyPruning": true
-              },
-              "request": {
-                "method": "PATCH",
-                "header": [
-                  {
-                    "key": "Content-Type",
-                    "value": "application/json"
-                  }
-                ],
-                "body": {
-                  "mode": "raw",
-                  "raw": "{\n    \"name\": \"{{name}}\",\n    \"avatarUrl\": \"{{avatarUrl}}\",\n    \"email\": \"{{email}}\",\n    \"nid\": \"{{nid}}\",\n    \"phone\": \"{{phone}}\",\n    \"bio\": \"{{bio}}\",\n    \"portfolio\": \"{{portfolio}}\",\n    \"age\": {{age}},\n    \"isActive\": {{isActive}}\n}\n",
-                  "options": {
-                    "raw": {
-                      "language": "json"
-                    }
-                  }
-                },
-                "url": {
-                  "raw": "{{SERVER_URL}}/api/users/{{user_id}}",
-                  "host": ["{{SERVER_URL}}"],
-                  "path": ["api", "users", "{{user_id}}"]
-                }
-              },
-              "response": [
-                {
-                  "id": "02e4f05b-2ed2-4695-b783-383aa59efc9c",
-                  "name": "INTERNAL_SERVER_ERROR 500",
-                  "originalRequest": {
-                    "method": "PATCH",
-                    "header": [
-                      {
-                        "key": "Content-Type",
-                        "value": "application/json"
-                      }
-                    ],
-                    "body": {
-                      "mode": "raw",
-                      "raw": "{\n    \"name\": \"{{name}}\",\n    \"avatarUrl\": \"{{avatarUrl}}\",\n    \"email\": \"{{email}}\",\n    \"nid\": \"{{nid}}\",\n    \"phone\": \"{{phone}}\",\n    \"bio\": \"{{bio}}\",\n    \"portfolio\": \"{{portfolio}}\",\n    \"age\": {{age}},\n    \"isActive\": {{isActive}}\n}\n",
-                      "options": {
-                        "raw": {
-                          "language": "json"
-                        }
-                      }
-                    },
-                    "url": {
-                      "raw": "{{SERVER_URL}}/api/users/{{user_id}}",
-                      "host": ["{{SERVER_URL}}"],
-                      "path": ["api", "users", "{{user_id}}"]
-                    }
-                  },
-                  "status": "Internal Server Error",
-                  "code": 500,
-                  "_postman_previewlanguage": "raw",
-                  "_postman_previewtype": "html",
-                  "header": [
-                    {
-                      "key": "Content-Security-Policy-Report-Only",
-                      "value": "default-src 'self';script-src 'self';object-src 'none';img-src 'self';style-src 'self' 'unsafe-inline';upgrade-insecure-requests;report-uri /csp-violation-report;base-uri 'self';font-src 'self' https: data:;form-action 'self';frame-ancestors 'self';script-src-attr 'none'",
-                      "uuid": "868076c1-ca01-4255-b7d0-8bdf41d5e317"
-                    },
-                    {
-                      "key": "Cross-Origin-Opener-Policy",
-                      "value": "same-origin",
-                      "uuid": "2fa52de3-dc42-4c3b-8572-e2ffa5477ac2"
-                    },
-                    {
-                      "key": "Cross-Origin-Resource-Policy",
-                      "value": "same-origin",
-                      "uuid": "999ecabb-60e1-4339-a065-94eb5a4da2fb"
-                    },
-                    {
-                      "key": "Origin-Agent-Cluster",
-                      "value": "?1",
-                      "uuid": "4a35f029-bb7e-4d34-9f3b-156e96951c85"
-                    },
-                    {
-                      "key": "Referrer-Policy",
-                      "value": "strict-origin-when-cross-origin",
-                      "uuid": "33337356-cc8b-413e-9834-3a6e833f29dc"
-                    },
-                    {
-                      "key": "Strict-Transport-Security",
-                      "value": "max-age=31536000; includeSubDomains",
-                      "uuid": "44bb00fa-32eb-474c-9956-4a410e7850d5"
-                    },
-                    {
-                      "key": "X-Content-Type-Options",
-                      "value": "nosniff",
-                      "uuid": "3d2577aa-f14c-4482-b8e9-eeb653e757a4"
-                    },
-                    {
-                      "key": "X-DNS-Prefetch-Control",
-                      "value": "off",
-                      "uuid": "2361deae-35dd-41d9-9615-011fcd61c8ce"
-                    },
-                    {
-                      "key": "X-Download-Options",
-                      "value": "noopen",
-                      "uuid": "dba22f84-4736-4257-bf1d-faf938b0c15e"
-                    },
-                    {
-                      "key": "X-Frame-Options",
-                      "value": "SAMEORIGIN",
-                      "uuid": "100f8476-316a-43be-910b-ae67b8777a00"
-                    },
-                    {
-                      "key": "X-Permitted-Cross-Domain-Policies",
-                      "value": "none",
-                      "uuid": "3fe4c21e-3f5b-4b88-8472-8812bf5d06df"
-                    },
-                    {
-                      "key": "X-XSS-Protection",
-                      "value": "0",
-                      "uuid": "93bdb4da-b4b4-416a-8f51-e1a419860206"
-                    },
-                    {
-                      "key": "Vary",
-                      "value": "Origin",
-                      "uuid": "0b453e2a-7918-4b33-bfa6-f988bc9fa19c"
-                    },
-                    {
-                      "key": "Access-Control-Allow-Credentials",
-                      "value": "true",
-                      "uuid": "28ff8f92-a334-4423-8439-0cf508768bdb"
-                    },
-                    {
-                      "key": "RateLimit-Policy",
-                      "value": "100;w=60",
-                      "uuid": "1ac1765d-cebc-4228-8ac6-5d0bc0ec2360"
-                    },
-                    {
-                      "key": "RateLimit-Limit",
-                      "value": "100",
-                      "uuid": "242d723f-85f0-460c-b1ab-89cb7855d44b"
-                    },
-                    {
-                      "key": "RateLimit-Remaining",
-                      "value": "98",
-                      "uuid": "b09468ca-8cd3-434e-83c2-c9e1d747781b"
-                    },
-                    {
-                      "key": "RateLimit-Reset",
-                      "value": "60",
-                      "uuid": "9857d39c-3f42-49ed-ac1a-ec21b77d4770"
-                    },
-                    {
-                      "key": "Content-Encoding",
-                      "value": "gzip",
-                      "uuid": "5c1e7a4c-bc8d-48b9-b031-c214982ccc8e"
-                    },
-                    {
-                      "key": "Content-Length",
-                      "value": "292",
-                      "uuid": "b5443314-77aa-4089-a9ee-a70a48f8d61b"
-                    },
-                    {
-                      "key": "Content-Type",
-                      "value": "[object Object]",
-                      "uuid": "82c79340-1f59-4b60-9c66-de88eb3fc1f3"
-                    },
-                    {
-                      "key": "Date",
-                      "value": "Tue, 11 Feb 2025 11:11:32 GMT",
-                      "uuid": "a74dae12-ed8f-4c6f-a89a-91f86216d464"
-                    },
-                    {
-                      "key": "Connection",
-                      "value": "keep-alive",
-                      "uuid": "36e0bb06-c70c-4ef1-8be2-ad7dbe5ec6c6"
-                    },
-                    {
-                      "key": "Keep-Alive",
-                      "value": "timeout=5",
-                      "uuid": "ff5f8d7b-879a-4d87-bbe6-f471d9581e61"
-                    }
-                  ],
-                  "cookie": [],
-                  "body": "{\"meta\":{\"route\":\"/67ab2ebed3c81db68b98f2d1\"},\"status\":{\"message\":\"model.findById(...).aggregate is not a function\"},\"data\":{},\"errors\":\"TypeError: model.findById(...).aggregate is not a function\\n    at updateADocument (file:///E:/PERSONAL/auto-crud-api/src/service/updateADocument.js:59:52)\\n    at process.processTicksAndRejections (node:internal/process/task_queues:105:5)\\n    at async file:///E:/PERSONAL/auto-crud-api/src/utils/asyncHandler.js:26:13\"}"
-                }
-              ]
-            },
-            {
-              "name": "PATCH /api/users/edit/{{user_id}}",
-              "event": [
-                {
-                  "listen": "prerequest",
-                  "script": {
-                    "id": "ac54588b-828c-4939-8c15-8c1e4b30e1e3",
-                    "exec": [
-                      "// Step 1: Fetch the user list\r",
-                      "pm.sendRequest({\r",
-                      "    url: pm.environment.get(\"SERVER_URL\") + '/api/users/all',\r",
-                      "    method: 'GET',\r",
-                      "    header: {\r",
-                      "        'Content-Type': 'application/json'\r",
-                      "    }\r",
-                      "}, function (err, res) {\r",
-                      "    if (err) {\r",
-                      "        console.log(\"Error fetching users:\", err);\r",
-                      "    } else {\r",
-                      "        const responseData = res.json();\r",
-                      "        const users = responseData.data;\r",
-                      "\r",
-                      "        if (users && users.length > 0) {\r",
-                      "            // Step 2: Select a random user\r",
-                      "            const randomUser = users[Math.floor(Math.random() * users.length)];\r",
-                      "\r",
-                      "            // Set the _id as an environment variable\r",
-                      "            pm.environment.set(\"user_id\", randomUser._id);\r",
-                      "            console.log(\"User ID set:\", randomUser._id);\r",
-                      "\r",
-                      "            // Step 3: Generate random data\r",
-                      "            const randomId = Math.floor(Math.random() * 1000);\r",
-                      "            const randomPhone = `+88017${Math.floor(10000000 + Math.random() * 90000000)}`;\r",
-                      "            const isActive = Math.random() < 0.5;\r",
-                      "\r",
-                      "            const names = [\"John Doe\", \"Jane Smith\", \"Alice Johnson\", \"Michael Brown\", \"Emily Davis\"];\r",
-                      "            const randomName = names[Math.floor(Math.random() * names.length)];\r",
-                      "\r",
-                      "            pm.environment.set(\"name\", randomName);\r",
-                      "            pm.environment.set(\"avatarUrl\", \"http://example.com/avatar.png\");\r",
-                      "            pm.environment.set(\"email\", `user${randomId}@example.com`);\r",
-                      "            pm.environment.set(\"nid\", `${1000000000 + randomId}`);\r",
-                      "            pm.environment.set(\"bio\", \"This is a sample bio.\");\r",
-                      "            pm.environment.set(\"portfolio\", `http://example.com/${randomId}`);\r",
-                      "            pm.environment.set(\"phone\", randomPhone);\r",
-                      "            pm.environment.set(\"age\", Math.floor(Math.random() * 50) + 18);\r",
-                      "            pm.environment.set(\"isActive\", isActive);\r",
-                      "        } else {\r",
-                      "            console.log(\"No users found in the response.\");\r",
-                      "        }\r",
-                      "    }\r",
-                      "});\r",
-                      ""
-                    ],
-                    "type": "text/javascript",
-                    "packages": {}
-                  }
-                },
-                {
-                  "listen": "test",
-                  "script": {
-                    "exec": [
-                      "pm.test(\"Response status code is 200\", function () {",
-                      "  pm.response.to.have.status(200);",
-                      "});",
-                      "",
-                      "",
-                      "pm.test(\"Content-Type header is application/json\", function () {",
-                      "    pm.expect(pm.response.headers.get(\"Content-Type\")).to.include(\"application/json\");",
-                      "});",
-                      "",
-                      "",
-                      "pm.test(\"Validate the meta object\", function () {",
-                      "  const responseData = pm.response.json();",
-                      "  ",
-                      "  pm.expect(responseData).to.be.an('object');",
-                      "  pm.expect(responseData.meta).to.exist.and.to.be.an('object');",
-                      "});",
-                      "",
-                      "",
-                      "pm.test(\"Data object contains the required fields\", function () {",
-                      "    const responseData = pm.response.json();",
-                      "    ",
-                      "    pm.expect(responseData.data).to.be.an('object');",
-                      "    pm.expect(responseData.data).to.have.property('_id');",
-                      "    pm.expect(responseData.data).to.have.property('name');",
-                      "    pm.expect(responseData.data).to.have.property('avatarUrl');",
-                      "    pm.expect(responseData.data).to.have.property('email');",
-                      "    pm.expect(responseData.data).to.have.property('nid');",
-                      "    pm.expect(responseData.data).to.have.property('phone');",
-                      "    pm.expect(responseData.data).to.have.property('bio');",
-                      "    pm.expect(responseData.data).to.have.property('portfolio');",
-                      "    pm.expect(responseData.data).to.have.property('age');",
-                      "    pm.expect(responseData.data).to.have.property('isActive');",
-                      "    pm.expect(responseData.data).to.have.property('updatedAt');",
-                      "});",
-                      "",
-                      "",
-                      "pm.test(\"Age is a non-negative integer\", function () {",
-                      "    const responseData = pm.response.json();",
-                      "    ",
-                      "    pm.expect(responseData).to.be.an('object');",
-                      "    pm.expect(responseData.data.age).to.be.a('number').and.to.satisfy((age) => age >= 0, \"Age must be a non-negative integer\");",
-                      "});"
-                    ],
-                    "type": "text/javascript",
-                    "id": "ecdb8f2c-4a9d-4e33-8ced-7dc0124a465a"
-                  }
-                }
-              ],
-              "id": "edcd04ab-5882-482e-b35b-5fb9544d4799",
-              "protocolProfileBehavior": {
-                "disableBodyPruning": true
-              },
-              "request": {
-                "method": "PATCH",
-                "header": [
-                  {
-                    "key": "Content-Type",
-                    "value": "application/json"
-                  }
-                ],
-                "body": {
-                  "mode": "raw",
-                  "raw": "{\n    \"name\": \"{{name}}\",\n    \"avatarUrl\": \"{{avatarUrl}}\",\n    \"email\": \"{{email}}\",\n    \"nid\": \"{{nid}}\",\n    \"phone\": \"{{phone}}\",\n    \"bio\": \"{{bio}}\",\n    \"portfolio\": \"{{portfolio}}\",\n    \"age\": {{age}},\n    \"isActive\": {{isActive}}\n}\n",
-                  "options": {
-                    "raw": {
-                      "language": "json"
-                    }
-                  }
-                },
-                "url": {
-                  "raw": "{{SERVER_URL}}/api/users/edit/{{user_id}}",
-                  "host": ["{{SERVER_URL}}"],
-                  "path": ["api", "users", "edit", "{{user_id}}"]
-                }
-              },
-              "response": []
-            },
-            {
-              "name": "PATCH /api/users/update/{{user_id}}",
-              "event": [
-                {
-                  "listen": "prerequest",
-                  "script": {
-                    "id": "878084f8-2da9-435d-a616-8c3349486407",
-                    "exec": [
-                      "// Step 1: Fetch the user list\r",
-                      "pm.sendRequest({\r",
-                      "    url: pm.environment.get(\"SERVER_URL\") + '/api/users/all',\r",
-                      "    method: 'GET',\r",
-                      "    header: {\r",
-                      "        'Content-Type': 'application/json'\r",
-                      "    }\r",
-                      "}, function (err, res) {\r",
-                      "    if (err) {\r",
-                      "        console.log(\"Error fetching users:\", err);\r",
-                      "    } else {\r",
-                      "        const responseData = res.json();\r",
-                      "        const users = responseData.data;\r",
-                      "\r",
-                      "        if (users && users.length > 0) {\r",
-                      "            // Step 2: Select a random user\r",
-                      "            const randomUser = users[Math.floor(Math.random() * users.length)];\r",
-                      "\r",
-                      "            // Set the _id as an environment variable\r",
-                      "            pm.environment.set(\"user_id\", randomUser._id);\r",
-                      "            console.log(\"User ID set:\", randomUser._id);\r",
-                      "\r",
-                      "            // Step 3: Generate random data\r",
-                      "            const randomId = Math.floor(Math.random() * 1000);\r",
-                      "            const randomPhone = `+88017${Math.floor(10000000 + Math.random() * 90000000)}`;\r",
-                      "            const isActive = Math.random() < 0.5;\r",
-                      "\r",
-                      "            const names = [\"John Doe\", \"Jane Smith\", \"Alice Johnson\", \"Michael Brown\", \"Emily Davis\"];\r",
-                      "            const randomName = names[Math.floor(Math.random() * names.length)];\r",
-                      "\r",
-                      "            pm.environment.set(\"name\", randomName);\r",
-                      "            pm.environment.set(\"avatarUrl\", \"http://example.com/avatar.png\");\r",
-                      "            pm.environment.set(\"email\", `user${randomId}@example.com`);\r",
-                      "            pm.environment.set(\"nid\", `${1000000000 + randomId}`);\r",
-                      "            pm.environment.set(\"bio\", \"This is a sample bio.\");\r",
-                      "            pm.environment.set(\"portfolio\", `http://example.com/${randomId}`);\r",
-                      "            pm.environment.set(\"phone\", randomPhone);\r",
-                      "            pm.environment.set(\"age\", Math.floor(Math.random() * 50) + 18);\r",
-                      "            pm.environment.set(\"isActive\", isActive);\r",
-                      "        } else {\r",
-                      "            console.log(\"No users found in the response.\");\r",
-                      "        }\r",
-                      "    }\r",
-                      "});\r",
-                      ""
-                    ],
-                    "type": "text/javascript",
-                    "packages": {}
-                  }
-                },
-                {
-                  "listen": "test",
-                  "script": {
-                    "exec": [
-                      "pm.test(\"Response status code is 200\", function () {",
-                      "    pm.response.to.have.status(200);",
-                      "});",
-                      "",
-                      "",
-                      "pm.test(\"Validate the meta object\", function () {",
-                      "  const responseData = pm.response.json();",
-                      "  ",
-                      "  pm.expect(responseData.meta).to.exist.and.to.be.an('object');",
-                      "});",
-                      "",
-                      "",
-                      "pm.test(\"Email is in a valid format\", function () {",
-                      "    const responseData = pm.response.json();",
-                      "",
-                      "    pm.expect(responseData).to.have.property('data');",
-                      "    pm.expect(responseData.data.email).to.be.a('string').and.to.match(/^[^\\s@]+@[^\\s@]+\\.[^\\s@]+$/, \"Email should be in a valid format\");",
-                      "});",
-                      "",
-                      "",
-                      "pm.test(\"Data object contains the expected fields\", function () {",
-                      "    const responseData = pm.response.json();",
-                      "    ",
-                      "    pm.expect(responseData.data).to.be.an('object');",
-                      "    pm.expect(responseData.data).to.have.property('_id');",
-                      "    pm.expect(responseData.data).to.have.property('name');",
-                      "    pm.expect(responseData.data).to.have.property('avatarUrl');",
-                      "    pm.expect(responseData.data).to.have.property('email');",
-                      "    pm.expect(responseData.data).to.have.property('nid');",
-                      "    pm.expect(responseData.data).to.have.property('phone');",
-                      "    pm.expect(responseData.data).to.have.property('bio');",
-                      "    pm.expect(responseData.data).to.have.property('portfolio');",
-                      "    pm.expect(responseData.data).to.have.property('age');",
-                      "    pm.expect(responseData.data).to.have.property('isActive');",
-                      "    pm.expect(responseData.data).to.have.property('updatedAt');",
-                      "});",
-                      "",
-                      "",
-                      "pm.test(\"Updated date is in a valid format\", function () {",
-                      "  const responseData = pm.response.json();",
-                      "  ",
-                      "  pm.expect(responseData.data.updatedAt).to.match(/^\\d{4}-\\d{2}-\\d{2}T\\d{2}:\\d{2}:\\d{2}.\\d{3}Z$/);",
-                      "});"
-                    ],
-                    "type": "text/javascript",
-                    "id": "328641a5-321a-4a98-a6ff-18ffaf23373e"
-                  }
-                }
-              ],
-              "id": "3de5dec3-1182-43ca-9daf-5a1d61189816",
-              "protocolProfileBehavior": {
-                "disableBodyPruning": true
-              },
-              "request": {
-                "method": "PATCH",
-                "header": [
-                  {
-                    "key": "Content-Type",
-                    "value": "application/json"
-                  }
-                ],
-                "body": {
-                  "mode": "raw",
-                  "raw": "{\n    \"name\": \"{{name}}\",\n    \"avatarUrl\": \"{{avatarUrl}}\",\n    \"email\": \"{{email}}\",\n    \"nid\": \"{{nid}}\",\n    \"phone\": \"{{phone}}\",\n    \"bio\": \"{{bio}}\",\n    \"portfolio\": \"{{portfolio}}\",\n    \"age\": {{age}},\n    \"isActive\": {{isActive}}\n}\n",
-                  "options": {
-                    "raw": {
-                      "language": "json"
-                    }
-                  }
-                },
-                "url": {
-                  "raw": "{{SERVER_URL}}/api/users/update/{{user_id}}",
-                  "host": ["{{SERVER_URL}}"],
-                  "path": ["api", "users", "update", "{{user_id}}"]
-                }
-              },
-              "response": []
-            }
-          ],
-          "id": "6734e0f6-3470-4c47-8175-d0f7f55ed906",
-          "description": "Routes for PATCH requests for users"
-        },
-        {
-          "name": "DELETE",
-          "item": [
-            {
-              "name": "DELETE /api/users/{{user_id}}",
-              "event": [
-                {
-                  "listen": "prerequest",
-                  "script": {
-                    "id": "c5f2db25-ceaf-4dfb-a6b1-b0851f44f588",
-                    "exec": [
-                      "// Send a GET request to fetch the user list\r",
-                      "pm.sendRequest({\r",
-                      "    url: pm.environment.get(\"SERVER_URL\") + '/api/users/all',\r",
-                      "    method: 'GET',\r",
-                      "    header: {\r",
-                      "        'Content-Type': 'application/json'\r",
-                      "    }\r",
-                      "}, function (err, res) {\r",
-                      "    if (err) {\r",
-                      "        console.log(\"Error fetching users:\", err);\r",
-                      "    } else {\r",
-                      "        const responseData = res.json();\r",
-                      "        const users = responseData.data;\r",
-                      "\r",
-                      "        if (users && users.length > 0) {\r",
-                      "            // Select a random user from the list\r",
-                      "            const randomUser = users[Math.floor(Math.random() * users.length)];\r",
-                      "\r",
-                      "            console.log(\"Selected User:\", randomUser);\r",
-                      "\r",
-                      "            // Set the _id as an environment variable\r",
-                      "            pm.environment.set(\"user_id\", randomUser._id);\r",
-                      "            console.log(\"User ID set:\", randomUser._id);\r",
-                      "        } else {\r",
-                      "            console.log(\"No users found in the response.\");\r",
-                      "        }\r",
-                      "    }\r",
-                      "});\r",
-                      ""
-                    ],
-                    "type": "text/javascript",
-                    "packages": {}
-                  }
-                },
-                {
-                  "listen": "test",
-                  "script": {
-                    "exec": [
-                      "pm.test(\"Response status code is 200\", function () {",
-                      "  pm.expect(pm.response.code).to.equal(200);",
-                      "});",
-                      "",
-                      "",
-                      "pm.test(\"Meta object should exist and be an object\", function () {",
-                      "    const responseData = pm.response.json();",
-                      "    ",
-                      "    pm.expect(responseData).to.be.an('object');",
-                      "    pm.expect(responseData.meta).to.exist.and.to.be.an('object');",
-                      "});",
-                      "",
-                      "",
-                      "pm.test(\"Status object contains the 'success' key with a boolean value\", function () {",
-                      "  const responseData = pm.response.json();",
-                      "",
-                      "  pm.expect(responseData.status.success).to.be.a('boolean');",
-                      "});",
-                      "",
-                      "",
-                      "pm.test(\"Data object is empty\", function () {",
-                      "    const responseData = pm.response.json();",
-                      "    ",
-                      "    pm.expect(responseData).to.be.an('object');",
-                      "    pm.expect(responseData.data).to.be.an('object').that.is.empty;",
-                      "});",
-                      "",
-                      "",
-                      "pm.test(\"Errors object should be empty\", function () {",
-                      "    const responseData = pm.response.json();",
-                      "    ",
-                      "    pm.expect(responseData.errors).to.be.an('object').that.is.empty;",
-                      "});"
-                    ],
-                    "type": "text/javascript",
-                    "id": "beaef89b-dc72-4ae8-846e-465b941f9c2c"
-                  }
-                }
-              ],
-              "id": "ccb74458-247d-4268-b7eb-3e7ca2d6a18d",
-              "protocolProfileBehavior": {
-                "disableBodyPruning": true
-              },
-              "request": {
-                "method": "DELETE",
-                "header": [
-                  {
-                    "key": "Content-Type",
-                    "value": "application/json"
-                  }
-                ],
-                "url": {
-                  "raw": "{{SERVER_URL}}/api/users/{{user_id}}",
-                  "host": ["{{SERVER_URL}}"],
-                  "path": ["api", "users", "{{user_id}}"]
-                }
-              },
-              "response": []
-            },
-            {
-              "name": "DELETE /api/users/delete/{{user_id}}",
-              "event": [
-                {
-                  "listen": "prerequest",
-                  "script": {
-                    "id": "8b67eee3-dccc-40f8-ad5f-19919fab1184",
-                    "exec": [
-                      "// Send a GET request to fetch the user list\r",
-                      "pm.sendRequest({\r",
-                      "    url: pm.environment.get(\"SERVER_URL\") + '/api/users/all',\r",
-                      "    method: 'GET',\r",
-                      "    header: {\r",
-                      "        'Content-Type': 'application/json'\r",
-                      "    }\r",
-                      "}, function (err, res) {\r",
-                      "    if (err) {\r",
-                      "        console.log(\"Error fetching users:\", err);\r",
-                      "    } else {\r",
-                      "        const responseData = res.json();\r",
-                      "        const users = responseData.data;\r",
-                      "\r",
-                      "        if (users && users.length > 0) {\r",
-                      "            // Select a random user from the list\r",
-                      "            const randomUser = users[Math.floor(Math.random() * users.length)];\r",
-                      "\r",
-                      "            console.log(\"Selected User:\", randomUser);\r",
-                      "\r",
-                      "            // Set the _id as an environment variable\r",
-                      "            pm.environment.set(\"user_id\", randomUser._id);\r",
-                      "            console.log(\"User ID set:\", randomUser._id);\r",
-                      "        } else {\r",
-                      "            console.log(\"No users found in the response.\");\r",
-                      "        }\r",
-                      "    }\r",
-                      "});\r",
-                      ""
-                    ],
-                    "type": "text/javascript",
-                    "packages": {}
-                  }
-                },
-                {
-                  "listen": "test",
-                  "script": {
-                    "exec": [
-                      "pm.test(\"Response status code is 200\", function () {",
-                      "  pm.response.to.have.status(200);",
-                      "});",
-                      "",
-                      "",
-                      "pm.test(\"Content-Type is application/json\", function () {",
-                      "    pm.expect(pm.response.headers.get(\"Content-Type\")).to.include(\"application/json\");",
-                      "});",
-                      "",
-                      "",
-                      "pm.test(\"Response has a meta object\", function () {",
-                      "  const responseData = pm.response.json();",
-                      "  ",
-                      "  pm.expect(responseData).to.have.property('meta');",
-                      "});",
-                      "",
-                      "",
-                      "pm.test(\"Verify that the 'success' key inside the 'status' object is true\", function () {",
-                      "  const responseData = pm.response.json();",
-                      "  ",
-                      "  pm.expect(responseData.status).to.exist;",
-                      "  pm.expect(responseData.status.success).to.be.true;",
-                      "});",
-                      "",
-                      "",
-                      "pm.test(\"Data and errors objects should be empty\", function () {",
-                      "    const responseData = pm.response.json();",
-                      "",
-                      "    pm.expect(responseData).to.be.an('object');",
-                      "    pm.expect(responseData.data).to.be.an('object').that.is.empty;",
-                      "    pm.expect(responseData.errors).to.be.an('object').that.is.empty;",
-                      "});"
-                    ],
-                    "type": "text/javascript",
-                    "id": "d35dbfa0-9a72-4ebc-8421-8e0206c85a8e"
-                  }
-                }
-              ],
-              "id": "8afeeae1-7efc-40d1-bbe6-87e8b9a125d2",
-              "protocolProfileBehavior": {
-                "disableBodyPruning": true
-              },
-              "request": {
-                "method": "DELETE",
-                "header": [
-                  {
-                    "key": "Content-Type",
-                    "value": "application/json"
-                  }
-                ],
-                "url": {
-                  "raw": "{{SERVER_URL}}/api/users/delete/{{user_id}}",
-                  "host": ["{{SERVER_URL}}"],
-                  "path": ["api", "users", "delete", "{{user_id}}"]
-                }
-              },
-              "response": []
-            },
-            {
-              "name": "DELETE /api/users/destroy/{{user_id}}",
-              "event": [
-                {
-                  "listen": "prerequest",
-                  "script": {
-                    "id": "b5277f2e-8c98-4b8e-ba68-92eee9973cfd",
-                    "exec": [
-                      "// Send a GET request to fetch the user list\r",
-                      "pm.sendRequest({\r",
-                      "    url: pm.environment.get(\"SERVER_URL\") + '/api/users/all',\r",
-                      "    method: 'GET',\r",
-                      "    header: {\r",
-                      "        'Content-Type': 'application/json'\r",
-                      "    }\r",
-                      "}, function (err, res) {\r",
-                      "    if (err) {\r",
-                      "        console.log(\"Error fetching users:\", err);\r",
-                      "    } else {\r",
-                      "        const responseData = res.json();\r",
-                      "        const users = responseData.data;\r",
-                      "\r",
-                      "        if (users && users.length > 0) {\r",
-                      "            // Select a random user from the list\r",
-                      "            const randomUser = users[Math.floor(Math.random() * users.length)];\r",
-                      "\r",
-                      "            console.log(\"Selected User:\", randomUser);\r",
-                      "\r",
-                      "            // Set the _id as an environment variable\r",
-                      "            pm.environment.set(\"user_id\", randomUser._id);\r",
-                      "            console.log(\"User ID set:\", randomUser._id);\r",
-                      "        } else {\r",
-                      "            console.log(\"No users found in the response.\");\r",
-                      "        }\r",
-                      "    }\r",
-                      "});\r",
-                      ""
-                    ],
-                    "type": "text/javascript",
-                    "packages": {}
-                  }
-                },
-                {
-                  "listen": "test",
-                  "script": {
-                    "exec": [
-                      "pm.test(\"Response status code is 200\", function () {",
-                      "  pm.response.to.have.status(200);",
-                      "});",
-                      "",
-                      "",
-                      "pm.test(\"Content-Type is application/json\", function () {",
-                      "    pm.expect(pm.response.headers.get(\"Content-Type\")).to.include(\"application/json\");",
-                      "});",
-                      "",
-                      "",
-                      "pm.test(\"Meta object exists in the response\", function () {",
-                      "    const responseData = pm.response.json();",
-                      "    ",
-                      "    pm.expect(responseData.meta).to.exist.and.to.be.an('object');",
-                      "});",
-                      "",
-                      "",
-                      "pm.test(\"Success status is true\", function () {",
-                      "    const responseData = pm.response.json();",
-                      "    ",
-                      "    pm.expect(responseData.status.success).to.be.true;",
-                      "});",
-                      "",
-                      "",
-                      "pm.test(\"Data object is empty\", function () {",
-                      "  const responseData = pm.response.json();",
-                      "  ",
-                      "  pm.expect(responseData.data).to.eql({});",
-                      "});"
-                    ],
-                    "type": "text/javascript",
-                    "id": "95268fbe-9aea-4295-96da-5bc8dabfde16"
-                  }
-                }
-              ],
-              "id": "25a9ee97-f5b7-4e53-9ea0-add574cfdd55",
-              "protocolProfileBehavior": {
-                "disableBodyPruning": true
-              },
-              "request": {
-                "method": "DELETE",
-                "header": [
-                  {
-                    "key": "Content-Type",
-                    "value": "application/json"
-                  }
-                ],
-                "url": {
-                  "raw": "{{SERVER_URL}}/api/users/destroy/{{user_id}}",
-                  "host": ["{{SERVER_URL}}"],
-                  "path": ["api", "users", "destroy", "{{user_id}}"]
-                }
-              },
-              "response": []
-            },
-            {
-              "name": "DELETE /api/users?ids={{docIds}}",
-              "event": [
-                {
-                  "listen": "prerequest",
-                  "script": {
-                    "id": "cd553437-e290-4df1-9466-cefd12f3ddf1",
-                    "exec": [
-                      "// Send a GET request to fetch the user list\r",
-                      "pm.sendRequest({\r",
-                      "    url: pm.environment.get(\"SERVER_URL\") + '/api/users/all',\r",
-                      "    method: 'GET',\r",
-                      "    header: {\r",
-                      "        'Content-Type': 'application/json'\r",
-                      "    }\r",
-                      "}, function (err, res) {\r",
-                      "    if (err) {\r",
-                      "        console.log(\"Error fetching users:\", err);\r",
-                      "    } else {\r",
-                      "        const responseData = res.json();\r",
-                      "        const users = responseData.data;\r",
-                      "\r",
-                      "        console.log(users)\r",
-                      "\r",
-                      "        if (users && users.length > 0) {\r",
-                      "            // Extract all user IDs\r",
-                      "            const userIds = users.map(user => user._id);\r",
-                      "\r",
-                      "            // Convert the array of IDs into a comma-separated string\r",
-                      "            const ids = userIds.join(',');\r",
-                      "\r",
-                      "            // Set as an environment variable\r",
-                      "            pm.environment.set(\"docIds\", ids);\r",
-                      "\r",
-                      "            console.log(\"Document IDs set:\", ids);\r",
-                      "        } else {\r",
-                      "            console.log(\"No users found in the response.\");\r",
-                      "        }\r",
-                      "    }\r",
-                      "});\r",
-                      ""
-                    ],
-                    "type": "text/javascript",
-                    "packages": {}
-                  }
-                },
-                {
-                  "listen": "test",
-                  "script": {
-                    "exec": [
-                      "pm.test(\"Response status code is 200\", function () {",
-                      "    pm.response.to.have.status(200);",
-                      "});",
-                      "",
-                      "",
-                      "pm.test(\"Content-Type is application/json\", function () {",
-                      "    pm.expect(pm.response.headers.get(\"Content-Type\")).to.include(\"application/json\");",
-                      "});",
-                      "",
-                      "",
-                      "pm.test(\"Validate the meta object\", function () {",
-                      "  const responseData = pm.response.json();",
-                      "  ",
-                      "  pm.expect(responseData.meta).to.exist.and.to.be.an('object');",
-                      "});",
-                      "",
-                      "",
-                      "pm.test(\"Validate the status object\", function () {",
-                      "    const responseData = pm.response.json();",
-                      "    ",
-                      "    pm.expect(responseData.status).to.exist.and.to.be.an('object');",
-                      "});",
-                      "",
-                      "",
-                      "pm.test(\"Data and errors objects should be empty\", function () {",
-                      "  const responseData = pm.response.json();",
-                      "  ",
-                      "  pm.expect(responseData.data).to.be.an('object').that.is.empty;",
-                      "  pm.expect(responseData.errors).to.be.an('object').that.is.empty;",
-                      "});"
-                    ],
-                    "type": "text/javascript",
-                    "id": "df733871-4337-4a92-aad9-d066eff0a466"
-                  }
-                }
-              ],
-              "id": "da900f05-c923-4934-8282-e821e8d42f90",
-              "protocolProfileBehavior": {
-                "disableBodyPruning": true
-              },
-              "request": {
-                "method": "DELETE",
-                "header": [
-                  {
-                    "key": "Content-Type",
-                    "value": "application/json"
-                  }
-                ],
-                "url": {
-                  "raw": "{{SERVER_URL}}/api/users?ids={{docIds}}",
-                  "host": ["{{SERVER_URL}}"],
-                  "path": ["api", "users"],
-                  "query": [
-                    {
-                      "key": "ids",
-                      "value": "{{docIds}}"
-                    }
-                  ]
-                }
-              },
-              "response": []
-            },
-            {
-              "name": "DELETE /api/users/delete-list?ids={{docIds}}",
-              "event": [
-                {
-                  "listen": "prerequest",
-                  "script": {
-                    "id": "a268e880-294a-49fb-a41a-80a5da4552e4",
-                    "exec": [
-                      "// Send a GET request to fetch the user list\r",
-                      "pm.sendRequest({\r",
-                      "    url: pm.environment.get(\"SERVER_URL\") + '/api/users/all',\r",
-                      "    method: 'GET',\r",
-                      "    header: {\r",
-                      "        'Content-Type': 'application/json'\r",
-                      "    }\r",
-                      "}, function (err, res) {\r",
-                      "    if (err) {\r",
-                      "        console.log(\"Error fetching users:\", err);\r",
-                      "    } else {\r",
-                      "        const responseData = res.json();\r",
-                      "        const users = responseData.data;\r",
-                      "\r",
-                      "        console.log(users)\r",
-                      "\r",
-                      "        if (users && users.length > 0) {\r",
-                      "            // Extract all user IDs\r",
-                      "            const userIds = users.map(user => user._id);\r",
-                      "\r",
-                      "            // Convert the array of IDs into a comma-separated string\r",
-                      "            const ids = userIds.join(',');\r",
-                      "\r",
-                      "            // Set as an environment variable\r",
-                      "            pm.environment.set(\"docIds\", ids);\r",
-                      "\r",
-                      "            console.log(\"Document IDs set:\", ids);\r",
-                      "        } else {\r",
-                      "            console.log(\"No users found in the response.\");\r",
-                      "        }\r",
-                      "    }\r",
-                      "});\r",
-                      ""
-                    ],
-                    "type": "text/javascript",
-                    "packages": {}
-                  }
-                },
-                {
-                  "listen": "test",
-                  "script": {
-                    "exec": [
-                      "pm.test(\"Response status code is 400\", function () {",
-                      "    pm.expect(pm.response.code).to.equal(400);",
-                      "});",
-                      "",
-                      "",
-                      "pm.test(\"Content-Type header is present and has a valid value\", function () {",
-                      "    pm.expect(pm.response.headers.has(\"Content-Type\")).to.be.true;",
-                      "    pm.expect(pm.response.headers.get(\"Content-Type\")).to.match(/^application\\/json/);",
-                      "});",
-                      "",
-                      "",
-                      "pm.test(\"Response has the required fields\", function () {",
-                      "    const responseData = pm.response.json();",
-                      "",
-                      "    pm.expect(responseData).to.be.an('object');",
-                      "    pm.expect(responseData.meta).to.exist;",
-                      "    pm.expect(responseData.status).to.exist;",
-                      "    pm.expect(responseData.data).to.exist;",
-                      "    pm.expect(responseData.errors).to.exist;",
-                      "});",
-                      "",
-                      "",
-                      "pm.test(\"Errors array is not empty\", function () {",
-                      "  const responseData = pm.response.json();",
-                      "  ",
-                      "  pm.expect(responseData.errors).to.be.an('array').and.to.have.lengthOf.at.least(1);",
-                      "});",
-                      "",
-                      "",
-                      "pm.test(\"Verify that the 'ids' parameter is correctly parsed and processed by the API\", function () {",
-                      "    const responseData = pm.response.json();",
-                      "    ",
-                      "    pm.expect(responseData).to.be.an('object');",
-                      "    pm.expect(responseData.errors).to.be.an('array').and.to.have.lengthOf.at.least(1);",
-                      "    responseData.errors.forEach(function(error) {",
-                      "        pm.expect(error.field).to.equal('ids');",
-                      "    });",
-                      "});"
-                    ],
-                    "type": "text/javascript",
-                    "id": "0ecef01f-b10d-482b-aa31-70cdadc7c5b2"
-                  }
-                }
-              ],
-              "id": "f350a093-3c20-45b4-80e2-7ebba587f4dd",
-              "protocolProfileBehavior": {
-                "disableBodyPruning": true
-              },
-              "request": {
-                "method": "DELETE",
-                "header": [
-                  {
-                    "key": "Content-Type",
-                    "value": "application/json"
-                  }
-                ],
-                "url": {
-                  "raw": "{{SERVER_URL}}/api/users/delete-list?ids={{docIds}}",
-                  "host": ["{{SERVER_URL}}"],
-                  "path": ["api", "users", "delete-list"],
-                  "query": [
-                    {
-                      "key": "ids",
-                      "value": "{{docIds}}"
-                    }
-                  ]
-                }
-              },
-              "response": []
-            },
-            {
-              "name": "DELETE /api/users/delete-by-list?ids={{docIds}}",
-              "event": [
-                {
-                  "listen": "prerequest",
-                  "script": {
-                    "id": "c7b86e71-c996-482a-ae9d-361920c8506a",
-                    "exec": [
-                      "// Send a GET request to fetch the user list\r",
-                      "pm.sendRequest({\r",
-                      "    url: pm.environment.get(\"SERVER_URL\") + '/api/users/all',\r",
-                      "    method: 'GET',\r",
-                      "    header: {\r",
-                      "        'Content-Type': 'application/json'\r",
-                      "    }\r",
-                      "}, function (err, res) {\r",
-                      "    if (err) {\r",
-                      "        console.log(\"Error fetching users:\", err);\r",
-                      "    } else {\r",
-                      "        const responseData = res.json();\r",
-                      "        const users = responseData.data;\r",
-                      "\r",
-                      "        console.log(users)\r",
-                      "\r",
-                      "        if (users && users.length > 0) {\r",
-                      "            // Extract all user IDs\r",
-                      "            const userIds = users.map(user => user._id);\r",
-                      "\r",
-                      "            // Convert the array of IDs into a comma-separated string\r",
-                      "            const ids = userIds.join(',');\r",
-                      "\r",
-                      "            // Set as an environment variable\r",
-                      "            pm.environment.set(\"docIds\", ids);\r",
-                      "\r",
-                      "            console.log(\"Document IDs set:\", ids);\r",
-                      "        } else {\r",
-                      "            console.log(\"No users found in the response.\");\r",
-                      "        }\r",
-                      "    }\r",
-                      "});\r",
-                      ""
-                    ],
-                    "type": "text/javascript",
-                    "packages": {}
-                  }
-                },
-                {
-                  "listen": "test",
-                  "script": {
-                    "exec": [
-                      "pm.test(\"Response status code is 400\", function () {",
-                      "  pm.expect(pm.response.code).to.equal(400);",
-                      "});",
-                      "",
-                      "",
-                      "pm.test(\"Response has the required fields\", function () {",
-                      "    const responseData = pm.response.json();",
-                      "    ",
-                      "    pm.expect(responseData).to.have.property('meta');",
-                      "    pm.expect(responseData).to.have.property('status');",
-                      "    pm.expect(responseData).to.have.property('data');",
-                      "    pm.expect(responseData).to.have.property('errors');",
-                      "});",
-                      "",
-                      "",
-                      "pm.test(\"Content-Type header is present and has a valid value\", function () {",
-                      "    pm.response.to.have.header(\"Content-Type\");",
-                      "    pm.expect(pm.response.headers.get(\"Content-Type\")).to.include(\"application/json\");",
-                      "});",
-                      "",
-                      "",
-                      "pm.test(\"Errors array is present and contains the expected number of elements\", function () {",
-                      "    const responseData = pm.response.json();",
-                      "    ",
-                      "    pm.expect(responseData.errors).to.exist;",
-                      "    pm.expect(responseData.errors).to.be.an('array');",
-                      "    pm.expect(responseData.errors).to.have.lengthOf(1);",
-                      "});",
-                      "",
-                      "",
-                      "pm.test(\"Field and message in errors array are non-empty strings\", function () {",
-                      "    const responseData = pm.response.json();",
-                      "",
-                      "    pm.expect(responseData.errors).to.be.an('array');",
-                      "    responseData.errors.forEach(function(error) {",
-                      "        pm.expect(error.field).to.be.a('string').and.to.have.lengthOf.at.least(1, \"Field should not be empty\");",
-                      "        pm.expect(error.message).to.be.a('string').and.to.have.lengthOf.at.least(1, \"Message should not be empty\");",
-                      "    });",
-                      "});"
-                    ],
-                    "type": "text/javascript",
-                    "id": "273026f3-1fb9-4024-9628-fcb788ce4544"
-                  }
-                }
-              ],
-              "id": "5d73a893-488f-4671-8f2f-b64aa70b8685",
-              "protocolProfileBehavior": {
-                "disableBodyPruning": true
-              },
-              "request": {
-                "method": "DELETE",
-                "header": [
-                  {
-                    "key": "Content-Type",
-                    "value": "application/json"
-                  }
-                ],
-                "url": {
-                  "raw": "{{SERVER_URL}}/api/users/delete-by-list?ids={{docIds}}",
-                  "host": ["{{SERVER_URL}}"],
-                  "path": ["api", "users", "delete-by-list"],
-                  "query": [
-                    {
-                      "key": "ids",
-                      "value": "{{docIds}}"
-                    }
-                  ]
-                }
-              },
-              "response": []
-            },
-            {
-              "name": "DELETE /api/users/destroy-list?ids={{docIds}}",
-              "event": [
-                {
-                  "listen": "prerequest",
-                  "script": {
-                    "id": "462fd29d-2ea3-4079-9922-4e730d9c8bb3",
-                    "exec": [
-                      "// Send a GET request to fetch the user list\r",
-                      "pm.sendRequest({\r",
-                      "    url: pm.environment.get(\"SERVER_URL\") + '/api/users/all',\r",
-                      "    method: 'GET',\r",
-                      "    header: {\r",
-                      "        'Content-Type': 'application/json'\r",
-                      "    }\r",
-                      "}, function (err, res) {\r",
-                      "    if (err) {\r",
-                      "        console.log(\"Error fetching users:\", err);\r",
-                      "    } else {\r",
-                      "        const responseData = res.json();\r",
-                      "        const users = responseData.data;\r",
-                      "\r",
-                      "        console.log(users)\r",
-                      "\r",
-                      "        if (users && users.length > 0) {\r",
-                      "            // Extract all user IDs\r",
-                      "            const userIds = users.map(user => user._id);\r",
-                      "\r",
-                      "            // Convert the array of IDs into a comma-separated string\r",
-                      "            const ids = userIds.join(',');\r",
-                      "\r",
-                      "            // Set as an environment variable\r",
-                      "            pm.environment.set(\"docIds\", ids);\r",
-                      "\r",
-                      "            console.log(\"Document IDs set:\", ids);\r",
-                      "        } else {\r",
-                      "            console.log(\"No users found in the response.\");\r",
-                      "        }\r",
-                      "    }\r",
-                      "});\r",
-                      ""
-                    ],
-                    "type": "text/javascript",
-                    "packages": {}
-                  }
-                },
-                {
-                  "listen": "test",
-                  "script": {
-                    "exec": [
-                      "pm.test(\"Response status code is 400\", function () {",
-                      "  pm.expect(pm.response.code).to.equal(400);",
-                      "});",
-                      "",
-                      "",
-                      "pm.test(\"Response has the required fields - meta, status, data, errors\", function () {",
-                      "    const responseData = pm.response.json();",
-                      "    ",
-                      "    pm.expect(responseData).to.have.property('meta');",
-                      "    pm.expect(responseData).to.have.property('status');",
-                      "    pm.expect(responseData).to.have.property('data');",
-                      "    pm.expect(responseData).to.have.property('errors');",
-                      "});",
-                      "",
-                      "",
-                      "pm.test(\"Content-Type header is present and has a valid value\", function () {",
-                      "    pm.expect(pm.response.headers.get(\"Content-Type\")).to.exist;",
-                      "    pm.expect(pm.response.headers.get(\"Content-Type\")).to.be.oneOf(['application/json', 'text/plain', 'application/xml']);",
-                      "});",
-                      "",
-                      "",
-                      "pm.test(\"Ids parameter is present in the request URL\", function () {",
-                      "    const requestUrl = pm.request.url.toString();",
-                      "    pm.expect(requestUrl).to.include(\"ids=\", \"Ids parameter is present in the request URL\");",
-                      "});",
-                      "",
-                      "",
-                      "pm.test(\"Errors array contains non-empty field and message for each error\", function () {",
-                      "    const responseData = pm.response.json();",
-                      "    ",
-                      "    pm.expect(responseData.errors).to.be.an('array');",
-                      "    ",
-                      "    responseData.errors.forEach(function(error) {",
-                      "        pm.expect(error.field).to.be.a('string').and.to.have.lengthOf.at.least(1, \"Field should not be empty\");",
-                      "        pm.expect(error.message).to.be.a('string').and.to.have.lengthOf.at.least(1, \"Message should not be empty\");",
-                      "    });",
-                      "});"
-                    ],
-                    "type": "text/javascript",
-                    "id": "2473575a-894b-4fdd-a586-0df1d1f335ec"
-                  }
-                }
-              ],
-              "id": "25490f9e-77e6-4ece-aea4-b90499c9d2ad",
-              "protocolProfileBehavior": {
-                "disableBodyPruning": true
-              },
-              "request": {
-                "method": "DELETE",
-                "header": [
-                  {
-                    "key": "Content-Type",
-                    "value": "application/json"
-                  }
-                ],
-                "url": {
-                  "raw": "{{SERVER_URL}}/api/users/destroy-list?ids={{docIds}}",
-                  "host": ["{{SERVER_URL}}"],
-                  "path": ["api", "users", "destroy-list"],
-                  "query": [
-                    {
-                      "key": "ids",
-                      "value": "{{docIds}}"
-                    }
-                  ]
-                }
-              },
-              "response": []
-            },
-            {
-              "name": "DELETE /api/users/destroy-by-list?ids={{docIds}}",
-              "event": [
-                {
-                  "listen": "prerequest",
-                  "script": {
-                    "id": "9241754d-83e5-4811-ae4f-6c59ee5ced22",
-                    "exec": [
-                      "// Send a GET request to fetch the user list\r",
-                      "pm.sendRequest({\r",
-                      "    url: pm.environment.get(\"SERVER_URL\") + '/api/users/all',\r",
-                      "    method: 'GET',\r",
-                      "    header: {\r",
-                      "        'Content-Type': 'application/json'\r",
-                      "    }\r",
-                      "}, function (err, res) {\r",
-                      "    if (err) {\r",
-                      "        console.log(\"Error fetching users:\", err);\r",
-                      "    } else {\r",
-                      "        const responseData = res.json();\r",
-                      "        const users = responseData.data;\r",
-                      "\r",
-                      "        console.log(users)\r",
-                      "\r",
-                      "        if (users && users.length > 0) {\r",
-                      "            // Extract all user IDs\r",
-                      "            const userIds = users.map(user => user._id);\r",
-                      "\r",
-                      "            // Convert the array of IDs into a comma-separated string\r",
-                      "            const ids = userIds.join(',');\r",
-                      "\r",
-                      "            // Set as an environment variable\r",
-                      "            pm.environment.set(\"docIds\", ids);\r",
-                      "\r",
-                      "            console.log(\"Document IDs set:\", ids);\r",
-                      "        } else {\r",
-                      "            console.log(\"No users found in the response.\");\r",
-                      "        }\r",
-                      "    }\r",
-                      "});\r",
-                      ""
-                    ],
-                    "type": "text/javascript",
-                    "packages": {}
-                  }
-                },
-                {
-                  "listen": "test",
-                  "script": {
-                    "exec": [
-                      "pm.test(\"Response status code is 400\", function () {",
-                      "    pm.expect(pm.response.code).to.equal(400);",
-                      "});",
-                      "",
-                      "",
-                      "pm.test(\"Response has the required fields - meta, status, data, and errors\", function () {",
-                      "    const responseData = pm.response.json();",
-                      "    ",
-                      "    pm.expect(responseData).to.be.an('object');",
-                      "    pm.expect(responseData.meta).to.exist;",
-                      "    pm.expect(responseData.status).to.exist;",
-                      "    pm.expect(responseData.data).to.exist;",
-                      "    pm.expect(responseData.errors).to.exist;",
-                      "});",
-                      "",
-                      "",
-                      "pm.test(\"Content-Type header is present and has a valid format\", function () {",
-                      "    pm.expect(pm.response.headers.get(\"Content-Type\")).to.exist;",
-                      "    pm.expect(pm.response.headers.get(\"Content-Type\")).to.match(/^application\\/json/);",
-                      "});",
-                      "",
-                      "",
-                      "pm.test(\"Errors array is present and contains at least one element\", function () {",
-                      "    const responseData = pm.response.json();",
-                      "    ",
-                      "    pm.expect(responseData.errors).to.exist;",
-                      "    pm.expect(responseData.errors).to.be.an('array').and.to.have.lengthOf.at.least(1);",
-                      "});",
-                      "",
-                      "",
-                      "pm.test(\"Field and message in errors array are non-empty strings\", function () {",
-                      "    const responseData = pm.response.json();",
-                      "    ",
-                      "    pm.expect(responseData.errors).to.be.an('array').and.to.have.lengthOf.at.least(1);",
-                      "    ",
-                      "    responseData.errors.forEach(function(error) {",
-                      "        pm.expect(error.field).to.be.a('string').and.to.have.lengthOf.at.least(1, \"Field should not be empty\");",
-                      "        pm.expect(error.message).to.be.a('string').and.to.have.lengthOf.at.least(1, \"Message should not be empty\");",
-                      "    });",
-                      "});"
-                    ],
-                    "type": "text/javascript",
-                    "id": "7ab38767-5382-49a2-8f29-4e6baf4a3521"
-                  }
-                }
-              ],
-              "id": "ccfed97e-800b-4970-b3cb-58f8a4e56400",
-              "protocolProfileBehavior": {
-                "disableBodyPruning": true
-              },
-              "request": {
-                "method": "DELETE",
-                "header": [
-                  {
-                    "key": "Content-Type",
-                    "value": "application/json"
-                  }
-                ],
-                "url": {
-                  "raw": "{{SERVER_URL}}/api/users/destroy-by-list?ids={{docIds}}",
-                  "host": ["{{SERVER_URL}}"],
-                  "path": ["api", "users", "destroy-by-list"],
-                  "query": [
-                    {
-                      "key": "ids",
-                      "value": "{{docIds}}"
-                    }
-                  ]
-                }
-              },
-              "response": []
-            }
-          ],
-          "id": "bd01266c-98ad-4626-bda2-9febe80bd7a7",
-          "description": "Routes for DELETE requests for users"
-        }
-      ],
-      "id": "384ec40e-5268-4e3e-ad17-a6034db4b7fc",
-      "description": "Dynamic routes for users"
-    },
-    {
-      "name": "admins",
-      "item": [
-        {
-          "name": "POST",
-          "item": [
-            {
-              "name": "POST /api/admins/",
-              "event": [
-                {
-                  "listen": "prerequest",
-                  "script": {
-                    "id": "df34aca9-e17f-426a-a5e9-41d650d92a05",
-                    "exec": [
-                      "// Generate random data with valid name\r",
-                      "const randomId = Math.floor(Math.random() * 1000);\r",
-                      "const isActive = Math.random() < 0.5;\r",
-                      "\r",
-                      "// Generate a valid name (3-50 characters, letters, and spaces only)\r",
-                      "const names = [\"Admin John Doe\", \"Admin Jane Smith\", \"Admin Alice Johnson\", \"Admin Michael Brown\", \"Admin Emily Davis\"];\r",
-                      "const randomName = names[Math.floor(Math.random() * names.length)];\r",
-                      "\r",
-                      "pm.environment.set(\"name\", randomName);\r",
-                      "pm.environment.set(\"email\", `user${randomId}@example.com`);\r",
-                      "pm.environment.set(\"isActive\", isActive);"
-                    ],
-                    "type": "text/javascript",
-                    "packages": {}
-                  }
-                },
-                {
-                  "listen": "test",
-                  "script": {
-                    "id": "29f0e19f-5387-41c2-83fb-f41b288fadf1",
-                    "exec": [
-                      "pm.test(\"Status code is 409 or 201\", function () {",
-                      "    pm.expect(pm.response.code).to.be.oneOf([409, 201]);",
-                      "});",
-                      "",
-                      "pm.test(\"Content-Type is application/json\", function () { pm.expect(pm.response.headers.get('Content-Type')).to.include('application/json'); });",
-                      "",
-                      "pm.test(\"Response time is less than 500ms\", function () {",
-                      "    pm.expect(pm.response.responseTime).to.be.below(500);",
-                      "});",
-                      "",
-                      "pm.test(\"Response body contains data\", function () { pm.expect(pm.response.json()).to.be.an('object').that.is.not.empty; });",
-                      "",
-                      "// pm.test(\"Cache-Control header is present\", function () { pm.expect(pm.response.headers.has('Cache-Control')).to.be.true; });",
-                      "",
-                      "// pm.test(\"Cache-Control value is no-cache\", function () { pm.expect(pm.response.headers.get('Cache-Control')).to.equal('no-cache'); });",
-                      "",
-                      "pm.test(\"Verify the response body format\", function () {",
-                      "    const responseBody = pm.response.json();",
-                      "",
-                      "    if (pm.response.code === 201) {",
-                      "        pm.expect(responseBody).to.have.all.keys('meta', 'status', 'data', 'errors');",
-                      "        pm.expect(responseBody.meta).to.have.property('route', '/');",
-                      "        pm.expect(responseBody.status).to.have.property('success', true);",
-                      "        pm.expect(responseBody.status).to.have.property('message').that.contains(\"Success: New Admins created with ID\"); // More flexible message check",
-                      "        pm.expect(responseBody.data).to.have.all.keys('_id', 'name', 'email', 'isActive', 'createdAt', 'updatedAt');",
-                      "",
-                      "        // Dynamically check types and values within data",
-                      "        pm.expect(responseBody.data._id).to.be.a('string');",
-                      "        pm.expect(responseBody.data.name).to.be.a('string');",
-                      "        pm.expect(responseBody.data.email).to.be.a('string');",
-                      "        pm.expect(responseBody.data.isActive).to.be.a('boolean');",
-                      "        pm.expect(responseBody.data.createdAt).to.be.a('string');",
-                      "        pm.expect(responseBody.data.updatedAt).to.be.a('string');",
-                      "",
-                      "        // You can add more specific value checks here if needed, for example:",
-                      "        // pm.expect(responseBody.data.email).to.match(/@example\\.com$/); // Check email domain",
-                      "",
-                      "    } else if (pm.response.code === 409) {",
-                      "        pm.expect(responseBody).to.have.all.keys('meta', 'status', 'data', 'errors');",
-                      "        pm.expect(responseBody.meta).to.have.property('route', '/');",
-                      "        pm.expect(responseBody.status).to.have.property('message').that.contains(\"Conflict: Admins with email\"); // More flexible message check",
-                      "        pm.expect(responseBody.data).to.be.empty; // Check if data is empty",
-                      "        pm.expect(responseBody.errors).to.be.empty;",
-                      "    } else {",
-                      "        pm.expect.fail(\"Unexpected status code: \" + pm.response.code); // Fail if code is not 201 or 409",
-                      "    }",
-                      "});"
-                    ],
-                    "type": "text/javascript",
-                    "packages": {}
-                  }
-                }
-              ],
-              "id": "fe1981c3-6d6c-4406-ac80-52b764bd5fbd",
-              "protocolProfileBehavior": {
-                "disableBodyPruning": true
-              },
-              "request": {
-                "method": "POST",
-                "header": [
-                  {
-                    "key": "Content-Type",
-                    "value": "application/json"
-                  }
-                ],
-                "body": {
-                  "mode": "raw",
-                  "raw": "{\n    \"name\": \"{{name}}\",\n    \"email\": \"{{email}}\",\n    \"isActive\": {{isActive}}\n}\n",
-                  "options": {
-                    "raw": {
-                      "language": "json"
-                    }
-                  }
-                },
-                "url": {
-                  "raw": "{{SERVER_URL}}/api/admins",
-                  "host": ["{{SERVER_URL}}"],
-                  "path": ["api", "admins"]
-                }
-              },
-              "response": []
-            },
-            {
-              "name": "POST /api/admins/create-dummy?count={{count}}",
-              "event": [
-                {
-                  "listen": "prerequest",
-                  "script": {
-                    "id": "51ea9c0a-d1d5-4a65-8ad8-173b5f7ab893",
-                    "exec": [
-                      "pm.environment.set(\"count\", Math.floor(Math.random() * 50) + 18);"
-                    ],
-                    "type": "text/javascript",
-                    "packages": {}
-                  }
-                },
-                {
-                  "listen": "test",
-                  "script": {
-                    "exec": [
-                      "pm.test(\"Response status code is 404\", function () {",
-                      "    pm.expect(pm.response.code).to.equal(404);",
-                      "});",
-                      "",
-                      "",
-                      "pm.test(\"Content-Type header is present and has a valid value\", function () {",
-                      "    pm.expect(pm.response.headers.has(\"Content-Type\")).to.be.true;",
-                      "    pm.expect(pm.response.headers.get(\"Content-Type\")).to.match(/^[\\w\\/\\+\\-]+$/);",
-                      "});",
-                      "",
-                      "",
-                      "pm.test(\"Validate the structure of the response\", function () {",
-                      "    const responseData = pm.response.json();",
-                      "    ",
-                      "    pm.expect(responseData).to.be.an('object');",
-                      "    pm.expect(responseData).to.have.property('meta');",
-                      "    pm.expect(responseData).to.have.property('status');",
-                      "    pm.expect(responseData).to.have.property('data');",
-                      "    pm.expect(responseData).to.have.property('errors');",
-                      "});",
-                      "",
-                      "",
-                      "pm.test(\"Route in meta object should be empty\", function () {",
-                      "  const responseData = pm.response.json();",
-                      "  ",
-                      "  pm.expect(responseData.meta.route).to.be.empty;",
-                      "});",
-                      "",
-                      "",
-                      "pm.test(\"Ensure that the message in the status object is empty\", function () {",
-                      "    const responseData = pm.response.json();",
-                      "    ",
-                      "    pm.expect(responseData.status.message).to.equal(\"\");",
-                      "});"
-                    ],
-                    "type": "text/javascript",
-                    "id": "403b47cb-80eb-49ad-b1c5-731805deffa3"
-                  }
-                }
-              ],
-              "id": "a47c951d-8c28-4d83-9fb4-ad93d36b9067",
-              "protocolProfileBehavior": {
-                "disableBodyPruning": true
-              },
-              "request": {
-                "method": "POST",
-                "header": [
-                  {
-                    "key": "Content-Type",
-                    "value": "application/json"
-                  }
-                ],
-                "url": {
-                  "raw": "{{SERVER_URL}}/api/admins/create-dummy?count={{count}}",
-                  "host": ["{{SERVER_URL}}"],
-                  "path": ["api", "admins", "create-dummy"],
-                  "query": [
-                    {
-                      "key": "count",
-                      "value": "{{count}}"
-                    }
-                  ]
-                }
-              },
-              "response": []
-            }
-          ],
-          "id": "f66f088b-7cba-484a-b85f-5063f3f31350",
-          "description": "Routes for POST requests for admins"
-        },
-        {
-          "name": "GET",
-          "item": [
-            {
-              "name": "GET /api/admins/",
-              "event": [
-                {
-                  "listen": "test",
-                  "script": {
-                    "exec": [
-                      "pm.test(\"Response status code is 200\", function () {",
-                      "    pm.response.to.have.status(200);",
-                      "});",
-                      "",
-                      "",
-                      "pm.test(\"Content-Type header is application/json\", function () {",
-                      "    pm.expect(pm.response.headers.get(\"Content-Type\")).to.include(\"application/json\");",
-                      "});",
-                      "",
-                      "",
-                      "pm.test(\"Meta object should exist and be an object\", function () {",
-                      "    const responseData = pm.response.json();",
-                      "    ",
-                      "    pm.expect(responseData.meta).to.exist.and.to.be.an('object');",
-                      "});",
-                      "",
-                      "",
-                      "pm.test(\"Data array is present and contains expected fields\", function () {",
-                      "    const responseData = pm.response.json();",
-                      "    ",
-                      "    pm.expect(responseData).to.be.an('object');",
-                      "    pm.expect(responseData.data).to.exist.and.to.be.an('array');",
-                      "    ",
-                      "    responseData.data.forEach(function(item) {",
-                      "        pm.expect(item).to.have.property('_id');",
-                      "        pm.expect(item).to.have.property('name');",
-                      "        pm.expect(item).to.have.property('email');",
-                      "        pm.expect(item).to.have.property('isActive');",
-                      "        pm.expect(item).to.have.property('createdAt');",
-                      "        pm.expect(item).to.have.property('updatedAt');",
-                      "    });",
-                      "});",
-                      "",
-                      "",
-                      "pm.test(\"Email is in a valid format\", function () {",
-                      "  const responseData = pm.response.json();",
-                      "  ",
-                      "  pm.expect(responseData.data).to.be.an('array');",
-                      "  ",
-                      "  responseData.data.forEach(function(admin) {",
-                      "    pm.expect(admin.email).to.be.a('string').and.to.match(/^[^\\s@]+@[^\\s@]+\\.[^\\s@]+$/);",
-                      "  });",
-                      "});"
-                    ],
-                    "type": "text/javascript",
-                    "id": "688b9b89-ae24-4509-aa63-0f3e44c94f26"
-                  }
-                }
-              ],
-              "id": "dbfca924-8951-4bb0-86f1-8df958cf7b58",
-              "protocolProfileBehavior": {
-                "disableBodyPruning": true
-              },
-              "request": {
-                "method": "GET",
-                "header": [
-                  {
-                    "key": "Content-Type",
-                    "value": "application/json"
-                  }
-                ],
-                "url": {
-                  "raw": "{{SERVER_URL}}/api/admins",
-                  "host": ["{{SERVER_URL}}"],
-                  "path": ["api", "admins"]
-                }
-              },
-              "response": []
-            },
-            {
-              "name": "GET /api/admins/all",
-              "event": [
-                {
-                  "listen": "test",
-                  "script": {
-                    "exec": [
-                      "pm.test(\"Response status code is 200\", function () {",
-                      "    pm.response.to.have.status(200);",
-                      "});",
-                      "",
-                      "",
-                      "pm.test(\"Content-Type is application/json\", function () {",
-                      "    pm.expect(pm.response.headers.get(\"Content-Type\")).to.include(\"application/json\");",
-                      "});",
-                      "",
-                      "",
-                      "pm.test(\"Meta object should exist and be an object\", function () {",
-                      "  const responseData = pm.response.json();",
-                      "  ",
-                      "  pm.expect(responseData.meta).to.exist.and.to.be.an('object');",
-                      "});",
-                      "",
-                      "",
-                      "pm.test(\"Data array should not be empty\", function () {",
-                      "    const responseData = pm.response.json();",
-                      "    ",
-                      "    pm.expect(responseData.data).to.be.an('array').that.is.not.empty;",
-                      "});",
-                      "",
-                      "",
-                      "pm.test(\"Each object in the data array contains non-empty values for _id, name, email, isActive, createdAt, and updatedAt properties\", function () {",
-                      "    const responseData = pm.response.json();",
-                      "    ",
-                      "    pm.expect(responseData.data).to.be.an('array').that.is.not.empty;",
-                      "",
-                      "    responseData.data.forEach(function(item) {",
-                      "        pm.expect(item._id).to.exist.and.to.not.be.empty;",
-                      "        pm.expect(item.name).to.exist.and.to.not.be.empty;",
-                      "        pm.expect(item.email).to.exist.and.to.not.be.empty;",
-                      "        pm.expect(item.isActive).to.exist;",
-                      "        pm.expect(item.createdAt).to.exist.and.to.not.be.empty;",
-                      "        pm.expect(item.updatedAt).to.exist.and.to.not.be.empty;",
-                      "    });",
-                      "});"
-                    ],
-                    "type": "text/javascript",
-                    "id": "b5ac24a4-7bf2-4c5b-8011-4ba6dd462e16"
-                  }
-                }
-              ],
-              "id": "f4fc28bd-a81c-4c7f-965c-5e767d4da496",
-              "protocolProfileBehavior": {
-                "disableBodyPruning": true
-              },
-              "request": {
-                "method": "GET",
-                "header": [
-                  {
-                    "key": "Content-Type",
-                    "value": "application/json"
-                  }
-                ],
-                "url": {
-                  "raw": "{{SERVER_URL}}/api/admins/all",
-                  "host": ["{{SERVER_URL}}"],
-                  "path": ["api", "admins", "all"]
-                }
-              },
-              "response": []
-            },
-            {
-              "name": "GET /api/admins/list",
-              "event": [
-                {
-                  "listen": "test",
-                  "script": {
-                    "exec": [
-                      "pm.test(\"Response status code is 200\", function () {",
-                      "    pm.expect(pm.response.code).to.equal(200);",
-                      "});",
-                      "",
-                      "",
-                      "pm.test(\"Content-Type header is application/json\", function () {",
-                      "    pm.expect(pm.response.headers.get(\"Content-Type\")).to.include(\"application/json\");",
-                      "});",
-                      "",
-                      "",
-                      "pm.test(\"Meta object should exist and be an object\", function () {",
-                      "    const responseData = pm.response.json();",
-                      "    ",
-                      "    pm.expect(responseData).to.be.an('object');",
-                      "    pm.expect(responseData.meta).to.exist.and.to.be.an('object');",
-                      "});",
-                      "",
-                      "",
-                      "pm.test(\"Ensure the data array contains the required fields\", function () {",
-                      "    const responseData = pm.response.json();",
-                      "",
-                      "    pm.expect(responseData.data).to.be.an('array').that.is.not.empty;",
-                      "",
-                      "    responseData.data.forEach(function(item) {",
-                      "        pm.expect(item).to.include.all.keys('_id', 'name', 'email', 'isActive', 'createdAt', 'updatedAt');",
-                      "    });",
-                      "});",
-                      "",
-                      "",
-                      "pm.test(\"Verify that isActive field in the data array is a boolean value\", function () {",
-                      "  const responseData = pm.response.json();",
-                      "",
-                      "  pm.expect(responseData.data).to.be.an('array');",
-                      "  responseData.data.forEach(function(item) {",
-                      "    pm.expect(item.isActive).to.be.a('boolean');",
-                      "  });",
-                      "});"
-                    ],
-                    "type": "text/javascript",
-                    "id": "ec44b1c5-329a-415b-afbe-d877d6f46bbc"
-                  }
-                }
-              ],
-              "id": "3747517d-e2f9-4528-8881-b763cf595298",
-              "protocolProfileBehavior": {
-                "disableBodyPruning": true
-              },
-              "request": {
-                "method": "GET",
-                "header": [
-                  {
-                    "key": "Content-Type",
-                    "value": "application/json"
-                  }
-                ],
-                "url": {
-                  "raw": "{{SERVER_URL}}/api/admins/list",
-                  "host": ["{{SERVER_URL}}"],
-                  "path": ["api", "admins", "list"]
-                }
-              },
-              "response": []
-            },
-            {
-              "name": "GET /api/admins/{{admin_id}}",
-              "event": [
-                {
-                  "listen": "prerequest",
-                  "script": {
-                    "id": "5d3b3dcf-a859-47d2-8aa8-9a4424d3a584",
-                    "exec": [
-                      "// Send a GET request to fetch the admin list\r",
-                      "pm.sendRequest({\r",
-                      "    url: pm.environment.get(\"SERVER_URL\") + '/api/admins/all',\r",
-                      "    method: 'GET',\r",
-                      "    header: {\r",
-                      "        'Content-Type': 'application/json'\r",
-                      "    }\r",
-                      "}, function (err, res) {\r",
-                      "    if (err) {\r",
-                      "        console.log(\"Error fetching admins:\", err);\r",
-                      "    } else {\r",
-                      "        // Parse the response to extract admin data\r",
-                      "        const responseData = res.json();\r",
-                      "        const admins = responseData.data;\r",
-                      "\r",
-                      "        if (admins && admins.length > 0) {\r",
-                      "            // Select a random admin from the list\r",
-                      "            const randomadmin = admins[Math.floor(Math.random() * admins.length)];\r",
-                      "\r",
-                      "            // Set the _id as an environment variable\r",
-                      "            pm.environment.set(\"admin_id\", randomadmin._id);\r",
-                      "            console.log(\"admin ID set:\", randomadmin._id);\r",
-                      "        } else {\r",
-                      "            console.log(\"No admins found in the response.\");\r",
-                      "        }\r",
-                      "    }\r",
-                      "});\r",
-                      ""
-                    ],
-                    "type": "text/javascript",
-                    "packages": {}
-                  }
-                },
-                {
-                  "listen": "test",
-                  "script": {
-                    "exec": [
-                      "pm.test(\"Response status code is 200\", function () {",
-                      "  pm.response.to.have.status(200);",
-                      "});",
-                      "",
-                      "",
-                      "pm.test(\"Response has the required fields\", function () {",
-                      "    const responseData = pm.response.json();",
-                      "    ",
-                      "    pm.expect(responseData).to.be.an('object');",
-                      "    pm.expect(responseData).to.have.property('_id');",
-                      "    pm.expect(responseData).to.have.property('name');",
-                      "    pm.expect(responseData).to.have.property('email');",
-                      "    pm.expect(responseData).to.have.property('isActive');",
-                      "    pm.expect(responseData).to.have.property('createdAt');",
-                      "    pm.expect(responseData).to.have.property('updatedAt');",
-                      "});",
-                      "",
-                      "",
-                      "pm.test(\"Email is in a valid format\", function () {",
-                      "  const responseData = pm.response.json();",
-                      "  ",
-                      "  pm.expect(responseData).to.be.an('object');",
-                      "  pm.expect(responseData.data.email).to.be.a('string').and.to.match(/^[\\w-]+@([\\w-]+\\.)+[\\w-]{2,4}$/);",
-                      "});",
-                      "",
-                      "",
-                      "pm.test(\"Meta object is present and contains expected keys\", function () {",
-                      "    const responseData = pm.response.json();",
-                      "    ",
-                      "    pm.expect(responseData).to.be.an('object');",
-                      "    pm.expect(responseData.meta).to.exist;",
-                      "    pm.expect(responseData.meta).to.have.all.keys('route');",
-                      "});",
-                      "",
-                      "",
-                      "pm.test(\"Status object is present and has a boolean 'success' value\", function () {",
-                      "    const responseData = pm.response.json();",
-                      "    ",
-                      "    pm.expect(responseData).to.have.property('status').that.is.an('object');",
-                      "    pm.expect(responseData.status).to.have.property('success').that.is.a('boolean');",
-                      "});"
-                    ],
-                    "type": "text/javascript",
-                    "id": "749df075-e620-48b5-a812-0e10298681a5"
-                  }
-                }
-              ],
-              "id": "1c0e5ef1-3f3c-4c80-b019-521a148cb7d8",
-              "protocolProfileBehavior": {
-                "disableBodyPruning": true
-              },
-              "request": {
-                "method": "GET",
-                "header": [
-                  {
-                    "key": "Content-Type",
-                    "value": "application/json"
-                  }
-                ],
-                "url": {
-                  "raw": "{{SERVER_URL}}/api/admins/{{admin_id}}",
-                  "host": ["{{SERVER_URL}}"],
-                  "path": ["api", "admins", "{{admin_id}}"]
-                }
-              },
-              "response": []
-            }
-          ],
-          "id": "72eab150-bbf3-450d-b21d-29a190199bc4",
-          "description": "Routes for GET requests for admins"
-        },
-        {
-          "name": "PATCH",
-          "item": [
-            {
-              "name": "PATCH /api/admins/{{admin_id}}",
-              "event": [
-                {
-                  "listen": "prerequest",
-                  "script": {
-                    "id": "e36d73fb-547d-4577-85fe-f629c2fa1f79",
-                    "exec": [
-                      "// Step 1: Fetch the admin list\r",
-                      "pm.sendRequest({\r",
-                      "    url: pm.environment.get(\"SERVER_URL\") + '/api/admins/all',\r",
-                      "    method: 'GET',\r",
-                      "    header: {\r",
-                      "        'Content-Type': 'application/json'\r",
-                      "    }\r",
-                      "}, function (err, res) {\r",
-                      "    if (err) {\r",
-                      "        console.log(\"Error fetching admins:\", err);\r",
-                      "    } else {\r",
-                      "        const responseData = res.json();\r",
-                      "        const admins = responseData.data;\r",
-                      "\r",
-                      "        if (admins && admins.length > 0) {\r",
-                      "            // Step 2: Select a random admin\r",
-                      "            const randomadmin = admins[Math.floor(Math.random() * admins.length)];\r",
-                      "\r",
-                      "            // Set the _id as an environment variable\r",
-                      "            pm.environment.set(\"admin_id\", randomadmin._id);\r",
-                      "            console.log(\"admin ID set:\", randomadmin._id);\r",
-                      "\r",
-                      "            // Step 3: Generate random data\r",
-                      "            const randomId = Math.floor(Math.random() * 1000);\r",
-                      "            const isActive = Math.random() < 0.5;\r",
-                      "\r",
-                      "            const names = [\"Admin John Doe\", \"Admin Jane Smith\", \"Admin Alice Johnson\", \"Admin Michael Brown\", \"Admin Emily Davis\"];\r",
-                      "            const randomName = names[Math.floor(Math.random() * names.length)];\r",
-                      "\r",
-                      "            pm.environment.set(\"name\", randomName);\r",
-                      "            pm.environment.set(\"email\", `admin${randomId}@example.com`);\r",
-                      "            pm.environment.set(\"isActive\", isActive);\r",
-                      "        } else {\r",
-                      "            console.log(\"No admins found in the response.\");\r",
-                      "        }\r",
-                      "    }\r",
-                      "});\r",
-                      ""
-                    ],
-                    "type": "text/javascript",
-                    "packages": {}
-                  }
-                },
-                {
-                  "listen": "test",
-                  "script": {
-                    "exec": [
-                      "pm.test(\"Response status code is 200\", function () {",
-                      "  pm.response.to.have.status(200);",
-                      "});",
-                      "",
-                      "",
-                      "pm.test(\"Content-Type is application/json\", function () {",
-                      "    pm.expect(pm.response.headers.get('Content-Type')).to.include('application/json');",
-                      "});",
-                      "",
-                      "",
-                      "pm.test(\"Meta object should exist and be an object\", function () {",
-                      "    const responseData = pm.response.json();",
-                      "    ",
-                      "    pm.expect(responseData).to.be.an('object');",
-                      "    pm.expect(responseData.meta).to.exist.and.to.be.an('object');",
-                      "});",
-                      "",
-                      "",
-                      "pm.test(\"Status object should exist and have properties\", function () {",
-                      "  const responseData = pm.response.json();",
-                      "  ",
-                      "  pm.expect(responseData).to.be.an('object');",
-                      "  pm.expect(responseData.status).to.exist.and.to.be.an('object');",
-                      "  pm.expect(responseData.status.success).to.exist.and.to.be.a('boolean');",
-                      "  pm.expect(responseData.status.message).to.exist.and.to.be.a('string');",
-                      "});",
-                      "",
-                      "",
-                      "pm.test(\"Data object properties are present\", function () {",
-                      "    const responseData = pm.response.json();",
-                      "    ",
-                      "    pm.expect(responseData.data).to.be.an('object');",
-                      "    pm.expect(responseData.data).to.have.property('name');",
-                      "    pm.expect(responseData.data).to.have.property('email');",
-                      "    pm.expect(responseData.data).to.have.property('isActive');",
-                      "    pm.expect(responseData.data).to.have.property('createdAt');",
-                      "    pm.expect(responseData.data).to.have.property('updatedAt');",
-                      "});"
-                    ],
-                    "type": "text/javascript",
-                    "id": "b9a2f713-7291-4e13-a20b-7bac4df4addf"
-                  }
-                }
-              ],
-              "id": "00c6ed35-b003-4d75-9c87-c137c4a79a28",
-              "protocolProfileBehavior": {
-                "disableBodyPruning": true
-              },
-              "request": {
-                "method": "PATCH",
-                "header": [
-                  {
-                    "key": "Content-Type",
-                    "value": "application/json"
-                  }
-                ],
-                "body": {
-                  "mode": "raw",
-                  "raw": "{\n    \"name\": \"{{name}}\",\n    \"email\": \"{{email}}\",\n    \"isActive\": {{isActive}}\n}\n",
-                  "options": {
-                    "raw": {
-                      "language": "json"
-                    }
-                  }
-                },
-                "url": {
-                  "raw": "{{SERVER_URL}}/api/admins/{{admin_id}}",
-                  "host": ["{{SERVER_URL}}"],
-                  "path": ["api", "admins", "{{admin_id}}"]
-                }
-              },
-              "response": []
-            }
-          ],
-          "id": "018993ba-b77a-418d-980b-133a04ac0a83",
-          "description": "Routes for PATCH requests for admins"
-        },
-        {
-          "name": "DELETE",
-          "item": [
-            {
-              "name": "DELETE /api/admins/{{admin_id}}",
-              "event": [
-                {
-                  "listen": "prerequest",
-                  "script": {
-                    "id": "a29ea3cf-e23d-4b31-a791-bade59e2770b",
-                    "exec": [
-                      "// Send a GET request to fetch the admin list\r",
-                      "pm.sendRequest({\r",
-                      "    url: pm.environment.get(\"SERVER_URL\") + '/api/admins/all',\r",
-                      "    method: 'GET',\r",
-                      "    header: {\r",
-                      "        'Content-Type': 'application/json'\r",
-                      "    }\r",
-                      "}, function (err, res) {\r",
-                      "    if (err) {\r",
-                      "        console.log(\"Error fetching admins:\", err);\r",
-                      "    } else {\r",
-                      "        const responseData = res.json();\r",
-                      "        const admins = responseData.data;\r",
-                      "\r",
-                      "        if (admins && admins.length > 0) {\r",
-                      "            // Select a random admin from the list\r",
-                      "            const randomadmin = admins[Math.floor(Math.random() * admins.length)];\r",
-                      "\r",
-                      "            console.log(\"Selected admin:\", randomadmin);\r",
-                      "\r",
-                      "            // Set the _id as an environment variable\r",
-                      "            pm.environment.set(\"admin_id\", randomadmin._id);\r",
-                      "            console.log(\"admin ID set:\", randomadmin._id);\r",
-                      "        } else {\r",
-                      "            console.log(\"No admins found in the response.\");\r",
-                      "        }\r",
-                      "    }\r",
-                      "});\r",
-                      ""
-                    ],
-                    "type": "text/javascript",
-                    "packages": {}
-                  }
-                },
-                {
-                  "listen": "test",
-                  "script": {
-                    "exec": [
-                      "pm.test(\"Response status code is 200\", function () {",
-                      "  pm.expect(pm.response.code).to.equal(200);",
-                      "});",
-                      "",
-                      "",
-                      "pm.test(\"Content-Type header is application/json\", function () {",
-                      "    pm.expect(pm.response.headers.get(\"Content-Type\")).to.include(\"application/json\");",
-                      "});",
-                      "",
-                      "",
-                      "pm.test(\"Validate the meta object\", function () {",
-                      "    const responseData = pm.response.json();",
-                      "    ",
-                      "    pm.expect(responseData.meta).to.exist.and.to.be.an('object');",
-                      "});",
-                      "",
-                      "",
-                      "pm.test(\"Ensure that the status object has a 'success' key with a value of true\", function () {",
-                      "  const responseData = pm.response.json();",
-                      "  ",
-                      "  pm.expect(responseData.status.success).to.be.true;",
-                      "});",
-                      "",
-                      "",
-                      "pm.test(\"Data and errors objects should be empty\", function () {",
-                      "  const responseData = pm.response.json();",
-                      "",
-                      "  pm.expect(responseData.data).to.be.an('object').that.is.empty;",
-                      "  pm.expect(responseData.errors).to.be.an('object').that.is.empty;",
-                      "});"
-                    ],
-                    "type": "text/javascript",
-                    "id": "8c37347d-4e07-4707-a5fe-20f38f35b6d4"
-                  }
-                }
-              ],
-              "id": "955b0f20-bde7-432d-baa3-e87038bea58d",
-              "protocolProfileBehavior": {
-                "disableBodyPruning": true
-              },
-              "request": {
-                "method": "DELETE",
-                "header": [
-                  {
-                    "key": "Content-Type",
-                    "value": "application/json"
-                  }
-                ],
-                "url": {
-                  "raw": "{{SERVER_URL}}/api/admins/{{admin_id}}",
-                  "host": ["{{SERVER_URL}}"],
-                  "path": ["api", "admins", "{{admin_id}}"]
-                }
-              },
-              "response": []
-            },
-            {
-              "name": "DELETE /api/admins?ids={{docIds}}",
-              "event": [
-                {
-                  "listen": "prerequest",
-                  "script": {
-                    "id": "3a5a65a8-ff03-472f-8211-96ebe2e89a40",
-                    "exec": [
-                      "// Send a GET request to fetch the admin list\r",
-                      "pm.sendRequest({\r",
-                      "    url: pm.environment.get(\"SERVER_URL\") + '/api/admins/all',\r",
-                      "    method: 'GET',\r",
-                      "    header: {\r",
-                      "        'Content-Type': 'application/json'\r",
-                      "    }\r",
-                      "}, function (err, res) {\r",
-                      "    if (err) {\r",
-                      "        console.log(\"Error fetching admins:\", err);\r",
-                      "    } else {\r",
-                      "        const responseData = res.json();\r",
-                      "        const admins = responseData.data;\r",
-                      "\r",
-                      "        console.log(admins)\r",
-                      "\r",
-                      "        if (admins && admins.length > 0) {\r",
-                      "            // Extract all admin IDs\r",
-                      "            const adminIds = admins.map(admin => admin._id);\r",
-                      "\r",
-                      "            // Convert the array of IDs into a comma-separated string\r",
-                      "            const ids = adminIds.join(',');\r",
-                      "\r",
-                      "            // Set as an environment variable\r",
-                      "            pm.environment.set(\"docIds\", ids);\r",
-                      "\r",
-                      "            console.log(\"Document IDs set:\", ids);\r",
-                      "        } else {\r",
-                      "            console.log(\"No admins found in the response.\");\r",
-                      "        }\r",
-                      "    }\r",
-                      "});\r",
-                      ""
-                    ],
-                    "type": "text/javascript",
-                    "packages": {}
-                  }
-                },
-                {
-                  "listen": "test",
-                  "script": {
-                    "exec": [
-                      "pm.test(\"Response status code is 200\", function () {",
-                      "    pm.expect(pm.response.to.have.status(200));",
-                      "});",
-                      "",
-                      "",
-                      "pm.test(\"Response has the required fields - meta, status, data, and errors\", function () {",
-                      "    const responseData = pm.response.json();",
-                      "    ",
-                      "    pm.expect(responseData).to.be.an('object');",
-                      "    pm.expect(responseData.meta).to.exist;",
-                      "    pm.expect(responseData.status).to.exist;",
-                      "    pm.expect(responseData.data).to.exist;",
-                      "    pm.expect(responseData.errors).to.exist;",
-                      "});",
-                      "",
-                      "",
-                      "pm.test(\"Route in meta is a non-empty string\", function () {",
-                      "    const responseData = pm.response.json();",
-                      "    ",
-                      "    pm.expect(responseData.meta).to.exist.and.to.be.an('object');",
-                      "    pm.expect(responseData.meta.route).to.exist.and.to.be.a('string').and.to.have.lengthOf.at.least(1, \"Value should not be empty\");",
-                      "});",
-                      "",
-                      "",
-                      "pm.test(\"Success in status is a boolean value\", function () {",
-                      "    const responseData = pm.response.json();",
-                      "    ",
-                      "    pm.expect(responseData.status.success).to.be.a('boolean');",
-                      "});",
-                      "",
-                      "",
-                      "pm.test(\"Message in status is a non-empty string\", function () {",
-                      "  const responseData = pm.response.json();",
-                      "  ",
-                      "  pm.expect(responseData.status.message).to.be.a('string').and.to.have.lengthOf.at.least(1, \"Value should not be empty\");",
-                      "});"
-                    ],
-                    "type": "text/javascript",
-                    "id": "356b9972-06f2-4d18-93e2-5bbf80b69d5c"
-                  }
-                }
-              ],
-              "id": "1c1beb75-8ff9-4c50-a6e3-655a10957967",
-              "protocolProfileBehavior": {
-                "disableBodyPruning": true
-              },
-              "request": {
-                "method": "DELETE",
-                "header": [
-                  {
-                    "key": "Content-Type",
-                    "value": "application/json"
-                  }
-                ],
-                "url": {
-                  "raw": "{{SERVER_URL}}/api/admins?ids={{docIds}}",
-                  "host": ["{{SERVER_URL}}"],
-                  "path": ["api", "admins"],
-                  "query": [
-                    {
-                      "key": "ids",
-                      "value": "{{docIds}}"
-                    }
-                  ]
-                }
-              },
-              "response": []
-            },
-            {
-              "name": "DELETE /api/admins/delete-list?ids={{docIds}}",
-              "event": [
-                {
-                  "listen": "prerequest",
-                  "script": {
-                    "id": "cf0103f8-5edd-4763-a90d-4ecbafebc14c",
-                    "exec": [
-                      "// Send a GET request to fetch the admin list\r",
-                      "pm.sendRequest({\r",
-                      "    url: pm.environment.get(\"SERVER_URL\") + '/api/admins/all',\r",
-                      "    method: 'GET',\r",
-                      "    header: {\r",
-                      "        'Content-Type': 'application/json'\r",
-                      "    }\r",
-                      "}, function (err, res) {\r",
-                      "    if (err) {\r",
-                      "        console.log(\"Error fetching admins:\", err);\r",
-                      "    } else {\r",
-                      "        const responseData = res.json();\r",
-                      "        const admins = responseData.data;\r",
-                      "\r",
-                      "        console.log(admins)\r",
-                      "\r",
-                      "        if (admins && admins.length > 0) {\r",
-                      "            // Extract all admin IDs\r",
-                      "            const adminIds = admins.map(admin => admin._id);\r",
-                      "\r",
-                      "            // Convert the array of IDs into a comma-separated string\r",
-                      "            const ids = adminIds.join(',');\r",
-                      "\r",
-                      "            // Set as an environment variable\r",
-                      "            pm.environment.set(\"docIds\", ids);\r",
-                      "\r",
-                      "            console.log(\"Document IDs set:\", ids);\r",
-                      "        } else {\r",
-                      "            console.log(\"No admins found in the response.\");\r",
-                      "        }\r",
-                      "    }\r",
-                      "});\r",
-                      ""
-                    ],
-                    "type": "text/javascript",
-                    "packages": {}
-                  }
-                }
-              ],
-              "id": "7e40f440-41d9-42dd-947b-374f839ae6a4",
-              "protocolProfileBehavior": {
-                "disableBodyPruning": true
-              },
-              "request": {
-                "method": "DELETE",
-                "header": [
-                  {
-                    "key": "Content-Type",
-                    "value": "application/json"
-                  }
-                ],
-                "url": {
-                  "raw": "{{SERVER_URL}}/api/admins/delete-list",
-                  "host": ["{{SERVER_URL}}"],
-                  "path": ["api", "admins", "delete-list"]
-                }
-              },
-              "response": []
-            },
-            {
-              "name": "DELETE /api/admins/delete-by-list?ids={{docIds}}",
-              "event": [
-                {
-                  "listen": "prerequest",
-                  "script": {
-                    "id": "b806e665-1b2e-43e5-8151-2dc17a0e9e17",
-                    "exec": [
-                      "// Send a GET request to fetch the admin list\r",
-                      "pm.sendRequest({\r",
-                      "    url: pm.environment.get(\"SERVER_URL\") + '/api/admins/all',\r",
-                      "    method: 'GET',\r",
-                      "    header: {\r",
-                      "        'Content-Type': 'application/json'\r",
-                      "    }\r",
-                      "}, function (err, res) {\r",
-                      "    if (err) {\r",
-                      "        console.log(\"Error fetching admins:\", err);\r",
-                      "    } else {\r",
-                      "        const responseData = res.json();\r",
-                      "        const admins = responseData.data;\r",
-                      "\r",
-                      "        console.log(admins)\r",
-                      "\r",
-                      "        if (admins && admins.length > 0) {\r",
-                      "            // Extract all admin IDs\r",
-                      "            const adminIds = admins.map(admin => admin._id);\r",
-                      "\r",
-                      "            // Convert the array of IDs into a comma-separated string\r",
-                      "            const ids = adminIds.join(',');\r",
-                      "\r",
-                      "            // Set as an environment variable\r",
-                      "            pm.environment.set(\"docIds\", ids);\r",
-                      "\r",
-                      "            console.log(\"Document IDs set:\", ids);\r",
-                      "        } else {\r",
-                      "            console.log(\"No admins found in the response.\");\r",
-                      "        }\r",
-                      "    }\r",
-                      "});\r",
-                      ""
-                    ],
-                    "type": "text/javascript",
-                    "packages": {}
-                  }
-                }
-              ],
-              "id": "7a1bb5f3-aeb6-4ab9-9bd6-1dc35fa9a3e6",
-              "protocolProfileBehavior": {
-                "disableBodyPruning": true
-              },
-              "request": {
-                "method": "DELETE",
-                "header": [
-                  {
-                    "key": "Content-Type",
-                    "value": "application/json"
-                  }
-                ],
-                "url": {
-                  "raw": "{{SERVER_URL}}/api/admins/delete-by-list",
-                  "host": ["{{SERVER_URL}}"],
-                  "path": ["api", "admins", "delete-by-list"]
-                }
-              },
-              "response": []
-            },
-            {
-              "name": "DELETE /api/admins/destroy-list?ids={{docIds}}",
-              "event": [
-                {
-                  "listen": "prerequest",
-                  "script": {
-                    "id": "f735628d-7d83-4458-83c7-6604acfcf301",
-                    "exec": [
-                      "// Send a GET request to fetch the admin list\r",
-                      "pm.sendRequest({\r",
-                      "    url: pm.environment.get(\"SERVER_URL\") + '/api/admins/all',\r",
-                      "    method: 'GET',\r",
-                      "    header: {\r",
-                      "        'Content-Type': 'application/json'\r",
-                      "    }\r",
-                      "}, function (err, res) {\r",
-                      "    if (err) {\r",
-                      "        console.log(\"Error fetching admins:\", err);\r",
-                      "    } else {\r",
-                      "        const responseData = res.json();\r",
-                      "        const admins = responseData.data;\r",
-                      "\r",
-                      "        console.log(admins)\r",
-                      "\r",
-                      "        if (admins && admins.length > 0) {\r",
-                      "            // Extract all admin IDs\r",
-                      "            const adminIds = admins.map(admin => admin._id);\r",
-                      "\r",
-                      "            // Convert the array of IDs into a comma-separated string\r",
-                      "            const ids = adminIds.join(',');\r",
-                      "\r",
-                      "            // Set as an environment variable\r",
-                      "            pm.environment.set(\"docIds\", ids);\r",
-                      "\r",
-                      "            console.log(\"Document IDs set:\", ids);\r",
-                      "        } else {\r",
-                      "            console.log(\"No admins found in the response.\");\r",
-                      "        }\r",
-                      "    }\r",
-                      "});\r",
-                      ""
-                    ],
-                    "type": "text/javascript",
-                    "packages": {}
-                  }
-                }
-              ],
-              "id": "ab9411e2-7ea5-49c8-9cf4-7e2aed93b58e",
-              "protocolProfileBehavior": {
-                "disableBodyPruning": true
-              },
-              "request": {
-                "method": "DELETE",
-                "header": [
-                  {
-                    "key": "Content-Type",
-                    "value": "application/json"
-                  }
-                ],
-                "url": {
-                  "raw": "{{SERVER_URL}}/api/admins/destroy-list",
-                  "host": ["{{SERVER_URL}}"],
-                  "path": ["api", "admins", "destroy-list"]
-                }
-              },
-              "response": []
-            },
-            {
-              "name": "DELETE /api/admins/destroy-by-list?ids={{docIds}}",
-              "event": [
-                {
-                  "listen": "prerequest",
-                  "script": {
-                    "id": "93bf184a-c28e-4186-9f0f-c55417e149c2",
-                    "exec": [
-                      "// Send a GET request to fetch the admin list\r",
-                      "pm.sendRequest({\r",
-                      "    url: pm.environment.get(\"SERVER_URL\") + '/api/admins/all',\r",
-                      "    method: 'GET',\r",
-                      "    header: {\r",
-                      "        'Content-Type': 'application/json'\r",
-                      "    }\r",
-                      "}, function (err, res) {\r",
-                      "    if (err) {\r",
-                      "        console.log(\"Error fetching admins:\", err);\r",
-                      "    } else {\r",
-                      "        const responseData = res.json();\r",
-                      "        const admins = responseData.data;\r",
-                      "\r",
-                      "        console.log(admins)\r",
-                      "\r",
-                      "        if (admins && admins.length > 0) {\r",
-                      "            // Extract all admin IDs\r",
-                      "            const adminIds = admins.map(admin => admin._id);\r",
-                      "\r",
-                      "            // Convert the array of IDs into a comma-separated string\r",
-                      "            const ids = adminIds.join(',');\r",
-                      "\r",
-                      "            // Set as an environment variable\r",
-                      "            pm.environment.set(\"docIds\", ids);\r",
-                      "\r",
-                      "            console.log(\"Document IDs set:\", ids);\r",
-                      "        } else {\r",
-                      "            console.log(\"No admins found in the response.\");\r",
-                      "        }\r",
-                      "    }\r",
-                      "});\r",
-                      ""
-                    ],
-                    "type": "text/javascript",
-                    "packages": {}
-                  }
-                }
-              ],
-              "id": "c61777e2-8ff4-4a84-b0f5-ce02e4256a4c",
-              "protocolProfileBehavior": {
-                "disableBodyPruning": true
-              },
-              "request": {
-                "method": "DELETE",
-                "header": [
-                  {
-                    "key": "Content-Type",
-                    "value": "application/json"
-                  }
-                ],
-                "url": {
-                  "raw": "{{SERVER_URL}}/api/admins/destroy-by-list",
-                  "host": ["{{SERVER_URL}}"],
-                  "path": ["api", "admins", "destroy-by-list"]
-                }
-              },
-              "response": []
-            }
-          ],
-          "id": "dfc88f51-b9c1-40b0-a913-c13211d91ce0",
-          "description": "Routes for DELETE requests for admins"
-        }
-      ],
-      "id": "b986bb57-8af3-4f07-aa1b-bd61c55626a1",
-      "description": "Dynamic routes for admins"
-    },
-    {
-      "name": "routes-info",
-      "event": [
-        {
-          "listen": "test",
-          "script": {
-            "exec": [
-              "pm.test(\"Response status code is 200\", function () {",
-              "    pm.expect(pm.response.code).to.equal(200);",
-              "});",
-              "",
-              "",
-              "pm.test(\"Content-Type is application/json\", function () {",
-              "  pm.expect(pm.response.headers.get(\"Content-Type\")).to.include(\"application/json\");",
-              "});",
-              "",
-              "",
-              "pm.test(\"Meta object should exist and be non-empty\", function () {",
-              "  const responseData = pm.response.json();",
-              "",
-              "  pm.expect(responseData).to.be.an('object');",
-              "  pm.expect(responseData.meta).to.exist.and.to.not.be.empty;",
-              "});",
-              "",
-              "",
-              "pm.test(\"Verify success status and message in the status object\", function () {",
-              "  const responseData = pm.response.json();",
-              "  ",
-              "  pm.expect(responseData).to.have.property('status');",
-              "  pm.expect(responseData.status).to.have.property('success', true);",
-              "  pm.expect(responseData.status).to.have.property('message').that.is.a('string');",
-              "});",
-              "",
-              "",
-              "pm.test(\"Data object should contain users and admins with their respective HTTP methods and endpoints\", function () {",
-              "  const responseData = pm.response.json();",
-              "  ",
-              "  pm.expect(responseData.data).to.be.an('object');",
-              "  pm.expect(responseData.data.users).to.be.an('object');",
-              "  pm.expect(responseData.data.users.POST).to.be.an('array');",
-              "  pm.expect(responseData.data.users.GET).to.be.an('array');",
-              "  pm.expect(responseData.data.users.PATCH).to.be.an('array');",
-              "  pm.expect(responseData.data.users.DELETE).to.be.an('array');",
-              "  ",
-              "  pm.expect(responseData.data.admins).to.be.an('object');",
-              "  pm.expect(responseData.data.admins.POST).to.be.an('array');",
-              "  pm.expect(responseData.data.admins.GET).to.be.an('array');",
-              "  pm.expect(responseData.data.admins.PATCH).to.be.an('array');",
-              "  pm.expect(responseData.data.admins.DELETE).to.be.an('array');",
-              "});"
-            ],
-            "type": "text/javascript",
-            "id": "e10d1b9f-55ed-4cc8-9928-017c60cf6c1f"
-          }
-        }
-      ],
-      "id": "fb0926b6-cd2c-47a4-85f2-a2d5220ad0ab",
-      "protocolProfileBehavior": {
-        "disableBodyPruning": true
-      },
-      "request": {
-        "method": "GET",
-        "header": [],
-        "url": {
-          "raw": "{{SERVER_URL}}/api/routes-info",
-          "host": ["{{SERVER_URL}}"],
-          "path": ["api", "routes-info"]
-        }
-      },
-      "response": [
-        {
-          "id": "57b1da71-58ef-4924-9e5e-b2116310a26f",
-          "name": "OK 200",
-          "originalRequest": {
-            "method": "GET",
-            "header": [],
-            "url": {
-              "raw": "{{SERVER_URL}}/api/routes-info",
-              "host": ["{{SERVER_URL}}"],
-              "path": ["api", "routes-info"]
-            }
-          },
-          "status": "OK",
-          "code": 200,
-          "_postman_previewlanguage": "json",
-          "_postman_previewtype": "html",
-          "header": [
-            {
-              "key": "Content-Security-Policy-Report-Only",
-              "value": "default-src 'self';script-src 'self';object-src 'none';img-src 'self';style-src 'self' 'unsafe-inline';upgrade-insecure-requests;report-uri /csp-violation-report;base-uri 'self';font-src 'self' https: data:;form-action 'self';frame-ancestors 'self';script-src-attr 'none'",
-              "uuid": "dc713c40-01bc-413d-89e1-2b616d982eb6"
-            },
-            {
-              "key": "Cross-Origin-Opener-Policy",
-              "value": "same-origin",
-              "uuid": "c5e4f11f-1291-40af-acb3-a0cc93f7ba21"
-            },
-            {
-              "key": "Cross-Origin-Resource-Policy",
-              "value": "same-origin",
-              "uuid": "f41c19cd-9ebe-4197-bd48-e5d654a371ef"
-            },
-            {
-              "key": "Origin-Agent-Cluster",
-              "value": "?1",
-              "uuid": "38c1ebfd-a117-41ac-9bd0-651e985165d6"
-            },
-            {
-              "key": "Referrer-Policy",
-              "value": "strict-origin-when-cross-origin",
-              "uuid": "a00c1f27-cf63-4059-98d4-ea9deff3fdb0"
-            },
-            {
-              "key": "Strict-Transport-Security",
-              "value": "max-age=31536000; includeSubDomains",
-              "uuid": "790c1864-760e-41e0-bae5-8747f4177e68"
-            },
-            {
-              "key": "X-Content-Type-Options",
-              "value": "nosniff",
-              "uuid": "1f8c7929-284c-4fe8-a17d-9d4effcae0b9"
-            },
-            {
-              "key": "X-DNS-Prefetch-Control",
-              "value": "off",
-              "uuid": "917ca45b-1b5f-44ef-b9d2-256bde2aa1c7"
-            },
-            {
-              "key": "X-Download-Options",
-              "value": "noopen",
-              "uuid": "8ebf41d6-cabe-4271-b7e7-c2c806ae530e"
-            },
-            {
-              "key": "X-Frame-Options",
-              "value": "SAMEORIGIN",
-              "uuid": "f63091bc-0d3f-4378-b68c-a46f61bcb3bd"
-            },
-            {
-              "key": "X-Permitted-Cross-Domain-Policies",
-              "value": "none",
-              "uuid": "a5802bb5-d595-4cc5-a8c0-5f065de46135"
-            },
-            {
-              "key": "X-XSS-Protection",
-              "value": "0",
-              "uuid": "d96e7df5-4cf9-49a3-82ce-9208b6cc080d"
-            },
-            {
-              "key": "Vary",
-              "value": "Origin, Accept-Encoding",
-              "uuid": "d048b73c-29be-4cf8-8b46-a0923f034095"
-            },
-            {
-              "key": "Access-Control-Allow-Credentials",
-              "value": "true",
-              "uuid": "8667e4b4-afae-4faa-a819-7b70bdd51a84"
-            },
-            {
-              "key": "Content-Encoding",
-              "value": "gzip",
-              "uuid": "ab1edb13-ba2f-43b3-97dd-2a0c73a2ee61"
-            },
-            {
-              "key": "Content-Length",
-              "value": "344",
-              "uuid": "5843e2e9-8cb6-446f-9b4d-513d60d5316b"
-            },
-            {
-              "key": "Content-Type",
-              "value": "application/json",
-              "uuid": "3cf7325b-d50f-4ea4-902b-13d342adf36e"
-            },
-            {
-              "key": "Date",
-              "value": "Tue, 11 Feb 2025 11:02:53 GMT",
-              "uuid": "ce8bc236-d67b-4ead-9316-6d5b7cd53849"
-            },
-            {
-              "key": "Connection",
-              "value": "keep-alive",
-              "uuid": "1809052f-3714-445f-b591-7268fa6b2d72"
-            },
-            {
-              "key": "Keep-Alive",
-              "value": "timeout=5",
-              "uuid": "feb91a02-ec8b-461f-b322-a2e5068a2a75"
-            }
-          ],
-          "cookie": [],
-          "body": "{\n    \"meta\": {\n        \"route\": \"/api/routes-info\"\n    },\n    \"status\": {\n        \"success\": true,\n        \"message\": \"Successfully retrieved available routes.\"\n    },\n    \"data\": {\n        \"users\": {\n            \"POST\": [\n                \"/api/users/\",\n                \"/api/users/create\",\n                \"/api/users/new\",\n                \"/api/users/create/dummy\",\n                \"/api/users/create-dummy\",\n                \"/api/users/create-dummy-data\",\n                \"/api/users/create-fake\",\n                \"/api/users/create-fake-data\",\n                \"/api/users/create-sample\",\n                \"/api/users/create-sample-data\",\n                \"/api/users/generate-sample\",\n                \"/api/users/generate-sample-data\"\n            ],\n            \"GET\": [\n                \"/api/users/\",\n                \"/api/users/all\",\n                \"/api/users/list\",\n                \"/api/users/read\",\n                \"/api/users/show\",\n                \"/api/users/view\",\n                \"/api/users/:id\",\n                \"/api/users/read/:id\",\n                \"/api/users/show/:id\",\n                \"/api/users/view/:id\"\n            ],\n            \"PATCH\": [\n                \"/api/users/:id\",\n                \"/api/users/edit/:id\",\n                \"/api/users/update/:id\"\n            ],\n            \"DELETE\": [\n                \"/api/users/:id\",\n                \"/api/users/delete/:id\",\n                \"/api/users/destroy/:id\",\n                \"/api/users/\",\n                \"/api/users/delete-list\",\n                \"/api/users/delete-by-list\",\n                \"/api/users/destroy-list\",\n                \"/api/users/destroy-by-list\"\n            ]\n        },\n        \"admins\": {\n            \"POST\": [\n                \"/api/admins/\"\n            ],\n            \"GET\": [\n                \"/api/admins/\",\n                \"/api/admins/all\",\n                \"/api/admins/list\",\n                \"/api/admins/:id\"\n            ],\n            \"PATCH\": [\n                \"/api/admins/:id\"\n            ],\n            \"DELETE\": [\n                \"/api/admins/:id\",\n                \"/api/admins/\",\n                \"/api/admins/delete-list\",\n                \"/api/admins/delete-by-list\",\n                \"/api/admins/destroy-list\",\n                \"/api/admins/destroy-by-list\"\n            ]\n        }\n    },\n    \"errors\": {}\n}"
-        },
-        {
-          "id": "cea5e156-6f94-4810-8d5b-a2819bcc3247",
-          "name": "NOT_FOUND 404",
-          "originalRequest": {
-            "method": "GET",
-            "header": [],
-            "url": {
-              "raw": "{{SERVER_URL}}/api/routes-infos",
-              "host": ["{{SERVER_URL}}"],
-              "path": ["api", "routes-infos"]
-            }
-          },
-          "status": "Not Found",
-          "code": 404,
-          "_postman_previewlanguage": "raw",
-          "_postman_previewtype": "html",
-          "header": [
-            {
-              "key": "Content-Security-Policy-Report-Only",
-              "value": "default-src 'self';script-src 'self';object-src 'none';img-src 'self';style-src 'self' 'unsafe-inline';upgrade-insecure-requests;report-uri /csp-violation-report;base-uri 'self';font-src 'self' https: data:;form-action 'self';frame-ancestors 'self';script-src-attr 'none'",
-              "uuid": "ae571548-230e-49a2-b0c7-b34c8dfe3b8a"
-            },
-            {
-              "key": "Cross-Origin-Opener-Policy",
-              "value": "same-origin",
-              "uuid": "e3e14590-cfb6-4d77-9ea7-7e72fe42986f"
-            },
-            {
-              "key": "Cross-Origin-Resource-Policy",
-              "value": "same-origin",
-              "uuid": "1f6cd24f-a4f6-4dff-ac1e-437c5837d736"
-            },
-            {
-              "key": "Origin-Agent-Cluster",
-              "value": "?1",
-              "uuid": "2ef44edc-299e-4505-8107-fc04886abb12"
-            },
-            {
-              "key": "Referrer-Policy",
-              "value": "strict-origin-when-cross-origin",
-              "uuid": "cc5f2365-64e6-42ea-996a-1001c63f6273"
-            },
-            {
-              "key": "Strict-Transport-Security",
-              "value": "max-age=31536000; includeSubDomains",
-              "uuid": "7ca486a0-6941-4baa-8cab-fb7a931c463c"
-            },
-            {
-              "key": "X-Content-Type-Options",
-              "value": "nosniff",
-              "uuid": "464bdfb3-f56b-4537-855b-9c286c31f096"
-            },
-            {
-              "key": "X-DNS-Prefetch-Control",
-              "value": "off",
-              "uuid": "644cd143-ebbc-4be5-af37-135d345e7acb"
-            },
-            {
-              "key": "X-Download-Options",
-              "value": "noopen",
-              "uuid": "29c54acb-1767-4a86-ab6d-53ef28ac6c8f"
-            },
-            {
-              "key": "X-Frame-Options",
-              "value": "SAMEORIGIN",
-              "uuid": "21f43e4b-2397-420d-ae3c-d16208e1a375"
-            },
-            {
-              "key": "X-Permitted-Cross-Domain-Policies",
-              "value": "none",
-              "uuid": "fde9f170-4b0a-46ca-97ae-d134dc918876"
-            },
-            {
-              "key": "X-XSS-Protection",
-              "value": "0",
-              "uuid": "ca925d03-9590-4306-ab76-cc118d4eb107"
-            },
-            {
-              "key": "Vary",
-              "value": "Origin",
-              "uuid": "c6a98e1f-1605-4f4b-8c0b-24a68f1b6ed9"
-            },
-            {
-              "key": "Access-Control-Allow-Credentials",
-              "value": "true",
-              "uuid": "f910aee6-484f-4251-b4c9-bf9ea8e805ac"
-            },
-            {
-              "key": "Content-Encoding",
-              "value": "gzip",
-              "uuid": "b31e8f6f-939d-4013-869f-430a7ddf8ca4"
-            },
-            {
-              "key": "Content-Length",
-              "value": "121",
-              "uuid": "fd79a972-cc21-43a6-aa66-02331f3a17c3"
-            },
-            {
-              "key": "Content-Type",
-              "value": "[object Object]",
-              "uuid": "05bcf042-02da-420f-99a9-32a7fc82b4ff"
-            },
-            {
-              "key": "Date",
-              "value": "Tue, 11 Feb 2025 11:03:07 GMT",
-              "uuid": "41b63b78-d27d-4b3b-9e0f-db15eee2f390"
-            },
-            {
-              "key": "Connection",
-              "value": "keep-alive",
-              "uuid": "571f6a3d-2d7a-4a78-8861-d94cf8fdddaa"
-            },
-            {
-              "key": "Keep-Alive",
-              "value": "timeout=5",
-              "uuid": "39dc338c-4340-4dff-9fac-3c38c7ed5d48"
-            }
-          ],
-          "cookie": [],
-          "body": "{\"meta\":{\"route\":\"/api/routes-infos\"},\"status\":{\"message\":\"Not Found: The route GET /api/routes-infos does not exist.\"},\"data\":{},\"errors\":{}}"
-        }
-      ]
-    }
-  ]
-=======
 	"info": {
 		"title": "auto-crud-api",
 		"version": "3.0.0",
@@ -12813,5 +6567,4 @@
 			]
 		}
 	]
->>>>>>> f4d52949
 }